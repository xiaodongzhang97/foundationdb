#############
Release Notes
#############

6.2.0
=====

Features
--------

Performance
-----------

Fixes
-----

<<<<<<< HEAD
* During an upgrade, the multi-version client now persists database default options and transaction options that aren't reset on retry (e.g. transaction timeout). In order for these options to function correctly during an upgrade, a 6.2 or later client should be used as the primary client. `(PR #1767) <https://github.com/apple/foundationdb/pull/1767>`_.
=======
* If a cluster is upgraded during an ``onError`` call, the cluster could return a ``cluster_version_changed`` error. `(PR #1734) <https://github.com/apple/foundationdb/pull/1734>`_.
>>>>>>> eabc610d

Status
------

Bindings
--------

* Go: The Go bindings now require Go version 1.11 or later.
* Go: Fix issue with finalizers running too early that could lead to undefined behavior. `(PR #1451) <https://github.com/apple/foundationdb/pull/1451>`_.

Other Changes
-------------

Earlier release notes
---------------------
* :doc:`6.1 (API Version 610) </old-release-notes/release-notes-610>`
* :doc:`6.0 (API Version 600) </old-release-notes/release-notes-600>`
* :doc:`5.2 (API Version 520) </old-release-notes/release-notes-520>`
* :doc:`5.1 (API Version 510) </old-release-notes/release-notes-510>`
* :doc:`5.0 (API Version 500) </old-release-notes/release-notes-500>`
* :doc:`4.6 (API Version 460) </old-release-notes/release-notes-460>`
* :doc:`4.5 (API Version 450) </old-release-notes/release-notes-450>`
* :doc:`4.4 (API Version 440) </old-release-notes/release-notes-440>`
* :doc:`4.3 (API Version 430) </old-release-notes/release-notes-430>`
* :doc:`4.2 (API Version 420) </old-release-notes/release-notes-420>`
* :doc:`4.1 (API Version 410) </old-release-notes/release-notes-410>`
* :doc:`4.0 (API Version 400) </old-release-notes/release-notes-400>`
* :doc:`3.0 (API Version 300) </old-release-notes/release-notes-300>`
* :doc:`2.0 (API Version 200) </old-release-notes/release-notes-200>`
* :doc:`1.0 (API Version 100) </old-release-notes/release-notes-100>`
* :doc:`Beta 3 (API Version 23) </old-release-notes/release-notes-023>`
* :doc:`Beta 2 (API Version 22) </old-release-notes/release-notes-022>`
* :doc:`Beta 1 (API Version 21) </old-release-notes/release-notes-021>`
* :doc:`Alpha 6 (API Version 16) </old-release-notes/release-notes-016>`
* :doc:`Alpha 5 (API Version 14) </old-release-notes/release-notes-014>`<|MERGE_RESOLUTION|>--- conflicted
+++ resolved
@@ -14,11 +14,8 @@
 Fixes
 -----
 
-<<<<<<< HEAD
 * During an upgrade, the multi-version client now persists database default options and transaction options that aren't reset on retry (e.g. transaction timeout). In order for these options to function correctly during an upgrade, a 6.2 or later client should be used as the primary client. `(PR #1767) <https://github.com/apple/foundationdb/pull/1767>`_.
-=======
 * If a cluster is upgraded during an ``onError`` call, the cluster could return a ``cluster_version_changed`` error. `(PR #1734) <https://github.com/apple/foundationdb/pull/1734>`_.
->>>>>>> eabc610d
 
 Status
 ------
