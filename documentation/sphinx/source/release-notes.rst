#############
Release Notes
#############

6.2.0
=====

Features
--------

Performance
-----------

Fixes
-----

* During an upgrade, the multi-version client now persists database default options and transaction options that aren't reset on retry (e.g. transaction timeout). In order for these options to function correctly during an upgrade, a 6.2 or later client should be used as the primary client. `(PR #1767) <https://github.com/apple/foundationdb/pull/1767>`_.
* If a cluster is upgraded during an ``onError`` call, the cluster could return a ``cluster_version_changed`` error. `(PR #1734) <https://github.com/apple/foundationdb/pull/1734>`_.

Status
------

* Added ``run_loop_busy`` to the ``processes`` section to record the fraction of time the run loop is busy. `(PR #1760) <https://github.com/apple/foundationdb/pull/1760>`_.
<<<<<<< HEAD
* Added transaction start counts by priority to ``cluster.workload.transactions``. The new counters are named ``started_immediate_priority``, ``started_default_priority``, and ``started_batch_priority``. `(PR #1836) <https://github.com/apple/foundationdb/pull/1836>`_.
=======
* Added ``cluster.page_cache`` section to status. In this section, added two new statistics ``storage_hit_rate`` and ``log_hit_rate`` that indicate the fraction of recent page reads that were served by cache. `(PR #1823) <https://github.com/apple/foundationdb/pull/1823>`_.
>>>>>>> 1700d492
* Remove ``cluster.datacenter_version_difference`` and replace it with ``cluster.datacenter_lag`` that has subfields ``versions`` and ``seconds``. `(PR #1800) <https://github.com/apple/foundationdb/pull/1800>`_.

Bindings
--------

* Go: The Go bindings now require Go version 1.11 or later.
* Go: Fix issue with finalizers running too early that could lead to undefined behavior. `(PR #1451) <https://github.com/apple/foundationdb/pull/1451>`_.

Other Changes
-------------

Earlier release notes
---------------------
* :doc:`6.1 (API Version 610) </old-release-notes/release-notes-610>`
* :doc:`6.0 (API Version 600) </old-release-notes/release-notes-600>`
* :doc:`5.2 (API Version 520) </old-release-notes/release-notes-520>`
* :doc:`5.1 (API Version 510) </old-release-notes/release-notes-510>`
* :doc:`5.0 (API Version 500) </old-release-notes/release-notes-500>`
* :doc:`4.6 (API Version 460) </old-release-notes/release-notes-460>`
* :doc:`4.5 (API Version 450) </old-release-notes/release-notes-450>`
* :doc:`4.4 (API Version 440) </old-release-notes/release-notes-440>`
* :doc:`4.3 (API Version 430) </old-release-notes/release-notes-430>`
* :doc:`4.2 (API Version 420) </old-release-notes/release-notes-420>`
* :doc:`4.1 (API Version 410) </old-release-notes/release-notes-410>`
* :doc:`4.0 (API Version 400) </old-release-notes/release-notes-400>`
* :doc:`3.0 (API Version 300) </old-release-notes/release-notes-300>`
* :doc:`2.0 (API Version 200) </old-release-notes/release-notes-200>`
* :doc:`1.0 (API Version 100) </old-release-notes/release-notes-100>`
* :doc:`Beta 3 (API Version 23) </old-release-notes/release-notes-023>`
* :doc:`Beta 2 (API Version 22) </old-release-notes/release-notes-022>`
* :doc:`Beta 1 (API Version 21) </old-release-notes/release-notes-021>`
* :doc:`Alpha 6 (API Version 16) </old-release-notes/release-notes-016>`
* :doc:`Alpha 5 (API Version 14) </old-release-notes/release-notes-014>`<|MERGE_RESOLUTION|>--- conflicted
+++ resolved
@@ -21,11 +21,8 @@
 ------
 
 * Added ``run_loop_busy`` to the ``processes`` section to record the fraction of time the run loop is busy. `(PR #1760) <https://github.com/apple/foundationdb/pull/1760>`_.
-<<<<<<< HEAD
+* Added ``cluster.page_cache`` section to status. In this section, added two new statistics ``storage_hit_rate`` and ``log_hit_rate`` that indicate the fraction of recent page reads that were served by cache. `(PR #1823) <https://github.com/apple/foundationdb/pull/1823>`_.
 * Added transaction start counts by priority to ``cluster.workload.transactions``. The new counters are named ``started_immediate_priority``, ``started_default_priority``, and ``started_batch_priority``. `(PR #1836) <https://github.com/apple/foundationdb/pull/1836>`_.
-=======
-* Added ``cluster.page_cache`` section to status. In this section, added two new statistics ``storage_hit_rate`` and ``log_hit_rate`` that indicate the fraction of recent page reads that were served by cache. `(PR #1823) <https://github.com/apple/foundationdb/pull/1823>`_.
->>>>>>> 1700d492
 * Remove ``cluster.datacenter_version_difference`` and replace it with ``cluster.datacenter_lag`` that has subfields ``versions`` and ``seconds``. `(PR #1800) <https://github.com/apple/foundationdb/pull/1800>`_.
 
 Bindings
