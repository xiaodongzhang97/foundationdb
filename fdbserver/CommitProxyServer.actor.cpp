/*
 * CommitProxyServer.actor.cpp
 *
 * This source file is part of the FoundationDB open source project
 *
 * Copyright 2013-2018 Apple Inc. and the FoundationDB project authors
 *
 * Licensed under the Apache License, Version 2.0 (the "License");
 * you may not use this file except in compliance with the License.
 * You may obtain a copy of the License at
 *
 *     http://www.apache.org/licenses/LICENSE-2.0
 *
 * Unless required by applicable law or agreed to in writing, software
 * distributed under the License is distributed on an "AS IS" BASIS,
 * WITHOUT WARRANTIES OR CONDITIONS OF ANY KIND, either express or implied.
 * See the License for the specific language governing permissions and
 * limitations under the License.
 */

#include <algorithm>
#include <iterator>
#include <tuple>

#include "fdbclient/Atomic.h"
#include "fdbclient/CommitProxyInterface.h"
#include "fdbclient/DatabaseContext.h"
#include "fdbclient/FDBTypes.h"
#include "fdbclient/Knobs.h"
#include "fdbclient/NativeAPI.actor.h"
#include "fdbclient/SystemData.h"
#include "fdbrpc/sim_validation.h"
#include "fdbserver/ApplyMetadataMutation.h"
#include "fdbserver/ConflictSet.h"
#include "fdbserver/DataDistributorInterface.h"
#include "fdbserver/FDBExecHelper.actor.h"
#include "fdbserver/IKeyValueStore.h"
#include "fdbserver/Knobs.h"
#include "fdbserver/LogSystem.h"
#include "fdbserver/LogSystemDiskQueueAdapter.h"
#include "fdbserver/MasterInterface.h"
#include "fdbserver/MutationTracking.h"
#include "fdbserver/ProxyCommitData.actor.h"
#include "fdbserver/ptxn/MessageSerializer.h"
#include "fdbserver/RatekeeperInterface.h"
#include "fdbserver/RecoveryState.h"
#include "fdbserver/RestoreUtil.h"
#include "fdbserver/SpanContextMessage.h"
#include "fdbserver/WaitFailure.h"
#include "fdbserver/WorkerInterface.actor.h"
#include "flow/ActorCollection.h"
#include "flow/IRandom.h"
#include "flow/Knobs.h"
#include "flow/Trace.h"
#include "flow/Tracing.h"

#include "flow/actorcompiler.h" // This must be the last #include.

ACTOR Future<Void> broadcastTxnRequest(TxnStateRequest req, int sendAmount, bool sendReply) {
	state ReplyPromise<Void> reply = req.reply;
	resetReply(req);
	std::vector<Future<Void>> replies;
	int currentStream = 0;
	std::vector<Endpoint> broadcastEndpoints = req.broadcastInfo;
	for (int i = 0; i < sendAmount && currentStream < broadcastEndpoints.size(); i++) {
		std::vector<Endpoint> endpoints;
		RequestStream<TxnStateRequest> cur(broadcastEndpoints[currentStream++]);
		while (currentStream < broadcastEndpoints.size() * (i + 1) / sendAmount) {
			endpoints.push_back(broadcastEndpoints[currentStream++]);
		}
		req.broadcastInfo = endpoints;
		replies.push_back(brokenPromiseToNever(cur.getReply(req)));
		resetReply(req);
	}
	wait(waitForAll(replies));
	if (sendReply) {
		reply.send(Void());
	}
	return Void();
}

ACTOR void discardCommit(UID id, Future<LogSystemDiskQueueAdapter::CommitMessage> fcm, Future<Void> dummyCommitState) {
	ASSERT(!dummyCommitState.isReady());
	LogSystemDiskQueueAdapter::CommitMessage cm = wait(fcm);
	TraceEvent("Discarding", id).detail("Count", cm.messages.size());
	cm.acknowledge.send(Void());
	ASSERT(dummyCommitState.isReady());
}

struct ResolutionRequestBuilder {
	ProxyCommitData* self;
	vector<ResolveTransactionBatchRequest> requests;
	vector<vector<int>> transactionResolverMap;
	vector<CommitTransactionRef*> outTr;
	std::vector<std::vector<std::vector<int>>>
	    txReadConflictRangeIndexMap; // Used to report conflicting keys, the format is
	                                 // [CommitTransactionRef_Index][Resolver_Index][Read_Conflict_Range_Index_on_Resolver]
	                                 // -> read_conflict_range's original index in the commitTransactionRef

	ResolutionRequestBuilder(ProxyCommitData* self,
	                         Version version,
	                         Version prevVersion,
	                         Version lastReceivedVersion,
	                         Span& parentSpan)
	  : self(self), requests(self->resolvers.size()) {
		for (auto& req : requests) {
			req.spanContext = parentSpan.context;
			req.prevVersion = prevVersion;
			req.version = version;
			req.lastReceivedVersion = lastReceivedVersion;
		}
	}

	CommitTransactionRef& getOutTransaction(int resolver, Version read_snapshot) {
		CommitTransactionRef*& out = outTr[resolver];
		if (!out) {
			ResolveTransactionBatchRequest& request = requests[resolver];
			request.transactions.resize(request.arena, request.transactions.size() + 1);
			out = &request.transactions.back();
			out->read_snapshot = read_snapshot;
		}
		return *out;
	}

	void addTransaction(CommitTransactionRequest& trRequest, int transactionNumberInBatch) {
		auto& trIn = trRequest.transaction;
		// SOMEDAY: There are a couple of unnecessary O( # resolvers ) steps here
		outTr.assign(requests.size(), nullptr);
		ASSERT(transactionNumberInBatch >= 0 && transactionNumberInBatch < 32768);

		bool isTXNStateTransaction = false;
		for (auto& m : trIn.mutations) {
			if (m.type == MutationRef::SetVersionstampedKey) {
				transformVersionstampMutation(m, &MutationRef::param1, requests[0].version, transactionNumberInBatch);
				trIn.write_conflict_ranges.push_back(requests[0].arena, singleKeyRange(m.param1, requests[0].arena));
			} else if (m.type == MutationRef::SetVersionstampedValue) {
				transformVersionstampMutation(m, &MutationRef::param2, requests[0].version, transactionNumberInBatch);
			}
			if (isMetadataMutation(m)) {
				isTXNStateTransaction = true;
				getOutTransaction(0, trIn.read_snapshot).mutations.push_back(requests[0].arena, m);
			}
		}
		if (isTXNStateTransaction && !trRequest.isLockAware()) {
			// This mitigates https://github.com/apple/foundationdb/issues/3647. Since this transaction is not lock
			// aware, if this transaction got a read version then \xff/dbLocked must not have been set at this
			// transaction's read snapshot. If that changes by commit time, then it won't commit on any proxy because of
			// a conflict. A client could set a read version manually so this isn't totally bulletproof.
			trIn.read_conflict_ranges.push_back(trRequest.arena, KeyRangeRef(databaseLockedKey, databaseLockedKeyEnd));
		}
		std::vector<std::vector<int>> rCRIndexMap(
		    requests.size()); // [resolver_index][read_conflict_range_index_on_the_resolver]
		                      // -> read_conflict_range's original index
		for (int idx = 0; idx < trIn.read_conflict_ranges.size(); ++idx) {
			const auto& r = trIn.read_conflict_ranges[idx];
			auto ranges = self->keyResolvers.intersectingRanges(r);
			std::set<int> resolvers;
			for (auto& ir : ranges) {
				auto& version_resolver = ir.value();
				for (int i = version_resolver.size() - 1; i >= 0; i--) {
					resolvers.insert(version_resolver[i].second);
					if (version_resolver[i].first < trIn.read_snapshot)
						break;
				}
			}
			ASSERT(resolvers.size());
			for (int resolver : resolvers) {
				getOutTransaction(resolver, trIn.read_snapshot)
				    .read_conflict_ranges.push_back(requests[resolver].arena, r);
				rCRIndexMap[resolver].push_back(idx);
			}
		}
		txReadConflictRangeIndexMap.push_back(std::move(rCRIndexMap));
		for (auto& r : trIn.write_conflict_ranges) {
			auto ranges = self->keyResolvers.intersectingRanges(r);
			std::set<int> resolvers;
			for (auto& ir : ranges)
				resolvers.insert(ir.value().back().second);
			ASSERT(resolvers.size());
			for (int resolver : resolvers)
				getOutTransaction(resolver, trIn.read_snapshot)
				    .write_conflict_ranges.push_back(requests[resolver].arena, r);
		}
		if (isTXNStateTransaction)
			for (int r = 0; r < requests.size(); r++) {
				int transactionNumberInRequest =
				    &getOutTransaction(r, trIn.read_snapshot) - requests[r].transactions.begin();
				requests[r].txnStateTransactions.push_back(requests[r].arena, transactionNumberInRequest);
			}

		vector<int> resolversUsed;
		for (int r = 0; r < outTr.size(); r++)
			if (outTr[r]) {
				resolversUsed.push_back(r);
				outTr[r]->report_conflicting_keys = trIn.report_conflicting_keys;
			}
		transactionResolverMap.emplace_back(std::move(resolversUsed));
	}
};

ACTOR Future<Void> commitBatcher(ProxyCommitData* commitData,
                                 PromiseStream<std::pair<std::vector<CommitTransactionRequest>, int>> out,
                                 FutureStream<CommitTransactionRequest> in,
                                 int desiredBytes,
                                 int64_t memBytesLimit) {
	wait(delayJittered(commitData->commitBatchInterval, TaskPriority::ProxyCommitBatcher));

	state double lastBatch = 0;

	loop {
		state Future<Void> timeout;
		state std::vector<CommitTransactionRequest> batch;
		state int batchBytes = 0;

		if (SERVER_KNOBS->MAX_COMMIT_BATCH_INTERVAL <= 0) {
			timeout = Never();
		} else {
			timeout = delayJittered(SERVER_KNOBS->MAX_COMMIT_BATCH_INTERVAL, TaskPriority::ProxyCommitBatcher);
		}

		while (!timeout.isReady() &&
		       !(batch.size() == SERVER_KNOBS->COMMIT_TRANSACTION_BATCH_COUNT_MAX || batchBytes >= desiredBytes)) {
			choose {
				when(CommitTransactionRequest req = waitNext(in)) {
					// WARNING: this code is run at a high priority, so it needs to do as little work as possible
					int bytes = getBytes(req);

					// Drop requests if memory is under severe pressure
					if (commitData->commitBatchesMemBytesCount + bytes > memBytesLimit) {
						++commitData->stats.txnCommitErrors;
						req.reply.sendError(proxy_memory_limit_exceeded());
						TraceEvent(SevWarnAlways, "ProxyCommitBatchMemoryThresholdExceeded")
						    .suppressFor(60)
						    .detail("MemBytesCount", commitData->commitBatchesMemBytesCount)
						    .detail("MemLimit", memBytesLimit);
						continue;
					}

					if (bytes > FLOW_KNOBS->PACKET_WARNING) {
						TraceEvent(!g_network->isSimulated() ? SevWarnAlways : SevWarn, "LargeTransaction")
						    .suppressFor(1.0)
						    .detail("Size", bytes)
						    .detail("Client", req.reply.getEndpoint().getPrimaryAddress());
					}
					++commitData->stats.txnCommitIn;

					if (req.debugID.present()) {
						g_traceBatch.addEvent("CommitDebug", req.debugID.get().first(), "CommitProxyServer.batcher");
					}

					if (!batch.size()) {
						if (now() - lastBatch > commitData->commitBatchInterval) {
							timeout = delayJittered(SERVER_KNOBS->COMMIT_TRANSACTION_BATCH_INTERVAL_FROM_IDLE,
							                        TaskPriority::ProxyCommitBatcher);
						} else {
							timeout = delayJittered(commitData->commitBatchInterval - (now() - lastBatch),
							                        TaskPriority::ProxyCommitBatcher);
						}
					}

					if ((batchBytes + bytes > CLIENT_KNOBS->TRANSACTION_SIZE_LIMIT || req.firstInBatch()) &&
					    batch.size()) {
						out.send({ std::move(batch), batchBytes });
						lastBatch = now();
						timeout = delayJittered(commitData->commitBatchInterval, TaskPriority::ProxyCommitBatcher);
						batch.clear();
						batchBytes = 0;
					}

					batch.push_back(req);
					batchBytes += bytes;
					commitData->commitBatchesMemBytesCount += bytes;
				}
				when(wait(timeout)) {}
			}
		}
		out.send({ std::move(batch), batchBytes });
		lastBatch = now();
	}
}

void createWhitelistBinPathVec(const std::string& binPath, vector<Standalone<StringRef>>& binPathVec) {
	TraceEvent(SevDebug, "BinPathConverter").detail("Input", binPath);
	StringRef input(binPath);
	while (input != StringRef()) {
		StringRef token = input.eat(LiteralStringRef(","));
		if (token != StringRef()) {
			const uint8_t* ptr = token.begin();
			while (ptr != token.end() && *ptr == ' ') {
				ptr++;
			}
			if (ptr != token.end()) {
				Standalone<StringRef> newElement(token.substr(ptr - token.begin()));
				TraceEvent(SevDebug, "BinPathItem").detail("Element", newElement);
				binPathVec.push_back(newElement);
			}
		}
	}
	return;
}

bool isWhitelisted(const vector<Standalone<StringRef>>& binPathVec, StringRef binPath) {
	TraceEvent("BinPath").detail("Value", binPath);
	for (const auto& item : binPathVec) {
		TraceEvent("Element").detail("Value", item);
	}
	return std::find(binPathVec.begin(), binPathVec.end(), binPath) != binPathVec.end();
}

ACTOR Future<Void> addBackupMutations(
    ProxyCommitData* self,
    const std::map<Key, MutationListRef>* logRangeMutations,
    LogPushData* toCommit,
    std::unordered_map<ptxn::TLogGroupID, std::shared_ptr<ptxn::ProxySubsequencedMessageSerializer>>
        pGroupMessageBuilders,
    Version commitVersion,
    double* computeDuration,
    double* computeStart) {
	state std::map<Key, MutationListRef>::const_iterator logRangeMutation = logRangeMutations->cbegin();
	state int32_t version = commitVersion / CLIENT_KNOBS->LOG_RANGE_BLOCK_SIZE;
	state int yieldBytes = 0;
	state BinaryWriter valueWriter(Unversioned());

	toCommit->addTransactionInfo(SpanID());
	for (auto& pair : pGroupMessageBuilders) {
		pair.second->broadcastSpanContext(SpanID());
	}

	// TODO: write mutations in pGroupMessageBuilder for each team
	// Note: a clear range mutation may appear multiple times in different teams.

	// Serialize the log range mutations within the map
	for (; logRangeMutation != logRangeMutations->cend(); ++logRangeMutation) {
		// FIXME: this is re-implementing the serialize function of MutationListRef in order to have a yield
		valueWriter = BinaryWriter(IncludeVersion(ProtocolVersion::withBackupMutations()));
		valueWriter << logRangeMutation->second.totalSize();

		state MutationListRef::Blob* blobIter = logRangeMutation->second.blob_begin;
		while (blobIter) {
			if (yieldBytes > SERVER_KNOBS->DESIRED_TOTAL_BYTES) {
				yieldBytes = 0;
				if (g_network->check_yield(TaskPriority::ProxyCommitYield1)) {
					*computeDuration += g_network->timer() - *computeStart;
					wait(delay(0, TaskPriority::ProxyCommitYield1));
					*computeStart = g_network->timer();
				}
			}
			valueWriter.serializeBytes(blobIter->data);
			yieldBytes += blobIter->data.size();
			blobIter = blobIter->next;
		}

		Key val = valueWriter.toValue();

		BinaryWriter wr(Unversioned());

		// Serialize the log destination
		wr.serializeBytes(logRangeMutation->first);

		// Write the log keys and version information
		wr << (uint8_t)hashlittle(&version, sizeof(version), 0);
		wr << bigEndian64(commitVersion);

		MutationRef backupMutation;
		backupMutation.type = MutationRef::SetValue;
		uint32_t* partBuffer = nullptr;

		for (int part = 0; part * CLIENT_KNOBS->MUTATION_BLOCK_SIZE < val.size(); part++) {

			// Assign the second parameter as the part
			backupMutation.param2 = val.substr(
			    part * CLIENT_KNOBS->MUTATION_BLOCK_SIZE,
			    std::min(val.size() - part * CLIENT_KNOBS->MUTATION_BLOCK_SIZE, CLIENT_KNOBS->MUTATION_BLOCK_SIZE));

			// Write the last part of the mutation to the serialization, if the buffer is not defined
			if (!partBuffer) {
				// Serialize the part to the writer
				wr << bigEndian32(part);

				// Define the last buffer part
				partBuffer = (uint32_t*)((char*)wr.getData() + wr.getLength() - sizeof(uint32_t));
			} else {
				*partBuffer = bigEndian32(part);
			}

			// Define the mutation type and and location
			backupMutation.param1 = wr.toValue();
			ASSERT(backupMutation.param1.startsWith(
			    logRangeMutation->first)); // We are writing into the configured destination

			auto& tags = self->tagsForKey(backupMutation.param1);
			toCommit->addTags(tags);
			toCommit->writeTypedMessage(backupMutation);

			//			if (DEBUG_MUTATION("BackupProxyCommit", commitVersion, backupMutation)) {
			//				TraceEvent("BackupProxyCommitTo", self->dbgid).detail("To",
			// describe(tags)).detail("BackupMutation", backupMutation.toString())
			// .detail("BackupMutationSize", val.size()).detail("Version", commitVersion).detail("DestPath",
			// logRangeMutation.first) 					.detail("PartIndex", part).detail("PartIndexEndian",
			// bigEndian32(part)).detail("PartData", backupMutation.param1);
			//			}
		}
	}
	return Void();
}

ACTOR Future<Void> releaseResolvingAfter(ProxyCommitData* self, Future<Void> releaseDelay, int64_t localBatchNumber) {
	wait(releaseDelay);
	ASSERT(self->latestLocalCommitBatchResolving.get() == localBatchNumber - 1);
	self->latestLocalCommitBatchResolving.set(localBatchNumber);
	return Void();
}

namespace CommitBatch {

struct CommitBatchContext {
	using StoreCommit_t = std::vector<std::pair<Future<LogSystemDiskQueueAdapter::CommitMessage>, Future<Void>>>;

	ProxyCommitData* const pProxyCommitData;
	std::vector<CommitTransactionRequest> trs;
	// tlog groups overlapping with this batch txn
	// TODO: should be updated when assignMutationsToStorageServers
	std::unordered_set<ptxn::TLogGroupID> overlappingTLogGroups;
	int currentBatchMemBytesCount;

	double startTime;

	Optional<UID> debugID;

	bool forceRecovery = false;
	bool rejected = false; // If rejected due to long queue length

	int64_t localBatchNumber;
	LogPushData toCommit;

	// Serializer for buffering teams' mutation messages to TLog Groups
	// Each TLogGroup corresponds to a serializer
<<<<<<< HEAD
	std::unordered_map<ptxn::TLogGroupID, std::shared_ptr<ptxn::ProxySubsequencedMessageSerializer>>
	    pGroupMessageBuilders;
=======
	std::unordered_map<ptxn::TLogGroupID, ptxn::ProxySubsequencedMessageSerializer> pTeamMessageBuilders;
	std::shared_ptr<ptxn::ProxySubsequencedMessageSerializer> pTeamMessageBuilder;
>>>>>>> 32e3579d

	int batchOperations = 0;

	Span span;

	int64_t batchBytes = 0;

	int latencyBucket = 0;

	Version commitVersion;
	Version prevVersion;

	int64_t maxTransactionBytes;
	std::vector<std::vector<int>> transactionResolverMap;
	std::vector<std::vector<std::vector<int>>> txReadConflictRangeIndexMap;

	Future<Void> releaseDelay;
	Future<Void> releaseFuture;

	std::vector<ResolveTransactionBatchReply> resolution;

	double computeStart;
	double computeDuration = 0;

	Arena arena;

	/// true if the batch is the 1st batch for this proxy, additional metadata
	/// processing is involved for this batch.
	bool isMyFirstBatch;
	bool firstStateMutations;

	Optional<Value> oldCoordinators;

	StoreCommit_t storeCommits;

	std::vector<uint8_t> committed;

	Optional<Key> lockedKey;
	bool locked;

	int commitCount = 0;

	std::vector<int> nextTr;

	bool lockedAfter;

	Optional<Value> metadataVersionAfter;

	int mutationCount = 0;
	int mutationBytes = 0;

	std::map<Key, MutationListRef> logRangeMutations;
	Arena logRangeMutationsArena;

	int transactionNum = 0;
	int yieldBytes = 0;

	LogSystemDiskQueueAdapter::CommitMessage msg;

	Future<Version> loggingComplete;

	double commitStartTime;

	CommitBatchContext(ProxyCommitData*, const std::vector<CommitTransactionRequest>*, const int);

	void setupTraceBatch();

<<<<<<< HEAD
	void findOverlappingTLogGroups();

	void trackStorageTeams(const std::set<ptxn::StorageTeamID>& storageTeams);

	void writeToStorageTeams(const std::set<ptxn::StorageTeamID>& storageTeams, MutationRef m);
=======
	void trackStorageTeam(const ptxn::StorageTeamID& storageTeam);
>>>>>>> 32e3579d

private:
	void evaluateBatchSize();
};

CommitBatchContext::CommitBatchContext(ProxyCommitData* const pProxyCommitData_,
                                       const std::vector<CommitTransactionRequest>* trs_,
                                       const int currentBatchMemBytesCount)
  :

    pProxyCommitData(pProxyCommitData_), trs(std::move(*const_cast<std::vector<CommitTransactionRequest>*>(trs_))),
    currentBatchMemBytesCount(currentBatchMemBytesCount),

    startTime(g_network->now()),

    localBatchNumber(++pProxyCommitData->localCommitBatchesStarted), toCommit(pProxyCommitData->logSystem),

    committed(trs.size()),

    span("MP:commitBatch"_loc) {

	evaluateBatchSize();

	if (batchOperations != 0) {
		latencyBucket =
		    std::min<int>(SERVER_KNOBS->PROXY_COMPUTE_BUCKETS - 1,
		                  SERVER_KNOBS->PROXY_COMPUTE_BUCKETS * batchBytes /
		                      (batchOperations * (CLIENT_KNOBS->VALUE_SIZE_LIMIT + CLIENT_KNOBS->KEY_SIZE_LIMIT)));
	}

	// since we are using just the former to limit the number of versions actually in flight!
	ASSERT(SERVER_KNOBS->MAX_READ_TRANSACTION_LIFE_VERSIONS <= SERVER_KNOBS->MAX_VERSIONS_IN_FLIGHT);
}

void CommitBatchContext::setupTraceBatch() {
	for (const auto& tr : trs) {
		if (tr.debugID.present()) {
			if (!debugID.present()) {
				debugID = nondeterministicRandom()->randomUniqueID();
			}

			g_traceBatch.addAttach("CommitAttachID", tr.debugID.get().first(), debugID.get().first());
		}
		span.addParent(tr.spanContext);
	}

	if (debugID.present()) {
		g_traceBatch.addEvent("CommitDebug", debugID.get().first(), "CommitProxyServer.commitBatch.Before");
	}
}

void CommitBatchContext::evaluateBatchSize() {
	for (const auto& tr : trs) {
		const auto& mutations = tr.transaction.mutations;
		batchOperations += mutations.size();
		batchBytes += mutations.expectedSize();
	}
}

<<<<<<< HEAD
void CommitBatchContext::trackStorageTeams(const std::set<ptxn::StorageTeamID>& storageTeams) {
	ASSERT(pProxyCommitData->tLogGroups.size());
	ASSERT(storageTeams.size() == 1);
	auto tLogGroupId = ptxn::tLogGroupByStorageTeamID(pProxyCommitData->tLogGroups, *storageTeams.begin());
	if (!pGroupMessageBuilders.count(tLogGroupId)) {
		pGroupMessageBuilders.emplace(tLogGroupId,
		                              std::make_shared<ptxn::ProxySubsequencedMessageSerializer>(commitVersion));
	}
}

void CommitBatchContext::findOverlappingTLogGroups() {
	pGroupMessageBuilders.clear();
	for (transactionNum = 0; transactionNum < trs.size(); transactionNum++) {
		int mutationNum = 0;
		VectorRef<MutationRef>* pMutations = &trs[transactionNum].transaction.mutations;
		for (; mutationNum < pMutations->size(); mutationNum++) {
			auto& m = (*pMutations)[mutationNum];
			if (isSingleKeyMutation((MutationRef::Type)m.type)) {
				trackStorageTeams(pProxyCommitData->keyInfo[m.param1].storageTeams);
			} else if (m.type == MutationRef::ClearRange) {
				KeyRangeRef clearRange(KeyRangeRef(m.param1, m.param2));
				auto ranges = pProxyCommitData->keyInfo.intersectingRanges(clearRange);
				auto firstRange = ranges.begin();
				++firstRange;
				if (firstRange == ranges.end()) {
					// should we remove this line?
					ranges.begin().value().populateTags();
					trackStorageTeams(ranges.begin().value().storageTeams);
				} else {
					for (auto r : ranges) {
						r.value().populateTags();
						trackStorageTeams(r.value().storageTeams);
					}
				}
			} else {
				UNREACHABLE();
			}
		}
	}
}

void CommitBatchContext::writeToStorageTeams(const std::set<ptxn::StorageTeamID>& storageTeams, MutationRef m) {
	for (const auto& team : storageTeams) {
		auto tLogGroup = ptxn::tLogGroupByStorageTeamID(pProxyCommitData->tLogGroups, team);
		ASSERT(pGroupMessageBuilders.count(tLogGroup));
		pGroupMessageBuilders[tLogGroup]->write(m, team);
=======
void CommitBatchContext::trackStorageTeam(const ptxn::StorageTeamID& storageTeam) {
	if (!pProxyCommitData->tLogGroups.empty()) {
		overlappingTLogGroups.insert(ptxn::tLogGroupByStorageTeamID(pProxyCommitData->tLogGroups, storageTeam));
>>>>>>> 32e3579d
	}
}

// Try to identify recovery transaction and backup's apply mutations (blind writes).
// Both cannot be rejected and are approximated by looking at first mutation
// starting with 0xff.
bool canReject(const std::vector<CommitTransactionRequest>& trs) {
	for (const auto& tr : trs) {
		if (tr.transaction.mutations.empty())
			continue;
		if (tr.transaction.mutations[0].param1.startsWith(LiteralStringRef("\xff")) ||
		    tr.transaction.read_conflict_ranges.empty()) {
			return false;
		}
	}
	return true;
}

ACTOR Future<Void> preresolutionProcessing(CommitBatchContext* self) {

	state ProxyCommitData* const pProxyCommitData = self->pProxyCommitData;
	state std::vector<CommitTransactionRequest>& trs = self->trs;
	state const int64_t localBatchNumber = self->localBatchNumber;
	state const int latencyBucket = self->latencyBucket;
	state const Optional<UID>& debugID = self->debugID;
	state Span span("MP:preresolutionProcessing"_loc, self->span.context);
	state double timeStart = now();

	if (self->localBatchNumber - self->pProxyCommitData->latestLocalCommitBatchResolving.get() >
	        SERVER_KNOBS->RESET_MASTER_BATCHES &&
	    now() - self->pProxyCommitData->lastMasterReset > SERVER_KNOBS->RESET_MASTER_DELAY) {
		TraceEvent(SevWarnAlways, "ResetMasterNetwork", self->pProxyCommitData->dbgid)
		    .detail("CurrentBatch", self->localBatchNumber)
		    .detail("InProcessBatch", self->pProxyCommitData->latestLocalCommitBatchResolving.get());
		FlowTransport::transport().resetConnection(self->pProxyCommitData->master.address());
		self->pProxyCommitData->lastMasterReset = now();
	}

	// Pre-resolution the commits
	TEST(pProxyCommitData->latestLocalCommitBatchResolving.get() < localBatchNumber - 1); // Wait for local batch
	wait(pProxyCommitData->latestLocalCommitBatchResolving.whenAtLeast(localBatchNumber - 1));
	double queuingDelay = g_network->now() - timeStart;
	if ((queuingDelay > (double)SERVER_KNOBS->MAX_READ_TRANSACTION_LIFE_VERSIONS / SERVER_KNOBS->VERSIONS_PER_SECOND ||
	     (g_network->isSimulated() && BUGGIFY_WITH_PROB(0.01))) &&
	    SERVER_KNOBS->PROXY_REJECT_BATCH_QUEUED_TOO_LONG && canReject(trs)) {
		// Disabled for the recovery transaction. otherwise, recovery can't finish and keeps doing more recoveries.
		TEST(true); // Reject transactions in the batch
		TraceEvent(SevWarnAlways, "ProxyReject", pProxyCommitData->dbgid)
		    .suppressFor(0.1)
		    .detail("QDelay", queuingDelay)
		    .detail("Transactions", trs.size())
		    .detail("BatchNumber", localBatchNumber);
		ASSERT(pProxyCommitData->latestLocalCommitBatchResolving.get() == localBatchNumber - 1);
		pProxyCommitData->latestLocalCommitBatchResolving.set(localBatchNumber);

		wait(pProxyCommitData->latestLocalCommitBatchLogging.whenAtLeast(localBatchNumber - 1));
		ASSERT(pProxyCommitData->latestLocalCommitBatchLogging.get() == localBatchNumber - 1);
		pProxyCommitData->latestLocalCommitBatchLogging.set(localBatchNumber);
		for (const auto& tr : trs) {
			tr.reply.sendError(transaction_too_old());
		}
		++pProxyCommitData->stats.commitBatchOut;
		pProxyCommitData->stats.txnCommitOut += trs.size();
		pProxyCommitData->stats.txnRejectedForQueuedTooLong += trs.size();
		self->rejected = true;
		return Void();
	}

	self->releaseDelay =
	    delay(std::min(SERVER_KNOBS->MAX_PROXY_COMPUTE,
	                   self->batchOperations * pProxyCommitData->commitComputePerOperation[latencyBucket]),
	          TaskPriority::ProxyMasterVersionReply);

	if (debugID.present()) {
		g_traceBatch.addEvent(
		    "CommitDebug", debugID.get().first(), "CommitProxyServer.commitBatch.GettingCommitVersion");
	}

	GetCommitVersionRequest req(span.context,
	                            pProxyCommitData->commitVersionRequestNumber++,
	                            pProxyCommitData->mostRecentProcessedRequestNumber,
	                            pProxyCommitData->dbgid);
	GetCommitVersionReply versionReply = wait(brokenPromiseToNever(
	    pProxyCommitData->master.getCommitVersion.getReply(req, TaskPriority::ProxyMasterVersionReply)));

	pProxyCommitData->mostRecentProcessedRequestNumber = versionReply.requestNum;

	pProxyCommitData->stats.txnCommitVersionAssigned += trs.size();
	pProxyCommitData->stats.lastCommitVersionAssigned = versionReply.version;

	self->commitVersion = versionReply.version;
	self->prevVersion = versionReply.prevVersion;

	if (SERVER_KNOBS->TLOG_NEW_INTERFACE) {
		self->findOverlappingTLogGroups();
	}

	for (auto it : versionReply.resolverChanges) {
		auto rs = pProxyCommitData->keyResolvers.modify(it.range);
		for (auto r = rs.begin(); r != rs.end(); ++r)
			r->value().emplace_back(versionReply.resolverChangesVersion, it.dest);
	}

	//TraceEvent("ProxyGotVer", pProxyContext->dbgid).detail("Commit", commitVersion).detail("Prev", prevVersion);

	if (debugID.present()) {
		g_traceBatch.addEvent("CommitDebug", debugID.get().first(), "CommitProxyServer.commitBatch.GotCommitVersion");
	}

	return Void();
}

ACTOR Future<Void> getResolution(CommitBatchContext* self) {
	// Sending these requests is the fuzzy border between phase 1 and phase 2; it could conceivably overlap with
	// resolution processing but is still using CPU
	ProxyCommitData* pProxyCommitData = self->pProxyCommitData;
	std::vector<CommitTransactionRequest>& trs = self->trs;
	state Span span("MP:getResolution"_loc, self->span.context);

	ResolutionRequestBuilder requests(
	    pProxyCommitData, self->commitVersion, self->prevVersion, pProxyCommitData->version, span);
	int conflictRangeCount = 0;
	self->maxTransactionBytes = 0;
	for (int t = 0; t < trs.size(); t++) {
		requests.addTransaction(trs[t], t);
		conflictRangeCount +=
		    trs[t].transaction.read_conflict_ranges.size() + trs[t].transaction.write_conflict_ranges.size();
		//TraceEvent("MPTransactionDump", self->dbgid).detail("Snapshot", trs[t].transaction.read_snapshot);
		// for(auto& m : trs[t].transaction.mutations)
		self->maxTransactionBytes = std::max<int64_t>(self->maxTransactionBytes, trs[t].transaction.expectedSize());
		//	TraceEvent("MPTransactionsDump", self->dbgid).detail("Mutation", m.toString());
	}
	pProxyCommitData->stats.conflictRanges += conflictRangeCount;

	for (int r = 1; r < pProxyCommitData->resolvers.size(); r++)
		ASSERT(requests.requests[r].txnStateTransactions.size() == requests.requests[0].txnStateTransactions.size());

	pProxyCommitData->stats.txnCommitResolving += trs.size();
	std::vector<Future<ResolveTransactionBatchReply>> replies;
	for (int r = 0; r < pProxyCommitData->resolvers.size(); r++) {
		requests.requests[r].debugID = self->debugID;
<<<<<<< HEAD
		requests.requests[r].updatedGroups.reserve(self->pGroupMessageBuilders.size());
		for (const auto& p : self->pGroupMessageBuilders) {
			requests.requests[r].updatedGroups.push_back(p.first);
		}
=======
		requests.requests[r].updatedGroups.assign(self->overlappingTLogGroups.begin(),
		                                          self->overlappingTLogGroups.end());
>>>>>>> 32e3579d
		replies.push_back(brokenPromiseToNever(
		    pProxyCommitData->resolvers[r].resolve.getReply(requests.requests[r], TaskPriority::ProxyResolverReply)));
	}

	self->transactionResolverMap.swap(requests.transactionResolverMap);
	// Used to report conflicting keys
	self->txReadConflictRangeIndexMap.swap(requests.txReadConflictRangeIndexMap);
	self->releaseFuture = releaseResolvingAfter(pProxyCommitData, self->releaseDelay, self->localBatchNumber);

	if (self->localBatchNumber - self->pProxyCommitData->latestLocalCommitBatchLogging.get() >
	        SERVER_KNOBS->RESET_RESOLVER_BATCHES &&
	    now() - self->pProxyCommitData->lastResolverReset > SERVER_KNOBS->RESET_RESOLVER_DELAY) {
		for (int r = 0; r < self->pProxyCommitData->resolvers.size(); r++) {
			TraceEvent(SevWarnAlways, "ResetResolverNetwork", self->pProxyCommitData->dbgid)
			    .detail("PeerAddr", self->pProxyCommitData->resolvers[r].address())
			    .detail("CurrentBatch", self->localBatchNumber)
			    .detail("InProcessBatch", self->pProxyCommitData->latestLocalCommitBatchLogging.get());
			FlowTransport::transport().resetConnection(self->pProxyCommitData->resolvers[r].address());
		}
		self->pProxyCommitData->lastResolverReset = now();
	}

	// Wait for the final resolution
	std::vector<ResolveTransactionBatchReply> resolutionResp = wait(getAll(replies));
	self->resolution.swap(*const_cast<std::vector<ResolveTransactionBatchReply>*>(&resolutionResp));

	if (self->debugID.present()) {
		g_traceBatch.addEvent(
		    "CommitDebug", self->debugID.get().first(), "CommitProxyServer.commitBatch.AfterResolution");
	}

	return Void();
}

void assertResolutionStateMutationsSizeConsistent(const std::vector<ResolveTransactionBatchReply>& resolution) {

	for (int r = 1; r < resolution.size(); r++) {
		ASSERT(resolution[r].stateMutations.size() == resolution[0].stateMutations.size());
		for (int s = 0; s < resolution[r].stateMutations.size(); s++) {
			ASSERT(resolution[r].stateMutations[s].size() == resolution[0].stateMutations[s].size());
		}
	}
}

// Compute and apply "metadata" effects of each other proxy's most recent batch
void applyMetadataEffect(CommitBatchContext* self) {
	bool initialState = self->isMyFirstBatch;
	self->firstStateMutations = self->isMyFirstBatch;
	for (int versionIndex = 0; versionIndex < self->resolution[0].stateMutations.size(); versionIndex++) {
		// pProxyCommitData->logAdapter->setNextVersion( ??? );  << Ideally we would be telling the log adapter that the
		// pushes in this commit will be in the version at which these state mutations were committed by another proxy,
		// but at present we don't have that information here.  So the disk queue may be unnecessarily conservative
		// about popping.

		for (int transactionIndex = 0;
		     transactionIndex < self->resolution[0].stateMutations[versionIndex].size() && !self->forceRecovery;
		     transactionIndex++) {
			bool committed = true;
			for (int resolver = 0; resolver < self->resolution.size(); resolver++)
				committed =
				    committed && self->resolution[resolver].stateMutations[versionIndex][transactionIndex].committed;
			if (committed) {
				applyMetadataMutations(SpanID(),
				                       *self->pProxyCommitData,
				                       self->arena,
				                       self->pProxyCommitData->logSystem,
				                       self->resolution[0].stateMutations[versionIndex][transactionIndex].mutations,
				                       /* pToCommit= */ nullptr,
				                       self->forceRecovery,
				                       /* popVersion= */ 0,
				                       /* initialCommit */ false);
			}
			if (self->resolution[0].stateMutations[versionIndex][transactionIndex].mutations.size() &&
			    self->firstStateMutations) {
				ASSERT(committed);
				self->firstStateMutations = false;
				self->forceRecovery = false;
			}
		}

		// These changes to txnStateStore will be committed by the other proxy, so we simply discard the commit message
		auto fcm = self->pProxyCommitData->logAdapter->getCommitMessage();
		self->storeCommits.emplace_back(fcm, self->pProxyCommitData->txnStateStore->commit());

		if (initialState) {
			initialState = false;
			self->forceRecovery = false;
			self->pProxyCommitData->txnStateStore->resyncLog();

			for (auto& p : self->storeCommits) {
				ASSERT(!p.second.isReady());
				p.first.get().acknowledge.send(Void());
				ASSERT(p.second.isReady());
			}
			self->storeCommits.clear();
		}
	}
}

/// Determine which transactions actually committed (conservatively) by combining results from the resolvers
void determineCommittedTransactions(CommitBatchContext* self) {
	auto pProxyCommitData = self->pProxyCommitData;
	const auto& trs = self->trs;

	ASSERT(self->transactionResolverMap.size() == self->committed.size());
	// For each commitTransactionRef, it is only sent to resolvers specified in transactionResolverMap
	// Thus, we use this nextTr to track the correct transaction index on each resolver.
	self->nextTr.resize(self->resolution.size());
	for (int t = 0; t < trs.size(); t++) {
		uint8_t commit = ConflictBatch::TransactionCommitted;
		for (int r : self->transactionResolverMap[t]) {
			commit = std::min(self->resolution[r].committed[self->nextTr[r]++], commit);
		}
		self->committed[t] = commit;
	}
	for (int r = 0; r < self->resolution.size(); r++)
		ASSERT(self->nextTr[r] == self->resolution[r].committed.size());

	pProxyCommitData->logAdapter->setNextVersion(self->commitVersion);

	self->lockedKey = pProxyCommitData->txnStateStore->readValue(databaseLockedKey).get();
	self->locked = self->lockedKey.present() && self->lockedKey.get().size();

	const Optional<Value> mustContainSystemKey =
	    pProxyCommitData->txnStateStore->readValue(mustContainSystemMutationsKey).get();
	if (mustContainSystemKey.present() && mustContainSystemKey.get().size()) {
		for (int t = 0; t < trs.size(); t++) {
			if (self->committed[t] == ConflictBatch::TransactionCommitted) {
				bool foundSystem = false;
				for (auto& m : trs[t].transaction.mutations) {
					if ((m.type == MutationRef::ClearRange ? m.param2 : m.param1) >= nonMetadataSystemKeys.end) {
						foundSystem = true;
						break;
					}
				}
				if (!foundSystem) {
					self->committed[t] = ConflictBatch::TransactionConflict;
				}
			}
		}
	}
}

// This first pass through committed transactions deals with "metadata" effects (modifications of txnStateStore, changes
// to storage servers' responsibilities)
ACTOR Future<Void> applyMetadataToCommittedTransactions(CommitBatchContext* self) {
	auto pProxyCommitData = self->pProxyCommitData;
	const auto& trs = self->trs;

	int t;
	for (t = 0; t < trs.size() && !self->forceRecovery; t++) {
		if (self->committed[t] == ConflictBatch::TransactionCommitted && (!self->locked || trs[t].isLockAware())) {
			self->commitCount++;
			// TODO: pass self->pGroupMessageBuilder in as well?
			applyMetadataMutations(trs[t].spanContext,
			                       *pProxyCommitData,
			                       self->arena,
			                       pProxyCommitData->logSystem,
			                       trs[t].transaction.mutations,
			                       &self->toCommit,
			                       self->forceRecovery,
			                       self->commitVersion + 1,
			                       /* initialCommit= */ false);
		}
		if (self->firstStateMutations) {
			ASSERT(self->committed[t] == ConflictBatch::TransactionCommitted);
			self->firstStateMutations = false;
			self->forceRecovery = false;
		}
	}
	if (self->forceRecovery) {
		for (; t < trs.size(); t++)
			self->committed[t] = ConflictBatch::TransactionConflict;
		TraceEvent(SevWarn, "RestartingTxnSubsystem", pProxyCommitData->dbgid).detail("Stage", "AwaitCommit");
	}

	self->lockedKey = pProxyCommitData->txnStateStore->readValue(databaseLockedKey).get();
	self->lockedAfter = self->lockedKey.present() && self->lockedKey.get().size();

	self->metadataVersionAfter = pProxyCommitData->txnStateStore->readValue(metadataVersionKey).get();

	auto fcm = pProxyCommitData->logAdapter->getCommitMessage();
	self->storeCommits.emplace_back(fcm, pProxyCommitData->txnStateStore->commit());
	pProxyCommitData->version = self->commitVersion;
	if (!pProxyCommitData->validState.isSet())
		pProxyCommitData->validState.send(Void());
	ASSERT(self->commitVersion);

	if (!self->isMyFirstBatch &&
	    pProxyCommitData->txnStateStore->readValue(coordinatorsKey).get().get() != self->oldCoordinators.get()) {
		wait(brokenPromiseToNever(pProxyCommitData->master.changeCoordinators.getReply(
		    ChangeCoordinatorsRequest(pProxyCommitData->txnStateStore->readValue(coordinatorsKey).get().get()))));
		ASSERT(false); // ChangeCoordinatorsRequest should always throw
	}

	return Void();
}

/// This second pass through committed transactions assigns the actual mutations to the appropriate storage servers'
/// tags
ACTOR Future<Void> assignMutationsToStorageServers(CommitBatchContext* self) {
	state ProxyCommitData* const pProxyCommitData = self->pProxyCommitData;
	state std::vector<CommitTransactionRequest>& trs = self->trs;

	for (self->transactionNum = 0; self->transactionNum < trs.size(); self->transactionNum++) {
		if (!(self->committed[self->transactionNum] == ConflictBatch::TransactionCommitted &&
		      (!self->locked || trs[self->transactionNum].isLockAware()))) {
			continue;
		}

		state bool checkSample = trs[self->transactionNum].commitCostEstimation.present();
		state Optional<ClientTrCommitCostEstimation>* trCost = &trs[self->transactionNum].commitCostEstimation;
		state int mutationNum = 0;
		state VectorRef<MutationRef>* pMutations = &trs[self->transactionNum].transaction.mutations;

		self->toCommit.addTransactionInfo(trs[self->transactionNum].spanContext);
		// TODO: figure out why we may want to override span context for a serializer
		for (auto& pair : self->pGroupMessageBuilders) {
			pair.second->broadcastSpanContext(trs[self->transactionNum].spanContext);
		}

		for (; mutationNum < pMutations->size(); mutationNum++) {
			if (self->yieldBytes > SERVER_KNOBS->DESIRED_TOTAL_BYTES) {
				self->yieldBytes = 0;
				if (g_network->check_yield(TaskPriority::ProxyCommitYield1)) {
					self->computeDuration += g_network->timer() - self->computeStart;
					wait(delay(0, TaskPriority::ProxyCommitYield1));
					self->computeStart = g_network->timer();
				}
			}

			auto& m = (*pMutations)[mutationNum];
			self->mutationCount++;
			self->mutationBytes += m.expectedSize();
			self->yieldBytes += m.expectedSize();
			// Determine the set of tags (responsible storage servers) for the mutation, splitting it
			// if necessary.  Serialize (splits of) the mutation into the message buffer and add the tags.

			if (isSingleKeyMutation((MutationRef::Type)m.type)) {
				auto& tags = pProxyCommitData->tagsForKey(m.param1);

				// sample single key mutation based on cost
				// the expectation of sampling is every COMMIT_SAMPLE_COST sample once
				if (checkSample) {
					double totalCosts = trCost->get().writeCosts;
					double cost = getWriteOperationCost(m.expectedSize());
					double mul = std::max(1.0, totalCosts / std::max(1.0, (double)CLIENT_KNOBS->COMMIT_SAMPLE_COST));
					ASSERT(totalCosts > 0);
					double prob = mul * cost / totalCosts;

					if (deterministicRandom()->random01() < prob) {
						for (const auto& ssInfo : pProxyCommitData->keyInfo[m.param1].src_info) {
							auto id = ssInfo->interf.id();
							// scale cost
							cost = cost < CLIENT_KNOBS->COMMIT_SAMPLE_COST ? CLIENT_KNOBS->COMMIT_SAMPLE_COST : cost;
							pProxyCommitData->updateSSTagCost(id, trs[self->transactionNum].tagSet.get(), m, cost);
						}
					}
				}

				if (pProxyCommitData->singleKeyMutationEvent->enabled) {
					KeyRangeRef shard = pProxyCommitData->keyInfo.rangeContaining(m.param1).range();
					pProxyCommitData->singleKeyMutationEvent->tag1 = (int64_t)tags[0].id;
					pProxyCommitData->singleKeyMutationEvent->tag2 = (int64_t)tags[1].id;
					pProxyCommitData->singleKeyMutationEvent->tag3 = (int64_t)tags[2].id;
					pProxyCommitData->singleKeyMutationEvent->shardBegin = shard.begin;
					pProxyCommitData->singleKeyMutationEvent->shardEnd = shard.end;
					pProxyCommitData->singleKeyMutationEvent->log();
				}

				DEBUG_MUTATION("ProxyCommit", self->commitVersion, m)
				    .detail("Dbgid", pProxyCommitData->dbgid)
				    .detail("To", tags)
				    .detail("Mutation", m);
				self->toCommit.addTags(tags);
				if (pProxyCommitData->cacheInfo[m.param1]) {
					self->toCommit.addTag(cacheTag);
				}
				self->toCommit.writeTypedMessage(m);
<<<<<<< HEAD
				self->writeToStorageTeams(pProxyCommitData->keyInfo[m.param1].storageTeams, m);
=======

				auto& storageTeams = pProxyCommitData->keyInfo[m.param1].storageTeams;
				for (auto& team : storageTeams) {
					self->trackStorageTeam(team);
				}
				// TODO: pTeamMessageBuilder needs to take a tlog group parameter
				self->pTeamMessageBuilder->write(m, storageTeams);
>>>>>>> 32e3579d
			} else if (m.type == MutationRef::ClearRange) {
				KeyRangeRef clearRange(KeyRangeRef(m.param1, m.param2));
				auto ranges = pProxyCommitData->keyInfo.intersectingRanges(clearRange);
				auto firstRange = ranges.begin();
				++firstRange;
				std::set<ptxn::StorageTeamID> storageTeams; // write m to these storage teams
				if (firstRange == ranges.end()) {
					// Fast path
					DEBUG_MUTATION("ProxyCommit", self->commitVersion, m)
					    .detail("Dbgid", pProxyCommitData->dbgid)
					    .detail("To", ranges.begin().value().tags)
					    .detail("Mutation", m);

					ranges.begin().value().populateTags();
					self->toCommit.addTags(ranges.begin().value().tags);
					auto& dstTeams = ranges.begin().value().storageTeams;
					storageTeams.insert(dstTeams.begin(), dstTeams.end());

					// check whether clear is sampled
					if (checkSample && !trCost->get().clearIdxCosts.empty() &&
					    trCost->get().clearIdxCosts[0].first == mutationNum) {
						for (const auto& ssInfo : ranges.begin().value().src_info) {
							auto id = ssInfo->interf.id();
							pProxyCommitData->updateSSTagCost(
							    id, trs[self->transactionNum].tagSet.get(), m, trCost->get().clearIdxCosts[0].second);
						}
						trCost->get().clearIdxCosts.pop_front();
					}
				} else {
					TEST(true); // A clear range extends past a shard boundary
					std::set<Tag> allSources;
					for (auto r : ranges) {
						r.value().populateTags();
						allSources.insert(r.value().tags.begin(), r.value().tags.end());
						auto& dstTeams = r.value().storageTeams;
						storageTeams.insert(dstTeams.begin(), dstTeams.end());

						// check whether clear is sampled
						if (checkSample && !trCost->get().clearIdxCosts.empty() &&
						    trCost->get().clearIdxCosts[0].first == mutationNum) {
							for (const auto& ssInfo : r.value().src_info) {
								auto id = ssInfo->interf.id();
								pProxyCommitData->updateSSTagCost(id,
								                                  trs[self->transactionNum].tagSet.get(),
								                                  m,
								                                  trCost->get().clearIdxCosts[0].second);
							}
							trCost->get().clearIdxCosts.pop_front();
						}
					}
					DEBUG_MUTATION("ProxyCommit", self->commitVersion, m)
					    .detail("Dbgid", pProxyCommitData->dbgid)
					    .detail("To", allSources)
					    .detail("Mutation", m);

					self->toCommit.addTags(allSources);
				}

				if (pProxyCommitData->needsCacheTag(clearRange)) {
					self->toCommit.addTag(cacheTag);
				}
				self->toCommit.writeTypedMessage(m);
<<<<<<< HEAD
				self->writeToStorageTeams(storageTeams, m);
=======
				for (auto& team : storageTeams) {
					self->trackStorageTeam(team);
				}
				// TODO: need to take tlog group information as parameter
				self->pTeamMessageBuilder->write(m, storageTeams);
>>>>>>> 32e3579d
			} else {
				UNREACHABLE();
			}

			// Check on backing up key, if backup ranges are defined and a normal key
			if (!(pProxyCommitData->vecBackupKeys.size() > 1 &&
			      (normalKeys.contains(m.param1) || m.param1 == metadataVersionKey))) {
				continue;
			}

			if (m.type != MutationRef::Type::ClearRange) {
				// Add the mutation to the relevant backup tag
				for (auto backupName : pProxyCommitData->vecBackupKeys[m.param1]) {
					self->logRangeMutations[backupName].push_back_deep(self->logRangeMutationsArena, m);
				}
			} else {
				KeyRangeRef mutationRange(m.param1, m.param2);
				KeyRangeRef intersectionRange;

				// Identify and add the intersecting ranges of the mutation to the array of mutations to serialize
				for (auto backupRange : pProxyCommitData->vecBackupKeys.intersectingRanges(mutationRange)) {
					// Get the backup sub range
					const auto& backupSubrange = backupRange.range();

					// Determine the intersecting range
					intersectionRange = mutationRange & backupSubrange;

					// Create the custom mutation for the specific backup tag
					MutationRef backupMutation(
					    MutationRef::Type::ClearRange, intersectionRange.begin, intersectionRange.end);

					// Add the mutation to the relevant backup tag
					for (auto backupName : backupRange.value()) {
						self->logRangeMutations[backupName].push_back_deep(self->logRangeMutationsArena,
						                                                   backupMutation);
					}
				}
			}
		}

		if (checkSample) {
			self->pProxyCommitData->stats.txnExpensiveClearCostEstCount +=
			    trs[self->transactionNum].commitCostEstimation.get().expensiveCostEstCount;
		}
	}

	return Void();
}

ACTOR Future<Void> postResolution(CommitBatchContext* self) {
	state ProxyCommitData* const pProxyCommitData = self->pProxyCommitData;
	state std::vector<CommitTransactionRequest>& trs = self->trs;
	state const int64_t localBatchNumber = self->localBatchNumber;
	state const Optional<UID>& debugID = self->debugID;
	state Span span("MP:postResolution"_loc, self->span.context);

	bool queuedCommits = pProxyCommitData->latestLocalCommitBatchLogging.get() < localBatchNumber - 1;
	TEST(queuedCommits); // Queuing post-resolution commit processing
	wait(pProxyCommitData->latestLocalCommitBatchLogging.whenAtLeast(localBatchNumber - 1));
	wait(yield(TaskPriority::ProxyCommitYield1));

	self->computeStart = g_network->timer();

	pProxyCommitData->stats.txnCommitResolved += trs.size();

	if (debugID.present()) {
		g_traceBatch.addEvent(
		    "CommitDebug", debugID.get().first(), "CommitProxyServer.commitBatch.ProcessingMutations");
	}

	self->isMyFirstBatch = !pProxyCommitData->version;
	self->oldCoordinators = pProxyCommitData->txnStateStore->readValue(coordinatorsKey).get();

	assertResolutionStateMutationsSizeConsistent(self->resolution);

	applyMetadataEffect(self);

	determineCommittedTransactions(self);

	if (self->forceRecovery) {
		wait(Future<Void>(Never()));
	}

	// First pass
	wait(applyMetadataToCommittedTransactions(self));

	// Second pass
	wait(assignMutationsToStorageServers(self));

	// Serialize and backup the mutations as a single mutation
	if ((pProxyCommitData->vecBackupKeys.size() > 1) && self->logRangeMutations.size()) {
		// TODO: handle back up mutations in pGroupMessageBuilder
		wait(addBackupMutations(pProxyCommitData,
		                        &self->logRangeMutations,
		                        &self->toCommit,
		                        self->pGroupMessageBuilders,
		                        self->commitVersion,
		                        &self->computeDuration,
		                        &self->computeStart));
	}

	pProxyCommitData->stats.mutations += self->mutationCount;
	pProxyCommitData->stats.mutationBytes += self->mutationBytes;

	// Storage servers mustn't make durable versions which are not fully committed (because then they are impossible to
	// roll back) We prevent this by limiting the number of versions which are semi-committed but not fully committed to
	// be less than the MVCC window
	if (pProxyCommitData->committedVersion.get() <
	    self->commitVersion - SERVER_KNOBS->MAX_READ_TRANSACTION_LIFE_VERSIONS) {
		self->computeDuration += g_network->timer() - self->computeStart;
		state Span waitVersionSpan;
		while (pProxyCommitData->committedVersion.get() <
		       self->commitVersion - SERVER_KNOBS->MAX_READ_TRANSACTION_LIFE_VERSIONS) {
			// This should be *extremely* rare in the real world, but knob buggification should make it happen in
			// simulation
			TEST(true); // Semi-committed pipeline limited by MVCC window
			//TraceEvent("ProxyWaitingForCommitted", pProxyCommitData->dbgid).detail("CommittedVersion", pProxyCommitData->committedVersion.get()).detail("NeedToCommit", commitVersion);
			waitVersionSpan = Span(
			    deterministicRandom()->randomUniqueID(), "MP:overMaxReadTransactionLifeVersions"_loc, { span.context });
			choose {
				when(wait(pProxyCommitData->committedVersion.whenAtLeast(
				    self->commitVersion - SERVER_KNOBS->MAX_READ_TRANSACTION_LIFE_VERSIONS))) {
					wait(yield());
					break;
				}
				when(wait(pProxyCommitData->cx->onProxiesChanged())) {}
				when(GetRawCommittedVersionReply v = wait(pProxyCommitData->master.getLiveCommittedVersion.getReply(
				         GetRawCommittedVersionRequest(waitVersionSpan.context, debugID),
				         TaskPriority::GetLiveCommittedVersionReply))) {
					if (v.version > pProxyCommitData->committedVersion.get()) {
						pProxyCommitData->locked = v.locked;
						pProxyCommitData->metadataVersion = v.metadataVersion;
						pProxyCommitData->committedVersion.set(v.version);
					}

					if (pProxyCommitData->committedVersion.get() <
					    self->commitVersion - SERVER_KNOBS->MAX_READ_TRANSACTION_LIFE_VERSIONS)
						wait(delay(SERVER_KNOBS->PROXY_SPIN_DELAY));
				}
			}
		}
		waitVersionSpan = Span{};
		self->computeStart = g_network->timer();
	}

	self->msg = self->storeCommits.back().first.get();

	if (self->debugID.present())
		g_traceBatch.addEvent(
		    "CommitDebug", self->debugID.get().first(), "CommitProxyServer.commitBatch.AfterStoreCommits");

	// txnState (transaction subsystem state) tag: message extracted from log adapter
	bool firstMessage = true;
	for (auto m : self->msg.messages) {
		if (firstMessage) {
			self->toCommit.addTxsTag();
		}
		self->toCommit.writeMessage(StringRef(m.begin(), m.size()), !firstMessage);
		// FIXME(rdar://78341241)
		// self->writeToStorageTeams({ptxn::txsTeam}, StringRef(m.begin(), m.size()));
		firstMessage = false;
	}

	if (self->prevVersion && self->commitVersion - self->prevVersion < SERVER_KNOBS->MAX_VERSIONS_IN_FLIGHT / 2)
		debug_advanceMaxCommittedVersion(UID(), self->commitVersion); //< Is this valid?

	// TraceEvent("ProxyPush", pProxyCommitData->dbgid)
	//     .detail("PrevVersion", self->prevVersion)
	//     .detail("Version", self->commitVersion)
	//     .detail("TransactionsSubmitted", trs.size())
	//     .detail("TransactionsCommitted", self->commitCount)
	//     .detail("TxsPopTo", self->msg.popTo);

	if (self->prevVersion && self->commitVersion - self->prevVersion < SERVER_KNOBS->MAX_VERSIONS_IN_FLIGHT / 2)
		debug_advanceMaxCommittedVersion(UID(), self->commitVersion);

	self->commitStartTime = now();
	pProxyCommitData->lastStartCommit = self->commitStartTime;

	// TODO:
	// new code will push each LogPushData into each individual TLog group with its own previous commit version
	// and commit version in this batch

<<<<<<< HEAD
	if (SERVER_KNOBS->TLOG_NEW_INTERFACE) {
		self->toCommit.pGroupMessageBuilders = &self->pGroupMessageBuilders;
		std::vector<Future<Version>> pushResults;
		pushResults.reserve(self->pGroupMessageBuilders.size());
		for (auto& groupMessageBuilder : self->pGroupMessageBuilders) {
			pushResults.push_back(
			    pProxyCommitData->logSystem->push(self->resolution[0].previousCommitVersions[groupMessageBuilder.first],
			                                      self->commitVersion,
			                                      pProxyCommitData->committedVersion.get(),
			                                      pProxyCommitData->minKnownCommittedVersion,
			                                      self->toCommit,
			                                      span.context,
			                                      self->debugID));
		}

		std::function<Version(const std::vector<Version>&)> reduce =
		    [](const std::vector<Version>& versions) -> Version {
			return *std::min_element(versions.begin(), versions.end());
		};
		self->loggingComplete = getAll(pushResults, reduce);
	} else {
		self->loggingComplete = pProxyCommitData->logSystem->push(self->prevVersion,
		                                                          self->commitVersion,
		                                                          pProxyCommitData->committedVersion.get(),
		                                                          pProxyCommitData->minKnownCommittedVersion,
		                                                          self->toCommit,
		                                                          span.context,
		                                                          self->debugID);
	}
=======
	self->loggingComplete = pProxyCommitData->logSystem->push(self->prevVersion,
	                                                          self->commitVersion,
	                                                          pProxyCommitData->committedVersion.get(),
	                                                          pProxyCommitData->minKnownCommittedVersion,
	                                                          self->toCommit,
	                                                          span.context,
	                                                          self->debugID);
>>>>>>> 32e3579d

	float ratio = self->toCommit.getEmptyMessageRatio();
	pProxyCommitData->stats.commitBatchingEmptyMessageRatio.addMeasurement(ratio);

	if (!self->forceRecovery) {
		ASSERT(pProxyCommitData->latestLocalCommitBatchLogging.get() == self->localBatchNumber - 1);
		pProxyCommitData->latestLocalCommitBatchLogging.set(self->localBatchNumber);
	}

	self->computeDuration += g_network->timer() - self->computeStart;
	if (self->batchOperations > 0) {
		double computePerOperation =
		    std::min(SERVER_KNOBS->MAX_COMPUTE_PER_OPERATION, self->computeDuration / self->batchOperations);
		if (computePerOperation <= pProxyCommitData->commitComputePerOperation[self->latencyBucket]) {
			pProxyCommitData->commitComputePerOperation[self->latencyBucket] = computePerOperation;
		} else {
			pProxyCommitData->commitComputePerOperation[self->latencyBucket] =
			    SERVER_KNOBS->PROXY_COMPUTE_GROWTH_RATE * computePerOperation +
			    ((1.0 - SERVER_KNOBS->PROXY_COMPUTE_GROWTH_RATE) *
			     pProxyCommitData->commitComputePerOperation[self->latencyBucket]);
		}
		pProxyCommitData->stats.maxComputeNS =
		    std::max<int64_t>(pProxyCommitData->stats.maxComputeNS,
		                      1e9 * pProxyCommitData->commitComputePerOperation[self->latencyBucket]);
		pProxyCommitData->stats.minComputeNS =
		    std::min<int64_t>(pProxyCommitData->stats.minComputeNS,
		                      1e9 * pProxyCommitData->commitComputePerOperation[self->latencyBucket]);
	}

	return Void();
}

ACTOR Future<Void> transactionLogging(CommitBatchContext* self) {
	state ProxyCommitData* const pProxyCommitData = self->pProxyCommitData;
	state Span span("MP:transactionLogging"_loc, self->span.context);

	try {
		choose {
			when(Version ver = wait(self->loggingComplete)) {
				pProxyCommitData->minKnownCommittedVersion = std::max(pProxyCommitData->minKnownCommittedVersion, ver);
			}
			when(wait(pProxyCommitData->committedVersion.whenAtLeast(self->commitVersion + 1))) {}
		}
	} catch (Error& e) {
		if (e.code() == error_code_broken_promise) {
			throw master_tlog_failed();
		}
		throw;
	}

	pProxyCommitData->lastCommitLatency = now() - self->commitStartTime;
	pProxyCommitData->lastCommitTime = std::max(pProxyCommitData->lastCommitTime.get(), self->commitStartTime);

	wait(yield(TaskPriority::ProxyCommitYield2));

	if (pProxyCommitData->popRemoteTxs &&
	    self->msg.popTo > (pProxyCommitData->txsPopVersions.size() ? pProxyCommitData->txsPopVersions.back().second
	                                                               : pProxyCommitData->lastTxsPop)) {
		if (pProxyCommitData->txsPopVersions.size() >= SERVER_KNOBS->MAX_TXS_POP_VERSION_HISTORY) {
			TraceEvent(SevWarnAlways, "DiscardingTxsPopHistory").suppressFor(1.0);
			pProxyCommitData->txsPopVersions.pop_front();
		}

		pProxyCommitData->txsPopVersions.emplace_back(self->commitVersion, self->msg.popTo);
	}
	pProxyCommitData->logSystem->popTxs(self->msg.popTo);

	return Void();
}

ACTOR Future<Void> reply(CommitBatchContext* self) {
	state ProxyCommitData* const pProxyCommitData = self->pProxyCommitData;
	state Span span("MP:reply"_loc, self->span.context);

	const Optional<UID>& debugID = self->debugID;

	if (self->prevVersion && self->commitVersion - self->prevVersion < SERVER_KNOBS->MAX_VERSIONS_IN_FLIGHT / 2)
		debug_advanceMinCommittedVersion(UID(), self->commitVersion);

	// TraceEvent("ProxyPushed", pProxyCommitData->dbgid)
	//     .detail("PrevVersion", self->prevVersion)
	//     .detail("Version", self->commitVersion);
	if (debugID.present())
		g_traceBatch.addEvent("CommitDebug", debugID.get().first(), "CommitProxyServer.commitBatch.AfterLogPush");

	for (auto& p : self->storeCommits) {
		ASSERT(!p.second.isReady());
		p.first.get().acknowledge.send(Void());
		ASSERT(p.second.isReady());
	}

	// After logging finishes, we report the commit version to master so that every other proxy can get the most
	// up-to-date live committed version. We also maintain the invariant that master's committed version >=
	// self->committedVersion by reporting commit version first before updating self->committedVersion. Otherwise, a
	// client may get a commit version that the master is not aware of, and next GRV request may get a version less than
	// self->committedVersion.
	TEST(pProxyCommitData->committedVersion.get() > self->commitVersion); // A later version was reported committed first
	if (self->commitVersion >= pProxyCommitData->committedVersion.get()) {
		wait(pProxyCommitData->master.reportLiveCommittedVersion.getReply(
		    ReportRawCommittedVersionRequest(self->commitVersion,
		                                     self->lockedAfter,
		                                     self->metadataVersionAfter,
		                                     pProxyCommitData->minKnownCommittedVersion,
		                                     self->prevVersion),
		    TaskPriority::ProxyMasterVersionReply));
	}
	if (self->commitVersion > pProxyCommitData->committedVersion.get()) {
		pProxyCommitData->locked = self->lockedAfter;
		pProxyCommitData->metadataVersion = self->metadataVersionAfter;
		pProxyCommitData->committedVersion.set(self->commitVersion);
	}

	if (self->forceRecovery) {
		TraceEvent(SevWarn, "RestartingTxnSubsystem", pProxyCommitData->dbgid).detail("Stage", "ProxyShutdown");
		throw worker_removed();
	}

	// Send replies to clients
	double endTime = g_network->timer();
	// Reset all to zero, used to track the correct index of each commitTransacitonRef on each resolver

	std::fill(self->nextTr.begin(), self->nextTr.end(), 0);
	for (int t = 0; t < self->trs.size(); t++) {
		auto& tr = self->trs[t];
		if (self->committed[t] == ConflictBatch::TransactionCommitted && (!self->locked || tr.isLockAware())) {
			ASSERT_WE_THINK(self->commitVersion != invalidVersion);
			tr.reply.send(CommitID(self->commitVersion, t, self->metadataVersionAfter));
		} else if (self->committed[t] == ConflictBatch::TransactionTooOld) {
			tr.reply.sendError(transaction_too_old());
		} else {
			// If enable the option to report conflicting keys from resolvers, we send back all keyranges' indices
			// through CommitID
			if (tr.transaction.report_conflicting_keys) {
				Standalone<VectorRef<int>> conflictingKRIndices;
				for (int resolverInd : self->transactionResolverMap[t]) {
					auto const& cKRs =
					    self->resolution[resolverInd]
					        .conflictingKeyRangeMap[self->nextTr[resolverInd]]; // nextTr[resolverInd] -> index of this
					                                                            // trs[t] on the resolver
					for (auto const& rCRIndex : cKRs)
						// read_conflict_range can change when sent to resolvers, mapping the index from resolver-side
						// to original index in commitTransactionRef
						conflictingKRIndices.push_back(conflictingKRIndices.arena(),
						                               self->txReadConflictRangeIndexMap[t][resolverInd][rCRIndex]);
				}
				// At least one keyRange index should be returned
				ASSERT(conflictingKRIndices.size());
				tr.reply.send(CommitID(
				    invalidVersion, t, Optional<Value>(), Optional<Standalone<VectorRef<int>>>(conflictingKRIndices)));
			} else {
				tr.reply.sendError(not_committed());
			}
		}

		// Update corresponding transaction indices on each resolver
		for (int resolverInd : self->transactionResolverMap[t])
			self->nextTr[resolverInd]++;

		// TODO: filter if pipelined with large commit
		const double duration = endTime - tr.requestTime();
		pProxyCommitData->stats.commitLatencySample.addMeasurement(duration);
		if (pProxyCommitData->latencyBandConfig.present()) {
			bool filter = self->maxTransactionBytes >
			              pProxyCommitData->latencyBandConfig.get().commitConfig.maxCommitBytes.orDefault(
			                  std::numeric_limits<int>::max());
			pProxyCommitData->stats.commitLatencyBands.addMeasurement(duration, filter);
		}
	}

	++pProxyCommitData->stats.commitBatchOut;
	pProxyCommitData->stats.txnCommitOut += self->trs.size();
	pProxyCommitData->stats.txnConflicts += self->trs.size() - self->commitCount;
	pProxyCommitData->stats.txnCommitOutSuccess += self->commitCount;

	if (now() - pProxyCommitData->lastCoalesceTime > SERVER_KNOBS->RESOLVER_COALESCE_TIME) {
		pProxyCommitData->lastCoalesceTime = now();
		int lastSize = pProxyCommitData->keyResolvers.size();
		auto rs = pProxyCommitData->keyResolvers.ranges();
		Version oldestVersion = self->prevVersion - SERVER_KNOBS->MAX_WRITE_TRANSACTION_LIFE_VERSIONS;
		for (auto r = rs.begin(); r != rs.end(); ++r) {
			while (r->value().size() > 1 && r->value()[1].first < oldestVersion)
				r->value().pop_front();
			if (r->value().size() && r->value().front().first < oldestVersion)
				r->value().front().first = 0;
		}
		pProxyCommitData->keyResolvers.coalesce(allKeys);
		if (pProxyCommitData->keyResolvers.size() != lastSize)
			TraceEvent("KeyResolverSize", pProxyCommitData->dbgid)
			    .detail("Size", pProxyCommitData->keyResolvers.size());
	}

	// Dynamic batching for commits
	double target_latency =
	    (now() - self->startTime) * SERVER_KNOBS->COMMIT_TRANSACTION_BATCH_INTERVAL_LATENCY_FRACTION;
	pProxyCommitData->commitBatchInterval =
	    std::max(SERVER_KNOBS->COMMIT_TRANSACTION_BATCH_INTERVAL_MIN,
	             std::min(SERVER_KNOBS->COMMIT_TRANSACTION_BATCH_INTERVAL_MAX,
	                      target_latency * SERVER_KNOBS->COMMIT_TRANSACTION_BATCH_INTERVAL_SMOOTHER_ALPHA +
	                          pProxyCommitData->commitBatchInterval *
	                              (1 - SERVER_KNOBS->COMMIT_TRANSACTION_BATCH_INTERVAL_SMOOTHER_ALPHA)));

	pProxyCommitData->stats.commitBatchingWindowSize.addMeasurement(pProxyCommitData->commitBatchInterval);
	pProxyCommitData->commitBatchesMemBytesCount -= self->currentBatchMemBytesCount;
	ASSERT_ABORT(pProxyCommitData->commitBatchesMemBytesCount >= 0);
	wait(self->releaseFuture);

	return Void();
}

} // namespace CommitBatch

// Commit one batch of transactions trs
ACTOR Future<Void> commitBatch(ProxyCommitData* self,
                               vector<CommitTransactionRequest>* trs,
                               int currentBatchMemBytesCount) {
	// WARNING: this code is run at a high priority (until the first delay(0)), so it needs to do as little work as
	// possible
	state CommitBatch::CommitBatchContext context(self, trs, currentBatchMemBytesCount);

	// Active load balancing runs at a very high priority (to obtain accurate estimate of memory used by commit batches)
	// so we need to downgrade here
	wait(delay(0, TaskPriority::ProxyCommit));

	context.pProxyCommitData->lastVersionTime = context.startTime;
	++context.pProxyCommitData->stats.commitBatchIn;
	context.setupTraceBatch();

	/////// Phase 1: Pre-resolution processing (CPU bound except waiting for a version # which is separately pipelined
	/// and *should* be available by now (unless empty commit); ordered; currently atomic but could yield)
	wait(CommitBatch::preresolutionProcessing(&context));
	if (context.rejected) {
		self->commitBatchesMemBytesCount -= currentBatchMemBytesCount;
		return Void();
	}

	/////// Phase 2: Resolution (waiting on the network; pipelined)
	wait(CommitBatch::getResolution(&context));

	////// Phase 3: Post-resolution processing (CPU bound except for very rare situations; ordered; currently atomic but
	/// doesn't need to be)
	wait(CommitBatch::postResolution(&context));

	/////// Phase 4: Logging (network bound; pipelined up to MAX_READ_TRANSACTION_LIFE_VERSIONS (limited by loop above))
	wait(CommitBatch::transactionLogging(&context));

	/////// Phase 5: Replies (CPU bound; no particular order required, though ordered execution would be best for
	/// latency)
	wait(CommitBatch::reply(&context));

	return Void();
}

// Add tss mapping data to the reply, if any of the included storage servers have a TSS pair
void maybeAddTssMapping(GetKeyServerLocationsReply& reply,
                        ProxyCommitData* commitData,
                        std::unordered_set<UID>& included,
                        UID ssId) {
	if (!included.count(ssId)) {
		auto mappingItr = commitData->tssMapping.find(ssId);
		if (mappingItr != commitData->tssMapping.end()) {
			reply.resultsTssMapping.push_back(*mappingItr);
		}
		included.insert(ssId);
	}
}

ACTOR static Future<Void> doKeyServerLocationRequest(GetKeyServerLocationsRequest req, ProxyCommitData* commitData) {
	// We can't respond to these requests until we have valid txnStateStore
	wait(commitData->validState.getFuture());
	wait(delay(0, TaskPriority::DefaultEndpoint));

	std::unordered_set<UID> tssMappingsIncluded;
	GetKeyServerLocationsReply rep;
	if (!req.end.present()) {
		auto r = req.reverse ? commitData->keyInfo.rangeContainingKeyBefore(req.begin)
		                     : commitData->keyInfo.rangeContaining(req.begin);
		vector<StorageServerInterface> ssis;
		ssis.reserve(r.value().src_info.size());
		for (auto& it : r.value().src_info) {
			ssis.push_back(it->interf);
			maybeAddTssMapping(rep, commitData, tssMappingsIncluded, it->interf.id());
		}
		rep.results.emplace_back(r.range(), ssis);
	} else if (!req.reverse) {
		int count = 0;
		for (auto r = commitData->keyInfo.rangeContaining(req.begin);
		     r != commitData->keyInfo.ranges().end() && count < req.limit && r.begin() < req.end.get();
		     ++r) {
			vector<StorageServerInterface> ssis;
			ssis.reserve(r.value().src_info.size());
			for (auto& it : r.value().src_info) {
				ssis.push_back(it->interf);
				maybeAddTssMapping(rep, commitData, tssMappingsIncluded, it->interf.id());
			}
			rep.results.emplace_back(r.range(), ssis);
			count++;
		}
	} else {
		int count = 0;
		auto r = commitData->keyInfo.rangeContainingKeyBefore(req.end.get());
		while (count < req.limit && req.begin < r.end()) {
			vector<StorageServerInterface> ssis;
			ssis.reserve(r.value().src_info.size());
			for (auto& it : r.value().src_info) {
				ssis.push_back(it->interf);
				maybeAddTssMapping(rep, commitData, tssMappingsIncluded, it->interf.id());
			}
			rep.results.emplace_back(r.range(), ssis);
			if (r == commitData->keyInfo.ranges().begin()) {
				break;
			}
			count++;
			--r;
		}
	}
	req.reply.send(rep);
	++commitData->stats.keyServerLocationOut;
	return Void();
}

ACTOR static Future<Void> readRequestServer(CommitProxyInterface proxy,
                                            PromiseStream<Future<Void>> addActor,
                                            ProxyCommitData* commitData) {
	loop {
		GetKeyServerLocationsRequest req = waitNext(proxy.getKeyServersLocations.getFuture());
		// WARNING: this code is run at a high priority, so it needs to do as little work as possible
		if (req.limit != CLIENT_KNOBS->STORAGE_METRICS_SHARD_LIMIT && // Always do data distribution requests
		    commitData->stats.keyServerLocationIn.getValue() - commitData->stats.keyServerLocationOut.getValue() >
		        SERVER_KNOBS->KEY_LOCATION_MAX_QUEUE_SIZE) {
			++commitData->stats.keyServerLocationErrors;
			req.reply.sendError(proxy_memory_limit_exceeded());
			TraceEvent(SevWarnAlways, "ProxyLocationRequestThresholdExceeded").suppressFor(60);
		} else {
			++commitData->stats.keyServerLocationIn;
			addActor.send(doKeyServerLocationRequest(req, commitData));
		}
	}
}

ACTOR static Future<Void> rejoinServer(CommitProxyInterface proxy, ProxyCommitData* commitData) {
	// We can't respond to these requests until we have valid txnStateStore
	wait(commitData->validState.getFuture());

	TraceEvent("ProxyReadyForReads", proxy.id());

	loop {
		GetStorageServerRejoinInfoRequest req = waitNext(proxy.getStorageServerRejoinInfo.getFuture());
		if (commitData->txnStateStore->readValue(serverListKeyFor(req.id)).get().present()) {
			GetStorageServerRejoinInfoReply rep;
			rep.version = commitData->version;
			rep.tag = decodeServerTagValue(commitData->txnStateStore->readValue(serverTagKeyFor(req.id)).get().get());
			RangeResult history = commitData->txnStateStore->readRange(serverTagHistoryRangeFor(req.id)).get();
			for (int i = history.size() - 1; i >= 0; i--) {
				rep.history.push_back(
				    std::make_pair(decodeServerTagHistoryKey(history[i].key), decodeServerTagValue(history[i].value)));
			}
			auto localityKey = commitData->txnStateStore->readValue(tagLocalityListKeyFor(req.dcId)).get();
			rep.newLocality = false;
			if (localityKey.present()) {
				int8_t locality = decodeTagLocalityListValue(localityKey.get());
				if (rep.tag.locality != tagLocalityUpgraded && locality != rep.tag.locality) {
					TraceEvent(SevWarnAlways, "SSRejoinedWithChangedLocality")
					    .detail("Tag", rep.tag.toString())
					    .detail("DcId", req.dcId)
					    .detail("NewLocality", locality);
				} else if (locality != rep.tag.locality) {
					uint16_t tagId = 0;
					std::vector<uint16_t> usedTags;
					auto tagKeys = commitData->txnStateStore->readRange(serverTagKeys).get();
					for (auto& kv : tagKeys) {
						Tag t = decodeServerTagValue(kv.value);
						if (t.locality == locality) {
							usedTags.push_back(t.id);
						}
					}
					auto historyKeys = commitData->txnStateStore->readRange(serverTagHistoryKeys).get();
					for (auto& kv : historyKeys) {
						Tag t = decodeServerTagValue(kv.value);
						if (t.locality == locality) {
							usedTags.push_back(t.id);
						}
					}
					std::sort(usedTags.begin(), usedTags.end());

					int usedIdx = 0;
					for (; usedTags.size() > 0 && tagId <= usedTags.end()[-1]; tagId++) {
						if (tagId < usedTags[usedIdx]) {
							break;
						} else {
							usedIdx++;
						}
					}
					rep.newTag = Tag(locality, tagId);
				}
			} else if (rep.tag.locality != tagLocalityUpgraded) {
				TraceEvent(SevWarnAlways, "SSRejoinedWithUnknownLocality")
				    .detail("Tag", rep.tag.toString())
				    .detail("DcId", req.dcId);
			} else {
				rep.newLocality = true;
				int8_t maxTagLocality = -1;
				auto localityKeys = commitData->txnStateStore->readRange(tagLocalityListKeys).get();
				for (auto& kv : localityKeys) {
					maxTagLocality = std::max(maxTagLocality, decodeTagLocalityListValue(kv.value));
				}
				rep.newTag = Tag(maxTagLocality + 1, 0);
			}
			req.reply.send(rep);
		} else {
			req.reply.sendError(worker_removed());
		}
	}
}

ACTOR Future<Void> ddMetricsRequestServer(CommitProxyInterface proxy, Reference<AsyncVar<ServerDBInfo>> db) {
	loop {
		choose {
			when(state GetDDMetricsRequest req = waitNext(proxy.getDDMetrics.getFuture())) {
				if (!db->get().distributor.present()) {
					req.reply.sendError(dd_not_found());
					continue;
				}
				ErrorOr<GetDataDistributorMetricsReply> reply =
				    wait(errorOr(db->get().distributor.get().dataDistributorMetrics.getReply(
				        GetDataDistributorMetricsRequest(req.keys, req.shardLimit))));
				if (reply.isError()) {
					req.reply.sendError(reply.getError());
				} else {
					GetDDMetricsReply newReply;
					newReply.storageMetricsList = reply.get().storageMetricsList;
					req.reply.send(newReply);
				}
			}
		}
	}
}

ACTOR Future<Void> monitorRemoteCommitted(ProxyCommitData* self) {
	loop {
		wait(delay(0)); // allow this actor to be cancelled if we are removed after db changes.
		state Optional<std::vector<OptionalInterface<TLogInterface>>> remoteLogs;
		if (self->db->get().recoveryState >= RecoveryState::ALL_LOGS_RECRUITED) {
			for (auto& logSet : self->db->get().logSystemConfig.tLogs) {
				if (!logSet.isLocal) {
					remoteLogs = logSet.tLogs;
					for (auto& tLog : logSet.tLogs) {
						if (!tLog.present()) {
							remoteLogs = Optional<std::vector<OptionalInterface<TLogInterface>>>();
							break;
						}
					}
					break;
				}
			}
		}

		if (!remoteLogs.present()) {
			wait(self->db->onChange());
			continue;
		}
		self->popRemoteTxs = true;

		state Future<Void> onChange = self->db->onChange();
		loop {
			state std::vector<Future<TLogQueuingMetricsReply>> replies;
			for (auto& it : remoteLogs.get()) {
				replies.push_back(
				    brokenPromiseToNever(it.interf().getQueuingMetrics.getReply(TLogQueuingMetricsRequest())));
			}
			wait(waitForAll(replies) || onChange);

			if (onChange.isReady()) {
				break;
			}

			// FIXME: use the configuration to calculate a more precise minimum recovery version.
			Version minVersion = std::numeric_limits<Version>::max();
			for (auto& it : replies) {
				minVersion = std::min(minVersion, it.get().v);
			}

			while (self->txsPopVersions.size() && self->txsPopVersions.front().first <= minVersion) {
				self->lastTxsPop = self->txsPopVersions.front().second;
				self->logSystem->popTxs(self->txsPopVersions.front().second, tagLocalityRemoteLog);
				self->txsPopVersions.pop_front();
			}

			wait(delay(SERVER_KNOBS->UPDATE_REMOTE_LOG_VERSION_INTERVAL) || onChange);
			if (onChange.isReady()) {
				break;
			}
		}
	}
}

ACTOR Future<Void> proxySnapCreate(ProxySnapRequest snapReq, ProxyCommitData* commitData) {
	TraceEvent("SnapCommitProxy_SnapReqEnter")
	    .detail("SnapPayload", snapReq.snapPayload)
	    .detail("SnapUID", snapReq.snapUID);
	try {
		// whitelist check
		ExecCmdValueString execArg(snapReq.snapPayload);
		StringRef binPath = execArg.getBinaryPath();
		if (!isWhitelisted(commitData->whitelistedBinPathVec, binPath)) {
			TraceEvent("SnapCommitProxy_WhiteListCheckFailed")
			    .detail("SnapPayload", snapReq.snapPayload)
			    .detail("SnapUID", snapReq.snapUID);
			throw snap_path_not_whitelisted();
		}
		// db fully recovered check
		if (commitData->db->get().recoveryState != RecoveryState::FULLY_RECOVERED) {
			// Cluster is not fully recovered and needs TLogs
			// from previous generation for full recovery.
			// Currently, snapshot of old tlog generation is not
			// supported and hence failing the snapshot request until
			// cluster is fully_recovered.
			TraceEvent("SnapCommitProxy_ClusterNotFullyRecovered")
			    .detail("SnapPayload", snapReq.snapPayload)
			    .detail("SnapUID", snapReq.snapUID);
			throw snap_not_fully_recovered_unsupported();
		}

		auto result =
		    commitData->txnStateStore->readValue(LiteralStringRef("log_anti_quorum").withPrefix(configKeysPrefix))
		        .get();
		int logAntiQuorum = 0;
		if (result.present()) {
			logAntiQuorum = atoi(result.get().toString().c_str());
		}
		// FIXME: logAntiQuorum not supported, remove it later,
		// In version2, we probably don't need this limtiation, but this needs to be tested.
		if (logAntiQuorum > 0) {
			TraceEvent("SnapCommitProxy_LogAnitQuorumNotSupported")
			    .detail("SnapPayload", snapReq.snapPayload)
			    .detail("SnapUID", snapReq.snapUID);
			throw snap_log_anti_quorum_unsupported();
		}

		// send a snap request to DD
		if (!commitData->db->get().distributor.present()) {
			TraceEvent(SevWarnAlways, "DataDistributorNotPresent").detail("Operation", "SnapRequest");
			throw dd_not_found();
		}
		state Future<ErrorOr<Void>> ddSnapReq = commitData->db->get().distributor.get().distributorSnapReq.tryGetReply(
		    DistributorSnapRequest(snapReq.snapPayload, snapReq.snapUID));
		try {
			wait(throwErrorOr(ddSnapReq));
		} catch (Error& e) {
			TraceEvent("SnapCommitProxy_DDSnapResponseError")
			    .detail("SnapPayload", snapReq.snapPayload)
			    .detail("SnapUID", snapReq.snapUID)
			    .error(e, true /*includeCancelled*/);
			throw e;
		}
		snapReq.reply.send(Void());
	} catch (Error& e) {
		TraceEvent("SnapCommitProxy_SnapReqError")
		    .detail("SnapPayload", snapReq.snapPayload)
		    .detail("SnapUID", snapReq.snapUID)
		    .error(e, true /*includeCancelled*/);
		if (e.code() != error_code_operation_cancelled) {
			snapReq.reply.sendError(e);
		} else {
			throw e;
		}
	}
	TraceEvent("SnapCommitProxy_SnapReqExit")
	    .detail("SnapPayload", snapReq.snapPayload)
	    .detail("SnapUID", snapReq.snapUID);
	return Void();
}

ACTOR Future<Void> proxyCheckSafeExclusion(Reference<AsyncVar<ServerDBInfo>> db, ExclusionSafetyCheckRequest req) {
	TraceEvent("SafetyCheckCommitProxyBegin");
	state ExclusionSafetyCheckReply reply(false);
	if (!db->get().distributor.present()) {
		TraceEvent(SevWarnAlways, "DataDistributorNotPresent").detail("Operation", "ExclusionSafetyCheck");
		req.reply.send(reply);
		return Void();
	}
	try {
		state Future<ErrorOr<DistributorExclusionSafetyCheckReply>> safeFuture =
		    db->get().distributor.get().distributorExclCheckReq.tryGetReply(
		        DistributorExclusionSafetyCheckRequest(req.exclusions));
		DistributorExclusionSafetyCheckReply _reply = wait(throwErrorOr(safeFuture));
		reply.safe = _reply.safe;
	} catch (Error& e) {
		TraceEvent("SafetyCheckCommitProxyResponseError").error(e);
		if (e.code() != error_code_operation_cancelled) {
			req.reply.sendError(e);
			return Void();
		} else {
			throw e;
		}
	}
	TraceEvent("SafetyCheckCommitProxyFinish");
	req.reply.send(reply);
	return Void();
}

ACTOR Future<Void> reportTxnTagCommitCost(UID myID,
                                          Reference<AsyncVar<ServerDBInfo>> db,
                                          UIDTransactionTagMap<TransactionCommitCostEstimation>* ssTrTagCommitCost) {
	state Future<Void> nextRequestTimer = Never();
	state Future<Void> nextReply = Never();
	if (db->get().ratekeeper.present())
		nextRequestTimer = Void();
	loop choose {
		when(wait(db->onChange())) {
			if (db->get().ratekeeper.present()) {
				TraceEvent("ProxyRatekeeperChanged", myID).detail("RKID", db->get().ratekeeper.get().id());
				nextRequestTimer = Void();
			} else {
				TraceEvent("ProxyRatekeeperDied", myID);
				nextRequestTimer = Never();
			}
		}
		when(wait(nextRequestTimer)) {
			nextRequestTimer = Never();
			if (db->get().ratekeeper.present()) {
				nextReply = brokenPromiseToNever(db->get().ratekeeper.get().reportCommitCostEstimation.getReply(
				    ReportCommitCostEstimationRequest(*ssTrTagCommitCost)));
			} else {
				nextReply = Never();
			}
		}
		when(wait(nextReply)) {
			nextReply = Never();
			ssTrTagCommitCost->clear();
			nextRequestTimer = delay(SERVER_KNOBS->REPORT_TRANSACTION_COST_ESTIMATION_DELAY);
		}
	}
}

ACTOR Future<Void> commitProxyServerCore(CommitProxyInterface proxy,
                                         MasterInterface master,
                                         Reference<AsyncVar<ServerDBInfo>> db,
                                         LogEpoch epoch,
                                         Version recoveryTransactionVersion,
                                         bool firstProxy,
                                         std::string whitelistBinPaths) {
	state ProxyCommitData commitData(
	    proxy.id(), master, proxy.getConsistentReadVersion, recoveryTransactionVersion, proxy.commit, db, firstProxy);

	state Future<Sequence> sequenceFuture = (Sequence)0;
	state PromiseStream<std::pair<vector<CommitTransactionRequest>, int>> batchedCommits;
	state Future<Void> commitBatcherActor;
	state Future<Void> lastCommitComplete = Void();

	state PromiseStream<Future<Void>> addActor;
	state Future<Void> onError =
	    transformError(actorCollection(addActor.getFuture()), broken_promise(), master_tlog_failed());
	state double lastCommit = 0;
	state std::set<Sequence> txnSequences;
	state Sequence maxSequence = std::numeric_limits<Sequence>::max();

	state GetHealthMetricsReply healthMetricsReply;
	state GetHealthMetricsReply detailedHealthMetricsReply;

	addActor.send(waitFailureServer(proxy.waitFailure.getFuture()));
	addActor.send(traceRole(Role::COMMIT_PROXY, proxy.id()));

	//TraceEvent("CommitProxyInit1", proxy.id());

	// Wait until we can load the "real" logsystem, since we don't support switching them currently
	while (!(commitData.db->get().master.id() == master.id() &&
	         commitData.db->get().recoveryState >= RecoveryState::RECOVERY_TRANSACTION)) {
		//TraceEvent("ProxyInit2", proxy.id()).detail("LSEpoch", db->get().logSystemConfig.epoch).detail("Need", epoch);
		wait(commitData.db->onChange());
	}
	state Future<Void> dbInfoChange = commitData.db->onChange();
	//TraceEvent("ProxyInit3", proxy.id());

	commitData.resolvers = commitData.db->get().resolvers;
	ASSERT(commitData.resolvers.size() != 0);

	auto rs = commitData.keyResolvers.modify(allKeys);
	for (auto r = rs.begin(); r != rs.end(); ++r)
		r->value().emplace_back(0, 0);

	commitData.logSystem = ILogSystem::fromServerDBInfo(proxy.id(), commitData.db->get(), false, addActor);
	// retrieve TLog group ids info from ServerDBInfo
	// TODO: change it to retrieve from master through txnStateStore
	for (const auto& tLogSet : commitData.db->get().logSystemConfig.tLogs) {
<<<<<<< HEAD
		if (tLogSet.isLocal && !tLogSet.tLogGroupIDs.empty()) {
			commitData.tLogGroups = tLogSet.tLogGroupIDs;
			break;
		}
	}
	if (SERVER_KNOBS->TLOG_NEW_INTERFACE) {
		ASSERT(commitData.tLogGroups.size()); // we should have at least 1 TLogGroup if ptxn mode is enabled.
	}
=======
		if (tLogSet.isLocal) {
			TEST(tLogSet.tLogGroups.empty()); // primary DC should have recruited ptxn TLog groups
			commitData.tLogGroups = tLogSet.tLogGroups;
			break;
		}
	}
>>>>>>> 32e3579d
	commitData.logAdapter =
	    new LogSystemDiskQueueAdapter(commitData.logSystem, Reference<AsyncVar<PeekTxsInfo>>(), 1, false);
	commitData.txnStateStore = keyValueStoreLogSystem(commitData.logAdapter, proxy.id(), 2e9, true, true, true);
	createWhitelistBinPathVec(whitelistBinPaths, commitData.whitelistedBinPathVec);

	commitData.updateLatencyBandConfig(commitData.db->get().latencyBandConfig);

	// ((SERVER_MEM_LIMIT * COMMIT_BATCHES_MEM_FRACTION_OF_TOTAL) / COMMIT_BATCHES_MEM_TO_TOTAL_MEM_SCALE_FACTOR) is
	// only a approximate formula for limiting the memory used. COMMIT_BATCHES_MEM_TO_TOTAL_MEM_SCALE_FACTOR is an
	// estimate based on experiments and not an accurate one.
	state int64_t commitBatchesMemoryLimit = std::min(
	    SERVER_KNOBS->COMMIT_BATCHES_MEM_BYTES_HARD_LIMIT,
	    static_cast<int64_t>((SERVER_KNOBS->SERVER_MEM_LIMIT * SERVER_KNOBS->COMMIT_BATCHES_MEM_FRACTION_OF_TOTAL) /
	                         SERVER_KNOBS->COMMIT_BATCHES_MEM_TO_TOTAL_MEM_SCALE_FACTOR));
	TraceEvent(SevInfo, "CommitBatchesMemoryLimit").detail("BytesLimit", commitBatchesMemoryLimit);

	addActor.send(monitorRemoteCommitted(&commitData));
	addActor.send(readRequestServer(proxy, addActor, &commitData));
	addActor.send(rejoinServer(proxy, &commitData));
	addActor.send(ddMetricsRequestServer(proxy, db));
	addActor.send(reportTxnTagCommitCost(proxy.id(), db, &commitData.ssTrTagCommitCost));

	// wait for txnStateStore recovery
	wait(success(commitData.txnStateStore->readValue(StringRef())));

	int commitBatchByteLimit =
	    (int)std::min<double>(SERVER_KNOBS->COMMIT_TRANSACTION_BATCH_BYTES_MAX,
	                          std::max<double>(SERVER_KNOBS->COMMIT_TRANSACTION_BATCH_BYTES_MIN,
	                                           SERVER_KNOBS->COMMIT_TRANSACTION_BATCH_BYTES_SCALE_BASE *
	                                               pow(commitData.db->get().client.commitProxies.size(),
	                                                   SERVER_KNOBS->COMMIT_TRANSACTION_BATCH_BYTES_SCALE_POWER)));

	commitBatcherActor = commitBatcher(
	    &commitData, batchedCommits, proxy.commit.getFuture(), commitBatchByteLimit, commitBatchesMemoryLimit);
	loop choose {
		when(wait(dbInfoChange)) {
			dbInfoChange = commitData.db->onChange();
			if (commitData.db->get().master.id() == master.id() &&
			    commitData.db->get().recoveryState >= RecoveryState::RECOVERY_TRANSACTION) {
				commitData.logSystem = ILogSystem::fromServerDBInfo(proxy.id(), commitData.db->get(), false, addActor);
				for (auto it : commitData.tag_popped) {
					commitData.logSystem->pop(it.second, it.first);
				}
				commitData.logSystem->popTxs(commitData.lastTxsPop, tagLocalityRemoteLog);
			}

			commitData.updateLatencyBandConfig(commitData.db->get().latencyBandConfig);
		}
		when(wait(onError)) {}
		when(std::pair<vector<CommitTransactionRequest>, int> batchedRequests = waitNext(batchedCommits.getFuture())) {
			// WARNING: this code is run at a high priority, so it needs to do as little work as possible
			const vector<CommitTransactionRequest>& trs = batchedRequests.first;
			int batchBytes = batchedRequests.second;
			//TraceEvent("CommitProxyCTR", proxy.id()).detail("CommitTransactions", trs.size()).detail("TransactionRate", transactionRate).detail("TransactionQueue", transactionQueue.size()).detail("ReleasedTransactionCount", transactionCount);
			if (trs.size() || (commitData.db->get().recoveryState >= RecoveryState::ACCEPTING_COMMITS &&
			                   now() - lastCommit >= SERVER_KNOBS->MAX_COMMIT_BATCH_INTERVAL)) {
				lastCommit = now();

				if (trs.size() || lastCommitComplete.isReady()) {
					lastCommitComplete =
					    commitBatch(&commitData,
					                const_cast<std::vector<CommitTransactionRequest>*>(&batchedRequests.first),
					                batchBytes);
					addActor.send(lastCommitComplete);
				}
			}
		}
		when(ProxySnapRequest snapReq = waitNext(proxy.proxySnapReq.getFuture())) {
			TraceEvent(SevDebug, "SnapMasterEnqueue");
			addActor.send(proxySnapCreate(snapReq, &commitData));
		}
		when(ExclusionSafetyCheckRequest exclCheckReq = waitNext(proxy.exclusionSafetyCheckReq.getFuture())) {
			addActor.send(proxyCheckSafeExclusion(db, exclCheckReq));
		}
		when(state TxnStateRequest req = waitNext(proxy.txnState.getFuture())) {
			state ReplyPromise<Void> reply = req.reply;
			if (req.last)
				maxSequence = req.sequence + 1;
			if (!txnSequences.count(req.sequence)) {
				txnSequences.insert(req.sequence);

				ASSERT(
				    !commitData.validState
				         .isSet()); // Although we may receive the CommitTransactionRequest for the recovery transaction
				                    // before all of the TxnStateRequest, we will not get a resolution result from any
				                    // resolver until the master has submitted its initial (sequence 0) resolution
				                    // request, which it doesn't do until we have acknowledged all TxnStateRequests

				for (auto& kv : req.data)
					commitData.txnStateStore->set(kv, &req.arena);
				commitData.txnStateStore->commit(true);

				if (txnSequences.size() == maxSequence) {
					state KeyRange txnKeys = allKeys;
					RangeResult UIDtoTagMap = commitData.txnStateStore->readRange(serverTagKeys).get();
					state std::map<Tag, UID> tag_uid;
					for (const KeyValueRef kv : UIDtoTagMap) {
						tag_uid[decodeServerTagValue(kv.value)] = decodeServerTagKey(kv.key);
					}
					loop {
						wait(yield());
						RangeResult data = commitData.txnStateStore
						                       ->readRange(txnKeys,
						                                   SERVER_KNOBS->BUGGIFIED_ROW_LIMIT,
						                                   SERVER_KNOBS->APPLY_MUTATION_BYTES)
						                       .get();
						if (!data.size())
							break;
						((KeyRangeRef&)txnKeys) = KeyRangeRef(keyAfter(data.back().key, txnKeys.arena()), txnKeys.end);

						MutationsVec mutations;
						std::vector<std::pair<MapPair<Key, ServerCacheInfo>, int>> keyInfoData;
						vector<UID> src, dest;
						ServerCacheInfo info;
						for (auto& kv : data) {
							if (kv.key.startsWith(keyServersPrefix)) {
								KeyRef k = kv.key.removePrefix(keyServersPrefix);
								if (k != allKeys.end) {
									decodeKeyServersValue(tag_uid, kv.value, src, dest);
									info.tags.clear();
									info.src_info.clear();
									info.dest_info.clear();
									for (const auto& id : src) {
										auto storageInfo =
										    getStorageInfo(id, &commitData.storageCache, commitData.txnStateStore);
										ASSERT(storageInfo->tag != invalidTag);
										info.tags.push_back(storageInfo->tag);
										info.src_info.push_back(storageInfo);
									}
									for (const auto& id : dest) {
										auto storageInfo =
										    getStorageInfo(id, &commitData.storageCache, commitData.txnStateStore);
										ASSERT(storageInfo->tag != invalidTag);
										info.tags.push_back(storageInfo->tag);
										info.dest_info.push_back(storageInfo);
									}
									uniquify(info.tags);
									keyInfoData.emplace_back(MapPair<Key, ServerCacheInfo>(k, info), 1);
								}
							} else {
								mutations.emplace_back(mutations.arena(), MutationRef::SetValue, kv.key, kv.value);
							}
						}

						// insert keyTag data separately from metadata mutations so that we can do one bulk insert which
						// avoids a lot of map lookups.
						commitData.keyInfo.rawInsert(keyInfoData);

						Arena arena;
						bool confChanges;
						applyMetadataMutations(SpanID(),
						                       commitData,
						                       arena,
						                       Reference<ILogSystem>(),
						                       mutations,
						                       /* pToCommit= */ nullptr,
						                       confChanges,
						                       /* popVersion= */ 0,
						                       /* initialCommit= */ true);
					}

					auto lockedKey = commitData.txnStateStore->readValue(databaseLockedKey).get();
					commitData.locked = lockedKey.present() && lockedKey.get().size();
					commitData.metadataVersion = commitData.txnStateStore->readValue(metadataVersionKey).get();

					commitData.txnStateStore->enableSnapshot();
				}
			}
			addActor.send(broadcastTxnRequest(req, SERVER_KNOBS->TXN_STATE_SEND_AMOUNT, true));
			wait(yield());
		}
	}
}

ACTOR Future<Void> checkRemoved(Reference<AsyncVar<ServerDBInfo>> db,
                                uint64_t recoveryCount,
                                CommitProxyInterface myInterface) {
	loop {
		if (db->get().recoveryCount >= recoveryCount &&
		    !std::count(db->get().client.commitProxies.begin(), db->get().client.commitProxies.end(), myInterface)) {
			throw worker_removed();
		}
		wait(db->onChange());
	}
}

ACTOR Future<Void> commitProxyServer(CommitProxyInterface proxy,
                                     InitializeCommitProxyRequest req,
                                     Reference<AsyncVar<ServerDBInfo>> db,
                                     std::string whitelistBinPaths) {
	try {
		state Future<Void> core = commitProxyServerCore(proxy,
		                                                req.master,
		                                                db,
		                                                req.recoveryCount,
		                                                req.recoveryTransactionVersion,
		                                                req.firstProxy,
		                                                whitelistBinPaths);
		wait(core || checkRemoved(db, req.recoveryCount, proxy));
	} catch (Error& e) {
		TraceEvent("CommitProxyTerminated", proxy.id()).error(e, true);

		if (e.code() != error_code_worker_removed && e.code() != error_code_tlog_stopped &&
		    e.code() != error_code_master_tlog_failed && e.code() != error_code_coordinators_changed &&
		    e.code() != error_code_coordinated_state_conflict && e.code() != error_code_new_coordinators_timed_out) {
			throw;
		}
	}
	return Void();
}<|MERGE_RESOLUTION|>--- conflicted
+++ resolved
@@ -418,9 +418,6 @@
 
 	ProxyCommitData* const pProxyCommitData;
 	std::vector<CommitTransactionRequest> trs;
-	// tlog groups overlapping with this batch txn
-	// TODO: should be updated when assignMutationsToStorageServers
-	std::unordered_set<ptxn::TLogGroupID> overlappingTLogGroups;
 	int currentBatchMemBytesCount;
 
 	double startTime;
@@ -435,13 +432,8 @@
 
 	// Serializer for buffering teams' mutation messages to TLog Groups
 	// Each TLogGroup corresponds to a serializer
-<<<<<<< HEAD
 	std::unordered_map<ptxn::TLogGroupID, std::shared_ptr<ptxn::ProxySubsequencedMessageSerializer>>
 	    pGroupMessageBuilders;
-=======
-	std::unordered_map<ptxn::TLogGroupID, ptxn::ProxySubsequencedMessageSerializer> pTeamMessageBuilders;
-	std::shared_ptr<ptxn::ProxySubsequencedMessageSerializer> pTeamMessageBuilder;
->>>>>>> 32e3579d
 
 	int batchOperations = 0;
 
@@ -509,15 +501,11 @@
 
 	void setupTraceBatch();
 
-<<<<<<< HEAD
 	void findOverlappingTLogGroups();
 
 	void trackStorageTeams(const std::set<ptxn::StorageTeamID>& storageTeams);
 
 	void writeToStorageTeams(const std::set<ptxn::StorageTeamID>& storageTeams, MutationRef m);
-=======
-	void trackStorageTeam(const ptxn::StorageTeamID& storageTeam);
->>>>>>> 32e3579d
 
 private:
 	void evaluateBatchSize();
@@ -577,7 +565,6 @@
 	}
 }
 
-<<<<<<< HEAD
 void CommitBatchContext::trackStorageTeams(const std::set<ptxn::StorageTeamID>& storageTeams) {
 	ASSERT(pProxyCommitData->tLogGroups.size());
 	ASSERT(storageTeams.size() == 1);
@@ -624,11 +611,6 @@
 		auto tLogGroup = ptxn::tLogGroupByStorageTeamID(pProxyCommitData->tLogGroups, team);
 		ASSERT(pGroupMessageBuilders.count(tLogGroup));
 		pGroupMessageBuilders[tLogGroup]->write(m, team);
-=======
-void CommitBatchContext::trackStorageTeam(const ptxn::StorageTeamID& storageTeam) {
-	if (!pProxyCommitData->tLogGroups.empty()) {
-		overlappingTLogGroups.insert(ptxn::tLogGroupByStorageTeamID(pProxyCommitData->tLogGroups, storageTeam));
->>>>>>> 32e3579d
 	}
 }
 
@@ -770,15 +752,10 @@
 	std::vector<Future<ResolveTransactionBatchReply>> replies;
 	for (int r = 0; r < pProxyCommitData->resolvers.size(); r++) {
 		requests.requests[r].debugID = self->debugID;
-<<<<<<< HEAD
 		requests.requests[r].updatedGroups.reserve(self->pGroupMessageBuilders.size());
 		for (const auto& p : self->pGroupMessageBuilders) {
 			requests.requests[r].updatedGroups.push_back(p.first);
 		}
-=======
-		requests.requests[r].updatedGroups.assign(self->overlappingTLogGroups.begin(),
-		                                          self->overlappingTLogGroups.end());
->>>>>>> 32e3579d
 		replies.push_back(brokenPromiseToNever(
 		    pProxyCommitData->resolvers[r].resolve.getReply(requests.requests[r], TaskPriority::ProxyResolverReply)));
 	}
@@ -1058,17 +1035,7 @@
 					self->toCommit.addTag(cacheTag);
 				}
 				self->toCommit.writeTypedMessage(m);
-<<<<<<< HEAD
 				self->writeToStorageTeams(pProxyCommitData->keyInfo[m.param1].storageTeams, m);
-=======
-
-				auto& storageTeams = pProxyCommitData->keyInfo[m.param1].storageTeams;
-				for (auto& team : storageTeams) {
-					self->trackStorageTeam(team);
-				}
-				// TODO: pTeamMessageBuilder needs to take a tlog group parameter
-				self->pTeamMessageBuilder->write(m, storageTeams);
->>>>>>> 32e3579d
 			} else if (m.type == MutationRef::ClearRange) {
 				KeyRangeRef clearRange(KeyRangeRef(m.param1, m.param2));
 				auto ranges = pProxyCommitData->keyInfo.intersectingRanges(clearRange);
@@ -1131,15 +1098,7 @@
 					self->toCommit.addTag(cacheTag);
 				}
 				self->toCommit.writeTypedMessage(m);
-<<<<<<< HEAD
 				self->writeToStorageTeams(storageTeams, m);
-=======
-				for (auto& team : storageTeams) {
-					self->trackStorageTeam(team);
-				}
-				// TODO: need to take tlog group information as parameter
-				self->pTeamMessageBuilder->write(m, storageTeams);
->>>>>>> 32e3579d
 			} else {
 				UNREACHABLE();
 			}
@@ -1319,11 +1278,6 @@
 	self->commitStartTime = now();
 	pProxyCommitData->lastStartCommit = self->commitStartTime;
 
-	// TODO:
-	// new code will push each LogPushData into each individual TLog group with its own previous commit version
-	// and commit version in this batch
-
-<<<<<<< HEAD
 	if (SERVER_KNOBS->TLOG_NEW_INTERFACE) {
 		self->toCommit.pGroupMessageBuilders = &self->pGroupMessageBuilders;
 		std::vector<Future<Version>> pushResults;
@@ -1353,15 +1307,6 @@
 		                                                          span.context,
 		                                                          self->debugID);
 	}
-=======
-	self->loggingComplete = pProxyCommitData->logSystem->push(self->prevVersion,
-	                                                          self->commitVersion,
-	                                                          pProxyCommitData->committedVersion.get(),
-	                                                          pProxyCommitData->minKnownCommittedVersion,
-	                                                          self->toCommit,
-	                                                          span.context,
-	                                                          self->debugID);
->>>>>>> 32e3579d
 
 	float ratio = self->toCommit.getEmptyMessageRatio();
 	pProxyCommitData->stats.commitBatchingEmptyMessageRatio.addMeasurement(ratio);
@@ -2046,7 +1991,6 @@
 	// retrieve TLog group ids info from ServerDBInfo
 	// TODO: change it to retrieve from master through txnStateStore
 	for (const auto& tLogSet : commitData.db->get().logSystemConfig.tLogs) {
-<<<<<<< HEAD
 		if (tLogSet.isLocal && !tLogSet.tLogGroupIDs.empty()) {
 			commitData.tLogGroups = tLogSet.tLogGroupIDs;
 			break;
@@ -2055,14 +1999,6 @@
 	if (SERVER_KNOBS->TLOG_NEW_INTERFACE) {
 		ASSERT(commitData.tLogGroups.size()); // we should have at least 1 TLogGroup if ptxn mode is enabled.
 	}
-=======
-		if (tLogSet.isLocal) {
-			TEST(tLogSet.tLogGroups.empty()); // primary DC should have recruited ptxn TLog groups
-			commitData.tLogGroups = tLogSet.tLogGroups;
-			break;
-		}
-	}
->>>>>>> 32e3579d
 	commitData.logAdapter =
 	    new LogSystemDiskQueueAdapter(commitData.logSystem, Reference<AsyncVar<PeekTxsInfo>>(), 1, false);
 	commitData.txnStateStore = keyValueStoreLogSystem(commitData.logAdapter, proxy.id(), 2e9, true, true, true);
