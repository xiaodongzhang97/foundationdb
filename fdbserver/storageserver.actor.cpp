/*
 * storageserver.actor.cpp
 *
 * This source file is part of the FoundationDB open source project
 *
 * Copyright 2013-2018 Apple Inc. and the FoundationDB project authors
 *
 * Licensed under the Apache License, Version 2.0 (the "License");
 * you may not use this file except in compliance with the License.
 * You may obtain a copy of the License at
 *
 *     http://www.apache.org/licenses/LICENSE-2.0
 *
 * Unless required by applicable law or agreed to in writing, software
 * distributed under the License is distributed on an "AS IS" BASIS,
 * WITHOUT WARRANTIES OR CONDITIONS OF ANY KIND, either express or implied.
 * See the License for the specific language governing permissions and
 * limitations under the License.
 */

#include <cinttypes>
#include <functional>
#include <type_traits>
#include <unordered_map>

#include "fdbrpc/fdbrpc.h"
#include "fdbrpc/LoadBalance.h"
#include "flow/ActorCollection.h"
#include "flow/Arena.h"
#include "flow/Hash3.h"
#include "flow/Histogram.h"
#include "flow/IRandom.h"
#include "flow/IndexedSet.h"
#include "flow/SystemMonitor.h"
#include "flow/Tracing.h"
#include "flow/Util.h"
#include "fdbclient/Atomic.h"
#include "fdbclient/DatabaseContext.h"
#include "fdbclient/KeyRangeMap.h"
#include "fdbclient/CommitProxyInterface.h"
#include "fdbclient/NativeAPI.actor.h"
#include "fdbclient/Notified.h"
#include "fdbclient/StatusClient.h"
#include "fdbclient/SystemData.h"
#include "fdbclient/VersionedMap.h"
#include "fdbserver/FDBExecHelper.actor.h"
#include "fdbserver/IKeyValueStore.h"
#include "fdbserver/Knobs.h"
#include "fdbserver/LatencyBandConfig.h"
#include "fdbserver/LogProtocolMessage.h"
#include "fdbserver/SpanContextMessage.h"
#include "fdbserver/LogSystem.h"
#include "fdbserver/MoveKeys.actor.h"
#include "fdbserver/MutationTracking.h"
#include "fdbserver/RecoveryState.h"
#include "fdbserver/StorageMetrics.h"
#include "fdbserver/ServerDBInfo.h"
#include "fdbserver/TLogInterface.h"
#include "fdbserver/WaitFailure.h"
#include "fdbserver/WorkerInterface.actor.h"
#include "fdbrpc/sim_validation.h"
#include "fdbrpc/Smoother.h"
#include "fdbrpc/Stats.h"
#include "flow/TDMetric.actor.h"
#include "flow/genericactors.actor.h"

#include "flow/actorcompiler.h" // This must be the last #include.

#ifndef __INTEL_COMPILER
#pragma region Data Structures
#endif

#define SHORT_CIRCUT_ACTUAL_STORAGE 0

namespace {
bool canReplyWith(Error e) {
	switch (e.code()) {
	case error_code_transaction_too_old:
	case error_code_future_version:
	case error_code_wrong_shard_server:
	case error_code_process_behind:
	case error_code_watch_cancelled:
		// case error_code_all_alternatives_failed:
		return true;
	default:
		return false;
	};
}
} // namespace

struct AddingShard : NonCopyable {
	KeyRange keys;
	Future<Void> fetchClient; // holds FetchKeys() actor
	Promise<Void> fetchComplete;
	Promise<Void> readWrite;

	std::deque<Standalone<VerUpdateRef>>
	    updates; // during the Fetching phase, mutations with key in keys and version>=(fetchClient's) fetchVersion;

	struct StorageServer* server;
	Version transferredVersion;

	enum Phase { WaitPrevious, Fetching, Waiting };

	Phase phase;

	AddingShard(StorageServer* server, KeyRangeRef const& keys);

	// When fetchKeys "partially completes" (splits an adding shard in two), this is used to construct the left half
	AddingShard(AddingShard* prev, KeyRange const& keys)
	  : keys(keys), fetchClient(prev->fetchClient), server(prev->server), transferredVersion(prev->transferredVersion),
	    phase(prev->phase) {}
	~AddingShard() {
		if (!fetchComplete.isSet())
			fetchComplete.send(Void());
		if (!readWrite.isSet())
			readWrite.send(Void());
	}

	void addMutation(Version version, MutationRef const& mutation);

	bool isTransferred() const { return phase == Waiting; }
};

class ShardInfo : public ReferenceCounted<ShardInfo>, NonCopyable {
	ShardInfo(KeyRange keys, std::unique_ptr<AddingShard>&& adding, StorageServer* readWrite)
	  : adding(std::move(adding)), readWrite(readWrite), keys(keys) {}

public:
	std::unique_ptr<AddingShard> adding;
	struct StorageServer* readWrite;
	KeyRange keys;
	uint64_t changeCounter;

	static ShardInfo* newNotAssigned(KeyRange keys) { return new ShardInfo(keys, nullptr, nullptr); }
	static ShardInfo* newReadWrite(KeyRange keys, StorageServer* data) { return new ShardInfo(keys, nullptr, data); }
	static ShardInfo* newAdding(StorageServer* data, KeyRange keys) {
		return new ShardInfo(keys, std::make_unique<AddingShard>(data, keys), nullptr);
	}
	static ShardInfo* addingSplitLeft(KeyRange keys, AddingShard* oldShard) {
		return new ShardInfo(keys, std::make_unique<AddingShard>(oldShard, keys), nullptr);
	}

	bool isReadable() const { return readWrite != nullptr; }
	bool notAssigned() const { return !readWrite && !adding; }
	bool assigned() const { return readWrite || adding; }
	bool isInVersionedData() const { return readWrite || (adding && adding->isTransferred()); }
	void addMutation(Version version, MutationRef const& mutation);
	bool isFetched() const { return readWrite || (adding && adding->fetchComplete.isSet()); }

	const char* debugDescribeState() const {
		if (notAssigned())
			return "NotAssigned";
		else if (adding && !adding->isTransferred())
			return "AddingFetching";
		else if (adding)
			return "AddingTransferred";
		else
			return "ReadWrite";
	}
};

struct StorageServerDisk {
	explicit StorageServerDisk(struct StorageServer* data, IKeyValueStore* storage) : data(data), storage(storage) {}

	void makeNewStorageServerDurable();
	bool makeVersionMutationsDurable(Version& prevStorageVersion, Version newStorageVersion, int64_t& bytesLeft);
	void makeVersionDurable(Version version);
	Future<bool> restoreDurableState();

	void changeLogProtocol(Version version, ProtocolVersion protocol);

	void writeMutation(MutationRef mutation);
	void writeKeyValue(KeyValueRef kv);
	void clearRange(KeyRangeRef keys);

	Future<Void> getError() { return storage->getError(); }
	Future<Void> init() { return storage->init(); }
	Future<Void> commit() { return storage->commit(); }

	// SOMEDAY: Put readNextKeyInclusive in IKeyValueStore
	Future<Key> readNextKeyInclusive(KeyRef key) { return readFirstKey(storage, KeyRangeRef(key, allKeys.end)); }
	Future<Optional<Value>> readValue(KeyRef key, Optional<UID> debugID = Optional<UID>()) {
		return storage->readValue(key, debugID);
	}
	Future<Optional<Value>> readValuePrefix(KeyRef key, int maxLength, Optional<UID> debugID = Optional<UID>()) {
		return storage->readValuePrefix(key, maxLength, debugID);
	}
	Future<Standalone<RangeResultRef>> readRange(KeyRangeRef keys, int rowLimit = 1 << 30, int byteLimit = 1 << 30) {
		return storage->readRange(keys, rowLimit, byteLimit);
	}

	KeyValueStoreType getKeyValueStoreType() const { return storage->getType(); }
	StorageBytes getStorageBytes() const { return storage->getStorageBytes(); }
	std::tuple<size_t, size_t, size_t> getSize() const { return storage->getSize(); }

private:
	struct StorageServer* data;
	IKeyValueStore* storage;

	void writeMutations(const VectorRef<MutationRef>& mutations, Version debugVersion, const char* debugContext);

	ACTOR static Future<Key> readFirstKey(IKeyValueStore* storage, KeyRangeRef range) {
		Standalone<RangeResultRef> r = wait(storage->readRange(range, 1));
		if (r.size())
			return r[0].key;
		else
			return range.end;
	}
};

struct UpdateEagerReadInfo {
	std::vector<KeyRef> keyBegin;
	std::vector<Key> keyEnd; // these are for ClearRange

	std::vector<std::pair<KeyRef, int>> keys;
	std::vector<Optional<Value>> value;

	Arena arena;

	void addMutations(VectorRef<MutationRef> const& mutations) {
		for (auto& m : mutations)
			addMutation(m);
	}

	void addMutation(MutationRef const& m) {
		// SOMEDAY: Theoretically we can avoid a read if there is an earlier overlapping ClearRange
		if (m.type == MutationRef::ClearRange && !m.param2.startsWith(systemKeys.end))
			keyBegin.push_back(m.param2);
		else if (m.type == MutationRef::CompareAndClear) {
			keyBegin.push_back(keyAfter(m.param1, arena));
			if (keys.size() > 0 && keys.back().first == m.param1) {
				// Don't issue a second read, if the last read was equal to the current key.
				// CompareAndClear is likely to be used after another atomic operation on same key.
				keys.back().second = std::max(keys.back().second, m.param2.size() + 1);
			} else {
				keys.emplace_back(m.param1, m.param2.size() + 1);
			}
		} else if ((m.type == MutationRef::AppendIfFits) || (m.type == MutationRef::ByteMin) ||
		           (m.type == MutationRef::ByteMax))
			keys.emplace_back(m.param1, CLIENT_KNOBS->VALUE_SIZE_LIMIT);
		else if (isAtomicOp((MutationRef::Type)m.type))
			keys.emplace_back(m.param1, m.param2.size());
	}

	void finishKeyBegin() {
		std::sort(keyBegin.begin(), keyBegin.end());
		keyBegin.resize(std::unique(keyBegin.begin(), keyBegin.end()) - keyBegin.begin());
		std::sort(keys.begin(), keys.end(), [](const std::pair<KeyRef, int>& lhs, const std::pair<KeyRef, int>& rhs) {
			return (lhs.first < rhs.first) || (lhs.first == rhs.first && lhs.second > rhs.second);
		});
		keys.resize(std::unique(keys.begin(),
		                        keys.end(),
		                        [](const std::pair<KeyRef, int>& lhs, const std::pair<KeyRef, int>& rhs) {
			                        return lhs.first == rhs.first;
		                        }) -
		            keys.begin());
		// value gets populated in doEagerReads
	}

	Optional<Value>& getValue(KeyRef key) {
		int i = std::lower_bound(keys.begin(),
		                         keys.end(),
		                         std::pair<KeyRef, int>(key, 0),
		                         [](const std::pair<KeyRef, int>& lhs, const std::pair<KeyRef, int>& rhs) {
			                         return lhs.first < rhs.first;
		                         }) -
		        keys.begin();
		ASSERT(i < keys.size() && keys[i].first == key);
		return value[i];
	}

	KeyRef getKeyEnd(KeyRef key) {
		int i = std::lower_bound(keyBegin.begin(), keyBegin.end(), key) - keyBegin.begin();
		ASSERT(i < keyBegin.size() && keyBegin[i] == key);
		return keyEnd[i];
	}
};

const int VERSION_OVERHEAD =
    64 + sizeof(Version) + sizeof(Standalone<VerUpdateRef>) + // mutationLog, 64b overhead for map
    2 * (64 + sizeof(Version) +
         sizeof(Reference<VersionedMap<KeyRef, ValueOrClearToRef>::PTreeT>)); // versioned map [ x2 for
                                                                              // createNewVersion(version+1) ], 64b
                                                                              // overhead for map
static int mvccStorageBytes(MutationRef const& m) {
	return VersionedMap<KeyRef, ValueOrClearToRef>::overheadPerItem * 2 +
	       (MutationRef::OVERHEAD_BYTES + m.param1.size() + m.param2.size()) * 2;
}

struct FetchInjectionInfo {
	Arena arena;
	vector<VerUpdateRef> changes;
};

<<<<<<< HEAD
struct RangeFeedInfo : ReferenceCounted<RangeFeedInfo> {
	std::deque<Standalone<MutationRefAndVersion>> mutations;
	KeyRange range;
	Key id;
=======
class ServerWatchMetadata : public ReferenceCounted<ServerWatchMetadata> {
public:
	Key key;
	Optional<Value> value;
	Version version;
	Future<Version> watch_impl;
	Promise<Version> versionPromise;
	Optional<TagSet> tags;
	Optional<UID> debugID;

	ServerWatchMetadata(Key key, Optional<Value> value, Version version, Optional<TagSet> tags, Optional<UID> debugID)
	  : key(key), value(value), version(version), tags(tags), debugID(debugID) {}
>>>>>>> fbd59d31
};

struct StorageServer {
	typedef VersionedMap<KeyRef, ValueOrClearToRef> VersionedData;

private:
	// versionedData contains sets and clears.

	// * Nonoverlapping: No clear overlaps a set or another clear, or adjoins another clear.
	// ~ Clears are maximal: If versionedData.at(v) contains a clear [b,e) then
	//      there is a key data[e]@v, or e==allKeys.end, or a shard boundary or former boundary at e

	// * Reads are possible: When k is in a readable shard, for any v in [storageVersion, version.get()],
	//      storage[k] + versionedData.at(v)[k] = database[k] @ v    (storage[k] might be @ any version in
	//      [durableVersion, storageVersion])

	// * Transferred shards are partially readable: When k is in an adding, transferred shard, for any v in
	// [transferredVersion, version.get()],
	//      storage[k] + versionedData.at(v)[k] = database[k] @ v

	// * versionedData contains versions [storageVersion(), version.get()].  It might also contain version
	// (version.get()+1), in which changeDurableVersion may be deleting ghosts, and/or it might
	//      contain later versions if applyUpdate is on the stack.

	// * Old shards are erased: versionedData.atLatest() has entries (sets or intersecting clears) only for keys in
	// readable or adding,transferred shards.
	//   Earlier versions may have extra entries for shards that *were* readable or adding,transferred when those
	//   versions were the latest, but they eventually are forgotten.

	// * Old mutations are erased: All items in versionedData.atLatest() have insertVersion() > durableVersion(), but
	// views
	//   at older versions may contain older items which are also in storage (this is OK because of idempotency)

	VersionedData versionedData;
	std::map<Version, Standalone<VerUpdateRef>> mutationLog; // versions (durableVersion, version]
	std::unordered_map<KeyRef, Reference<ServerWatchMetadata>> watchMap; // keep track of server watches

public:
public:
	// Histograms
	struct FetchKeysHistograms {
		const Reference<Histogram> latency;
		const Reference<Histogram> bytes;
		const Reference<Histogram> bandwidth;

		FetchKeysHistograms()
		  : latency(Histogram::getHistogram(STORAGESERVER_HISTOGRAM_GROUP,
		                                    FETCH_KEYS_LATENCY_HISTOGRAM,
		                                    Histogram::Unit::microseconds)),
		    bytes(Histogram::getHistogram(STORAGESERVER_HISTOGRAM_GROUP,
		                                  FETCH_KEYS_BYTES_HISTOGRAM,
		                                  Histogram::Unit::bytes)),
		    bandwidth(Histogram::getHistogram(STORAGESERVER_HISTOGRAM_GROUP,
		                                      FETCH_KEYS_BYTES_PER_SECOND_HISTOGRAM,
		                                      Histogram::Unit::bytes_per_second)) {}
	} fetchKeysHistograms;

	// watch map operations
	Reference<ServerWatchMetadata> getWatchMetadata(KeyRef key) const;
	KeyRef setWatchMetadata(Reference<ServerWatchMetadata> metadata);
	void deleteWatchMetadata(KeyRef key);
	void clearWatchMetadata();

	class CurrentRunningFetchKeys {
		std::unordered_map<UID, double> startTimeMap;
		std::unordered_map<UID, KeyRange> keyRangeMap;

		static const StringRef emptyString;
		static const KeyRangeRef emptyKeyRange;

	public:
		void recordStart(const UID id, const KeyRange& keyRange) {
			startTimeMap[id] = now();
			keyRangeMap[id] = keyRange;
		}

		void recordFinish(const UID id) {
			startTimeMap.erase(id);
			keyRangeMap.erase(id);
		}

		std::pair<double, KeyRange> longestTime() const {
			if (numRunning() == 0) {
				return { -1, emptyKeyRange };
			}

			const double currentTime = now();
			double longest = 0;
			UID UIDofLongest;
			for (const auto& kv : startTimeMap) {
				const double currentRunningTime = currentTime - kv.second;
				if (longest <= currentRunningTime) {
					longest = currentRunningTime;
					UIDofLongest = kv.first;
				}
			}
			if (BUGGIFY) {
				UIDofLongest = deterministicRandom()->randomUniqueID();
			}
			auto it = keyRangeMap.find(UIDofLongest);
			if (it != keyRangeMap.end()) {
				return { longest, it->second };
			}
			return { -1, emptyKeyRange };
		}

		int numRunning() const { return startTimeMap.size(); }
	} currentRunningFetchKeys;

	Tag tag;
	vector<std::pair<Version, Tag>> history;
	vector<std::pair<Version, Tag>> allHistory;
	Version poppedAllAfter;
	std::map<Version, Arena>
	    freeable; // for each version, an Arena that must be held until that version is < oldestVersion
	Arena lastArena;
	double cpuUsage;
	double diskUsage;

	std::map<Version, Standalone<VerUpdateRef>> const& getMutationLog() const { return mutationLog; }
	std::map<Version, Standalone<VerUpdateRef>>& getMutableMutationLog() { return mutationLog; }
	VersionedData const& data() const { return versionedData; }
	VersionedData& mutableData() { return versionedData; }

	double old_rate = 1.0;
	double currentRate() {
		auto versionLag = version.get() - durableVersion.get();
		double res;
		if (versionLag >= SERVER_KNOBS->STORAGE_DURABILITY_LAG_HARD_MAX) {
			res = 0.0;
		} else if (versionLag > SERVER_KNOBS->STORAGE_DURABILITY_LAG_SOFT_MAX) {
			res =
			    1.0 -
			    (double(versionLag - SERVER_KNOBS->STORAGE_DURABILITY_LAG_SOFT_MAX) /
			     double(SERVER_KNOBS->STORAGE_DURABILITY_LAG_HARD_MAX - SERVER_KNOBS->STORAGE_DURABILITY_LAG_SOFT_MAX));
		} else {
			res = 1.0;
		}
		if (res != old_rate) {
			TraceEvent(SevDebug, "LocalRatekeeperChange", thisServerID)
			    .detail("Old", old_rate)
			    .detail("New", res)
			    .detail("NonDurableVersions", versionLag);
			old_rate = res;
		}
		return res;
	}

	void addMutationToMutationLogOrStorage(
	    Version ver,
	    MutationRef m); // Appends m to mutationLog@ver, or to storage if ver==invalidVersion

	// Update the byteSample, and write the updates to the mutation log@ver, or to storage if ver==invalidVersion
	void byteSampleApplyMutation(MutationRef const& m, Version ver);
	void byteSampleApplySet(KeyValueRef kv, Version ver);
	void byteSampleApplyClear(KeyRangeRef range, Version ver);

	void popVersion(Version v, bool popAllTags = false) {
		if (logSystem) {
			if (v > poppedAllAfter) {
				popAllTags = true;
				poppedAllAfter = std::numeric_limits<Version>::max();
			}

			vector<std::pair<Version, Tag>>* hist = &history;
			vector<std::pair<Version, Tag>> allHistoryCopy;
			if (popAllTags) {
				allHistoryCopy = allHistory;
				hist = &allHistoryCopy;
			}

			while (hist->size() && v > hist->back().first) {
				logSystem->pop(v, hist->back().second);
				hist->pop_back();
			}
			if (hist->size()) {
				logSystem->pop(v, hist->back().second);
			} else {
				logSystem->pop(v, tag);
			}
		}
	}

	Standalone<VerUpdateRef>& addVersionToMutationLog(Version v) {
		// return existing version...
		auto m = mutationLog.find(v);
		if (m != mutationLog.end())
			return m->second;

		// ...or create a new one
		auto& u = mutationLog[v];
		u.version = v;
		if (lastArena.getSize() >= 65536)
			lastArena = Arena(4096);
		u.arena() = lastArena;
		counters.bytesInput += VERSION_OVERHEAD;
		return u;
	}

	MutationRef addMutationToMutationLog(Standalone<VerUpdateRef>& mLV, MutationRef const& m) {
		byteSampleApplyMutation(m, mLV.version);
		counters.bytesInput += mvccStorageBytes(m);
		return mLV.push_back_deep(mLV.arena(), m);
	}

	StorageServerDisk storage;

	KeyRangeMap<Reference<ShardInfo>> shards;
	uint64_t shardChangeCounter; // max( shards->changecounter )

	KeyRangeMap<bool> cachedRangeMap; // indicates if a key-range is being cached
<<<<<<< HEAD
	KeyRangeMap<std::vector<Reference<RangeFeedInfo>>> keyRangeFeed;
	std::map<Key, Reference<RangeFeedInfo>> uidRangeFeed;
=======
>>>>>>> fbd59d31

	// newestAvailableVersion[k]
	//   == invalidVersion -> k is unavailable at all versions
	//   <= storageVersion -> k is unavailable at all versions (but might be read anyway from storage if we are in the
	//   process of committing makeShardDurable)
	//   == v              -> k is readable (from storage+versionedData) @ [storageVersion,v], and not being updated
	//   when version increases
	//   == latestVersion  -> k is readable (from storage+versionedData) @ [storageVersion,version.get()], and thus
	//   stays available when version increases
	CoalescedKeyRangeMap<Version> newestAvailableVersion;

	CoalescedKeyRangeMap<Version> newestDirtyVersion; // Similar to newestAvailableVersion, but includes (only) keys
	                                                  // that were only partly available (due to cancelled fetchKeys)

	// The following are in rough order from newest to oldest
	Version lastTLogVersion, lastVersionWithData, restoredVersion;
	NotifiedVersion version;
	NotifiedVersion desiredOldestVersion; // We can increase oldestVersion (and then durableVersion) to this version
	                                      // when the disk permits
	NotifiedVersion oldestVersion; // See also storageVersion()
	NotifiedVersion durableVersion; // At least this version will be readable from storage after a power failure
	Version rebootAfterDurableVersion;
	int8_t primaryLocality;

	Deque<std::pair<Version, Version>> recoveryVersionSkips;
	int64_t versionLag; // An estimate for how many versions it takes for the data to move from the logs to this storage
	                    // server

	ProtocolVersion logProtocol;

	Reference<ILogSystem> logSystem;
	Reference<ILogSystem::IPeekCursor> logCursor;

	UID thisServerID;
	Key sk;
	Reference<AsyncVar<ServerDBInfo>> db;
	Database cx;
	ActorCollection actors;

	StorageServerMetrics metrics;
	CoalescedKeyRangeMap<bool, int64_t, KeyBytesMetric<int64_t>> byteSampleClears;
	AsyncVar<bool> byteSampleClearsTooLarge;
	Future<Void> byteSampleRecovery;
	Future<Void> durableInProgress;

	AsyncMap<Key, bool> watches;
	int64_t watchBytes;
	int64_t numWatches;
	AsyncVar<bool> noRecentUpdates;
	double lastUpdate;

	Int64MetricHandle readQueueSizeMetric;

	std::string folder;

	// defined only during splitMutations()/addMutation()
	UpdateEagerReadInfo* updateEagerReads;

	FlowLock durableVersionLock;
	FlowLock fetchKeysParallelismLock;
<<<<<<< HEAD
	vector< Promise<FetchInjectionInfo*> > readyFetchKeys;
=======
	vector<Promise<FetchInjectionInfo*>> readyFetchKeys;

>>>>>>> fbd59d31
	int64_t instanceID;

	Promise<Void> otherError;
	Promise<Void> coreStarted;
	bool shuttingDown;

	bool behind;
	bool versionBehind;

	bool debug_inApplyUpdate;
	double debug_lastValidateTime;

	int maxQueryQueue;
	int getAndResetMaxQueryQueueSize() {
		int val = maxQueryQueue;
		maxQueryQueue = 0;
		return val;
	}

	struct TransactionTagCounter {
		struct TagInfo {
			TransactionTag tag;
			double rate;
			double fractionalBusyness;

			TagInfo(TransactionTag const& tag, double rate, double fractionalBusyness)
			  : tag(tag), rate(rate), fractionalBusyness(fractionalBusyness) {}
		};

		TransactionTagMap<int64_t> intervalCounts;
		int64_t intervalTotalSampledCount = 0;
		TransactionTag busiestTag;
		int64_t busiestTagCount = 0;
		double intervalStart = 0;

		Optional<TagInfo> previousBusiestTag;

		int64_t costFunction(int64_t bytes) { return bytes / SERVER_KNOBS->READ_COST_BYTE_FACTOR + 1; }

		void addRequest(Optional<TagSet> const& tags, int64_t bytes) {
			if (tags.present()) {
				TEST(true); // Tracking tag on storage server
				double cost = costFunction(bytes);
				for (auto& tag : tags.get()) {
					int64_t& count = intervalCounts[TransactionTag(tag, tags.get().getArena())];
					count += cost;
					if (count > busiestTagCount) {
						busiestTagCount = count;
						busiestTag = tag;
					}
				}

				intervalTotalSampledCount += cost;
			}
		}

		void startNewInterval(UID id) {
			double elapsed = now() - intervalStart;
			previousBusiestTag.reset();
			if (intervalStart > 0 && CLIENT_KNOBS->READ_TAG_SAMPLE_RATE > 0 && elapsed > 0) {
				double rate = busiestTagCount / CLIENT_KNOBS->READ_TAG_SAMPLE_RATE / elapsed;
				if (rate > SERVER_KNOBS->MIN_TAG_READ_PAGES_RATE) {
					previousBusiestTag = TagInfo(busiestTag, rate, (double)busiestTagCount / intervalTotalSampledCount);
				}

				TraceEvent("BusiestReadTag", id)
				    .detail("Elapsed", elapsed)
				    .detail("Tag", printable(busiestTag))
				    .detail("TagCost", busiestTagCount)
				    .detail("TotalSampledCost", intervalTotalSampledCount)
				    .detail("Reported", previousBusiestTag.present())
				    .trackLatest(id.toString() + "/BusiestReadTag");
			}

			intervalCounts.clear();
			intervalTotalSampledCount = 0;
			busiestTagCount = 0;
			intervalStart = now();
		}

		Optional<TagInfo> getBusiestTag() const { return previousBusiestTag; }
	};

	TransactionTagCounter transactionTagCounter;

	Optional<LatencyBandConfig> latencyBandConfig;

	struct Counters {
		CounterCollection cc;
		Counter allQueries, getKeyQueries, getValueQueries, getRangeQueries, finishedQueries, lowPriorityQueries,
		    rowsQueried, bytesQueried, watchQueries, emptyQueries;
		Counter bytesInput, bytesDurable, bytesFetched,
		    mutationBytes; // Like bytesInput but without MVCC accounting
		Counter sampledBytesCleared;
		Counter mutations, setMutations, clearRangeMutations, atomicMutations;
		Counter updateBatches, updateVersions;
		Counter loops;
		Counter fetchWaitingMS, fetchWaitingCount, fetchExecutingMS, fetchExecutingCount;
		Counter readsRejected;

		LatencySample readLatencySample;
		LatencyBands readLatencyBands;

		Counters(StorageServer* self)
		  : cc("StorageServer", self->thisServerID.toString()), getKeyQueries("GetKeyQueries", cc),
		    getValueQueries("GetValueQueries", cc), getRangeQueries("GetRangeQueries", cc),
		    allQueries("QueryQueue", cc), finishedQueries("FinishedQueries", cc),
		    lowPriorityQueries("LowPriorityQueries", cc), rowsQueried("RowsQueried", cc),
		    bytesQueried("BytesQueried", cc), watchQueries("WatchQueries", cc), emptyQueries("EmptyQueries", cc),
		    bytesInput("BytesInput", cc), bytesDurable("BytesDurable", cc), bytesFetched("BytesFetched", cc),
		    mutationBytes("MutationBytes", cc), sampledBytesCleared("SampledBytesCleared", cc),
		    mutations("Mutations", cc), setMutations("SetMutations", cc),
		    clearRangeMutations("ClearRangeMutations", cc), atomicMutations("AtomicMutations", cc),
		    updateBatches("UpdateBatches", cc), updateVersions("UpdateVersions", cc), loops("Loops", cc),
		    fetchWaitingMS("FetchWaitingMS", cc), fetchWaitingCount("FetchWaitingCount", cc),
		    fetchExecutingMS("FetchExecutingMS", cc), fetchExecutingCount("FetchExecutingCount", cc),
		    readsRejected("ReadsRejected", cc), readLatencySample("ReadLatencyMetrics",
		                                                          self->thisServerID,
		                                                          SERVER_KNOBS->LATENCY_METRICS_LOGGING_INTERVAL,
		                                                          SERVER_KNOBS->LATENCY_SAMPLE_SIZE),
		    readLatencyBands("ReadLatencyBands", self->thisServerID, SERVER_KNOBS->STORAGE_LOGGING_DELAY) {
			specialCounter(cc, "LastTLogVersion", [self]() { return self->lastTLogVersion; });
			specialCounter(cc, "Version", [self]() { return self->version.get(); });
			specialCounter(cc, "StorageVersion", [self]() { return self->storageVersion(); });
			specialCounter(cc, "DurableVersion", [self]() { return self->durableVersion.get(); });
			specialCounter(cc, "DesiredOldestVersion", [self]() { return self->desiredOldestVersion.get(); });
			specialCounter(cc, "VersionLag", [self]() { return self->versionLag; });
			specialCounter(cc, "LocalRate", [self] { return self->currentRate() * 100; });

			specialCounter(cc, "BytesReadSampleCount", [self]() { return self->metrics.bytesReadSample.queue.size(); });

			specialCounter(
			    cc, "FetchKeysFetchActive", [self]() { return self->fetchKeysParallelismLock.activePermits(); });
			specialCounter(cc, "FetchKeysWaiting", [self]() { return self->fetchKeysParallelismLock.waiters(); });

			specialCounter(cc, "QueryQueueMax", [self]() { return self->getAndResetMaxQueryQueueSize(); });

			specialCounter(cc, "BytesStored", [self]() { return self->metrics.byteSample.getEstimate(allKeys); });
			specialCounter(cc, "ActiveWatches", [self]() { return self->numWatches; });
			specialCounter(cc, "WatchBytes", [self]() { return self->watchBytes; });

			specialCounter(cc, "KvstoreBytesUsed", [self]() { return self->storage.getStorageBytes().used; });
			specialCounter(cc, "KvstoreBytesFree", [self]() { return self->storage.getStorageBytes().free; });
			specialCounter(cc, "KvstoreBytesAvailable", [self]() { return self->storage.getStorageBytes().available; });
			specialCounter(cc, "KvstoreBytesTotal", [self]() { return self->storage.getStorageBytes().total; });
			specialCounter(cc, "KvstoreSizeTotal", [self]() { return std::get<0>(self->storage.getSize()); });
			specialCounter(cc, "KvstoreNodeTotal", [self]() { return std::get<1>(self->storage.getSize()); });
			specialCounter(cc, "KvstoreInlineKey", [self]() { return std::get<2>(self->storage.getSize()); });
		}
	} counters;

	StorageServer(IKeyValueStore* storage,
	              Reference<AsyncVar<ServerDBInfo>> const& db,
	              StorageServerInterface const& ssi)
	  : fetchKeysHistograms(), instanceID(deterministicRandom()->randomUniqueID().first()), storage(this, storage),
	    db(db), actors(false), lastTLogVersion(0), lastVersionWithData(0), restoredVersion(0),
	    rebootAfterDurableVersion(std::numeric_limits<Version>::max()), durableInProgress(Void()), versionLag(0),
	    primaryLocality(tagLocalityInvalid), updateEagerReads(0), shardChangeCounter(0),
	    fetchKeysParallelismLock(SERVER_KNOBS->FETCH_KEYS_PARALLELISM_BYTES), shuttingDown(false),
	    debug_inApplyUpdate(false), debug_lastValidateTime(0), watchBytes(0), numWatches(0), logProtocol(0),
	    counters(this), tag(invalidTag), maxQueryQueue(0), thisServerID(ssi.id()),
	    readQueueSizeMetric(LiteralStringRef("StorageServer.ReadQueueSize")), behind(false), versionBehind(false),
	    byteSampleClears(false, LiteralStringRef("\xff\xff\xff")), noRecentUpdates(false), lastUpdate(now()),
	    poppedAllAfter(std::numeric_limits<Version>::max()), cpuUsage(0.0), diskUsage(0.0) {
		version.initMetric(LiteralStringRef("StorageServer.Version"), counters.cc.id);
		oldestVersion.initMetric(LiteralStringRef("StorageServer.OldestVersion"), counters.cc.id);
		durableVersion.initMetric(LiteralStringRef("StorageServer.DurableVersion"), counters.cc.id);
		desiredOldestVersion.initMetric(LiteralStringRef("StorageServer.DesiredOldestVersion"), counters.cc.id);

		newestAvailableVersion.insert(allKeys, invalidVersion);
		newestDirtyVersion.insert(allKeys, invalidVersion);
		addShard(ShardInfo::newNotAssigned(allKeys));

		cx = openDBOnServer(db, TaskPriority::DefaultEndpoint, true, true);
	}

	//~StorageServer() { fclose(log); }

	// Puts the given shard into shards.  The caller is responsible for adding shards
	//   for all ranges in shards.getAffectedRangesAfterInsertion(newShard->keys)), because these
	//   shards are invalidated by the call.
	void addShard(ShardInfo* newShard) {
		ASSERT(!newShard->keys.empty());
		newShard->changeCounter = ++shardChangeCounter;
		//TraceEvent("AddShard", this->thisServerID).detail("KeyBegin", newShard->keys.begin).detail("KeyEnd", newShard->keys.end).detail("State", newShard->isReadable() ? "Readable" : newShard->notAssigned() ? "NotAssigned" : "Adding").detail("Version", this->version.get());
		/*auto affected = shards.getAffectedRangesAfterInsertion( newShard->keys, Reference<ShardInfo>() );
		for(auto i = affected.begin(); i != affected.end(); ++i)
		    shards.insert( *i, Reference<ShardInfo>() );*/
		shards.insert(newShard->keys, Reference<ShardInfo>(newShard));
	}
	void addMutation(Version version,
	                 MutationRef const& mutation,
	                 KeyRangeRef const& shard,
	                 UpdateEagerReadInfo* eagerReads);
	void setInitialVersion(Version ver) {
		version = ver;
		desiredOldestVersion = ver;
		oldestVersion = ver;
		durableVersion = ver;
		lastVersionWithData = ver;
		restoredVersion = ver;

		mutableData().createNewVersion(ver);
		mutableData().forgetVersionsBefore(ver);
	}

	// This is the maximum version that might be read from storage (the minimum version is durableVersion)
	Version storageVersion() const { return oldestVersion.get(); }

	bool isReadable(KeyRangeRef const& keys) {
		auto sh = shards.intersectingRanges(keys);
		for (auto i = sh.begin(); i != sh.end(); ++i)
			if (!i->value()->isReadable())
				return false;
		return true;
	}

	void checkChangeCounter(uint64_t oldShardChangeCounter, KeyRef const& key) {
		if (oldShardChangeCounter != shardChangeCounter && shards[key]->changeCounter > oldShardChangeCounter) {
			TEST(true); // shard change during getValueQ
			throw wrong_shard_server();
		}
	}

	void checkChangeCounter(uint64_t oldShardChangeCounter, KeyRangeRef const& keys) {
		if (oldShardChangeCounter != shardChangeCounter) {
			auto sh = shards.intersectingRanges(keys);
			for (auto i = sh.begin(); i != sh.end(); ++i)
				if (i->value()->changeCounter > oldShardChangeCounter) {
					TEST(true); // shard change during range operation
					throw wrong_shard_server();
				}
		}
	}

	Counter::Value queueSize() { return counters.bytesInput.getValue() - counters.bytesDurable.getValue(); }

	// penalty used by loadBalance() to balance requests among SSes. We prefer SS with less write queue size.
	double getPenalty() {
		return std::max(std::max(1.0,
		                         (queueSize() - (SERVER_KNOBS->TARGET_BYTES_PER_STORAGE_SERVER -
		                                         2.0 * SERVER_KNOBS->SPRING_BYTES_STORAGE_SERVER)) /
		                             SERVER_KNOBS->SPRING_BYTES_STORAGE_SERVER),
		                (currentRate() < 1e-6 ? 1e6 : 1.0 / currentRate()));
	}

	// Normally the storage server prefers to serve read requests over making mutations
	// durable to disk. However, when the storage server falls to far behind on
	// making mutations durable, this function will change the priority to prefer writes.
	Future<Void> getQueryDelay() {
		if ((version.get() - durableVersion.get() > SERVER_KNOBS->LOW_PRIORITY_DURABILITY_LAG) ||
		    (queueSize() > SERVER_KNOBS->LOW_PRIORITY_STORAGE_QUEUE_BYTES)) {
			++counters.lowPriorityQueries;
			return delay(0, TaskPriority::LowPriorityRead);
		}
		return delay(0, TaskPriority::DefaultEndpoint);
	}

	template <class Reply>
	using isLoadBalancedReply = std::is_base_of<LoadBalancedReply, Reply>;

	template <class Reply>
	static typename std::enable_if<isLoadBalancedReply<Reply>::value, void>::type
	sendErrorWithPenalty(const ReplyPromise<Reply>& promise, const Error& err, double penalty) {
		Reply reply;
		reply.error = err;
		reply.penalty = penalty;
		promise.send(reply);
	}

	template <class Reply>
	static typename std::enable_if<!isLoadBalancedReply<Reply>::value, void>::type
	sendErrorWithPenalty(const ReplyPromise<Reply>& promise, const Error& err, double) {
		promise.sendError(err);
	}

	template <class Request>
	bool shouldRead(const Request& request) {
		auto rate = currentRate();
		if (rate < SERVER_KNOBS->STORAGE_DURABILITY_LAG_REJECT_THRESHOLD &&
		    deterministicRandom()->random01() >
		        std::max(SERVER_KNOBS->STORAGE_DURABILITY_LAG_MIN_RATE,
		                 rate / SERVER_KNOBS->STORAGE_DURABILITY_LAG_REJECT_THRESHOLD)) {
			sendErrorWithPenalty(request.reply, server_overloaded(), getPenalty());
			++counters.readsRejected;
			return false;
		}
		return true;
	}

	template <class Request, class HandleFunction>
	Future<Void> readGuard(const Request& request, const HandleFunction& fun) {
		bool read = shouldRead(request);
		if (!read) {
			return Void();
		}
		return fun(this, request);
	}
};

const StringRef StorageServer::CurrentRunningFetchKeys::emptyString = LiteralStringRef("");
const KeyRangeRef StorageServer::CurrentRunningFetchKeys::emptyKeyRange =
    KeyRangeRef(StorageServer::CurrentRunningFetchKeys::emptyString,
                StorageServer::CurrentRunningFetchKeys::emptyString);

// If and only if key:=value is in (storage+versionedData),    // NOT ACTUALLY: and key < allKeys.end,
//   and H(key) < |key+value|/bytesPerSample,
//     let sampledSize = max(|key+value|,bytesPerSample)
//     persistByteSampleKeys.begin()+key := sampledSize is in storage
//     (key,sampledSize) is in byteSample

// So P(key is sampled) * sampledSize == |key+value|

void StorageServer::byteSampleApplyMutation(MutationRef const& m, Version ver) {
	if (m.type == MutationRef::ClearRange)
		byteSampleApplyClear(KeyRangeRef(m.param1, m.param2), ver);
	else if (m.type == MutationRef::SetValue)
		byteSampleApplySet(KeyValueRef(m.param1, m.param2), ver);
	else
		ASSERT(false); // Mutation of unknown type modfying byte sample
}

// watchMap Operations
Reference<ServerWatchMetadata> StorageServer::getWatchMetadata(KeyRef key) const {
	const auto it = watchMap.find(key);
	if (it == watchMap.end())
		return Reference<ServerWatchMetadata>();
	return it->second;
}

KeyRef StorageServer::setWatchMetadata(Reference<ServerWatchMetadata> metadata) {
	KeyRef keyRef = metadata->key.contents();

	watchMap[keyRef] = metadata;
	return keyRef;
}

void StorageServer::deleteWatchMetadata(KeyRef key) {
	watchMap.erase(key);
}

void StorageServer::clearWatchMetadata() {
	watchMap.clear();
}

#ifndef __INTEL_COMPILER
#pragma endregion
#endif

/////////////////////////////////// Validation ///////////////////////////////////////
#ifndef __INTEL_COMPILER
#pragma region Validation
#endif
bool validateRange(StorageServer::VersionedData::ViewAtVersion const& view,
                   KeyRangeRef range,
                   Version version,
                   UID id,
                   Version minInsertVersion) {
	// * Nonoverlapping: No clear overlaps a set or another clear, or adjoins another clear.
	// * Old mutations are erased: All items in versionedData.atLatest() have insertVersion() > durableVersion()

	//TraceEvent("ValidateRange", id).detail("KeyBegin", range.begin).detail("KeyEnd", range.end).detail("Version", version);
	KeyRef k;
	bool ok = true;
	bool kIsClear = false;
	auto i = view.lower_bound(range.begin);
	if (i != view.begin())
		--i;
	for (; i != view.end() && i.key() < range.end; ++i) {
		ASSERT(i.insertVersion() > minInsertVersion);
		if (kIsClear && i->isClearTo() ? i.key() <= k : i.key() < k) {
			TraceEvent(SevError, "InvalidRange", id)
			    .detail("Key1", k)
			    .detail("Key2", i.key())
			    .detail("Version", version);
			ok = false;
		}
		// ASSERT( i.key() >= k );
		kIsClear = i->isClearTo();
		k = kIsClear ? i->getEndKey() : i.key();
	}
	return ok;
}

void validate(StorageServer* data, bool force = false) {
	try {
		if (force || (EXPENSIVE_VALIDATION)) {
			data->newestAvailableVersion.validateCoalesced();
			data->newestDirtyVersion.validateCoalesced();

			for (auto s = data->shards.ranges().begin(); s != data->shards.ranges().end(); ++s) {
				ASSERT(s->value()->keys == s->range());
				ASSERT(!s->value()->keys.empty());
			}

			for (auto s = data->shards.ranges().begin(); s != data->shards.ranges().end(); ++s)
				if (s->value()->isReadable()) {
					auto ar = data->newestAvailableVersion.intersectingRanges(s->range());
					for (auto a = ar.begin(); a != ar.end(); ++a)
						ASSERT(a->value() == latestVersion);
				}

			// * versionedData contains versions [storageVersion(), version.get()].  It might also contain version
			// (version.get()+1), in which changeDurableVersion may be deleting ghosts, and/or it might
			//      contain later versions if applyUpdate is on the stack.
			ASSERT(data->data().getOldestVersion() == data->storageVersion());
			ASSERT(data->data().getLatestVersion() == data->version.get() ||
			       data->data().getLatestVersion() == data->version.get() + 1 ||
			       (data->debug_inApplyUpdate && data->data().getLatestVersion() > data->version.get()));

			auto latest = data->data().atLatest();

			// * Old shards are erased: versionedData.atLatest() has entries (sets or clear *begins*) only for keys in
			// readable or adding,transferred shards.
			for (auto s = data->shards.ranges().begin(); s != data->shards.ranges().end(); ++s) {
				ShardInfo* shard = s->value().getPtr();
				if (!shard->isInVersionedData()) {
					if (latest.lower_bound(s->begin()) != latest.lower_bound(s->end())) {
						TraceEvent(SevError, "VF", data->thisServerID)
						    .detail("LastValidTime", data->debug_lastValidateTime)
						    .detail("KeyBegin", s->begin())
						    .detail("KeyEnd", s->end())
						    .detail("FirstKey", latest.lower_bound(s->begin()).key())
						    .detail("FirstInsertV", latest.lower_bound(s->begin()).insertVersion());
					}
					ASSERT(latest.lower_bound(s->begin()) == latest.lower_bound(s->end()));
				}
			}

			latest.validate();
			validateRange(latest, allKeys, data->version.get(), data->thisServerID, data->durableVersion.get());

			data->debug_lastValidateTime = now();
		}
	} catch (...) {
		TraceEvent(SevError, "ValidationFailure", data->thisServerID)
		    .detail("LastValidTime", data->debug_lastValidateTime);
		throw;
	}
}
#ifndef __INTEL_COMPILER
#pragma endregion
#endif

void updateProcessStats(StorageServer* self) {
	if (g_network->isSimulated()) {
		// diskUsage and cpuUsage are not relevant in the simulator,
		// and relying on the actual values could break seed determinism
		self->cpuUsage = 100.0;
		self->diskUsage = 100.0;
		return;
	}

	SystemStatistics sysStats = getSystemStatistics();
	if (sysStats.initialized) {
		self->cpuUsage = 100 * sysStats.processCPUSeconds / sysStats.elapsed;
		self->diskUsage = 100 * std::max(0.0, (sysStats.elapsed - sysStats.processDiskIdleSeconds) / sysStats.elapsed);
	}
}

///////////////////////////////////// Queries /////////////////////////////////
#ifndef __INTEL_COMPILER
#pragma region Queries
#endif

ACTOR Future<Version> waitForVersionActor(StorageServer* data, Version version, SpanID spanContext) {
	state Span span("SS.WaitForVersion"_loc, { spanContext });
	choose {
		when(wait(data->version.whenAtLeast(version))) {
			// FIXME: A bunch of these can block with or without the following delay 0.
			// wait( delay(0) );  // don't do a whole bunch of these at once
			if (version < data->oldestVersion.get())
				throw transaction_too_old(); // just in case
			return version;
		}
		when(wait(delay(SERVER_KNOBS->FUTURE_VERSION_DELAY))) {
			if (deterministicRandom()->random01() < 0.001)
				TraceEvent(SevWarn, "ShardServerFutureVersion1000x", data->thisServerID)
				    .detail("Version", version)
				    .detail("MyVersion", data->version.get())
				    .detail("ServerID", data->thisServerID);
			throw future_version();
		}
	}
}

Future<Version> waitForVersion(StorageServer* data, Version version, SpanID spanContext) {
	if (version == latestVersion) {
		version = std::max(Version(1), data->version.get());
	}

	if (version < data->oldestVersion.get() || version <= 0) {
		return transaction_too_old();
	} else if (version <= data->version.get()) {
		return version;
	}

	if ((data->behind || data->versionBehind) && version > data->version.get()) {
		return process_behind();
	}

	if (deterministicRandom()->random01() < 0.001) {
		TraceEvent("WaitForVersion1000x");
	}
	return waitForVersionActor(data, version, spanContext);
}

ACTOR Future<Version> waitForVersionNoTooOld(StorageServer* data, Version version) {
	// This could become an Actor transparently, but for now it just does the lookup
	if (version == latestVersion)
		version = std::max(Version(1), data->version.get());
	if (version <= data->version.get())
		return version;
	choose {
		when(wait(data->version.whenAtLeast(version))) { return version; }
		when(wait(delay(SERVER_KNOBS->FUTURE_VERSION_DELAY))) {
			if (deterministicRandom()->random01() < 0.001)
				TraceEvent(SevWarn, "ShardServerFutureVersion1000x", data->thisServerID)
				    .detail("Version", version)
				    .detail("MyVersion", data->version.get())
				    .detail("ServerID", data->thisServerID);
			throw future_version();
		}
	}
}

ACTOR Future<Void> getValueQ(StorageServer* data, GetValueRequest req) {
	state int64_t resultSize = 0;
	Span span("SS:getValue"_loc, { req.spanContext });
	span.addTag("key"_sr, req.key);

	try {
		++data->counters.getValueQueries;
		++data->counters.allQueries;
		++data->readQueueSizeMetric;
		data->maxQueryQueue = std::max<int>(
		    data->maxQueryQueue, data->counters.allQueries.getValue() - data->counters.finishedQueries.getValue());

		// Active load balancing runs at a very high priority (to obtain accurate queue lengths)
		// so we need to downgrade here
		wait(data->getQueryDelay());

		if (req.debugID.present())
			g_traceBatch.addEvent("GetValueDebug",
			                      req.debugID.get().first(),
			                      "getValueQ.DoRead"); //.detail("TaskID", g_network->getCurrentTask());

		state Optional<Value> v;
		state Version version = wait(waitForVersion(data, req.version, req.spanContext));
		if (req.debugID.present())
			g_traceBatch.addEvent("GetValueDebug",
			                      req.debugID.get().first(),
			                      "getValueQ.AfterVersion"); //.detail("TaskID", g_network->getCurrentTask());

		state uint64_t changeCounter = data->shardChangeCounter;

		if (!data->shards[req.key]->isReadable()) {
			//TraceEvent("WrongShardServer", data->thisServerID).detail("Key", req.key).detail("Version", version).detail("In", "getValueQ");
			throw wrong_shard_server();
		}

		state int path = 0;
		auto i = data->data().at(version).lastLessOrEqual(req.key);
		if (i && i->isValue() && i.key() == req.key) {
			v = (Value)i->getValue();
			path = 1;
		} else if (!i || !i->isClearTo() || i->getEndKey() <= req.key) {
			path = 2;
			Optional<Value> vv = wait(data->storage.readValue(req.key, req.debugID));
			// Validate that while we were reading the data we didn't lose the version or shard
			if (version < data->storageVersion()) {
				TEST(true); // transaction_too_old after readValue
				throw transaction_too_old();
			}
			data->checkChangeCounter(changeCounter, req.key);
			v = vv;
		}

		DEBUG_MUTATION("ShardGetValue",
		               version,
		               MutationRef(MutationRef::DebugKey, req.key, v.present() ? v.get() : LiteralStringRef("<null>")));
		DEBUG_MUTATION("ShardGetPath",
		               version,
		               MutationRef(MutationRef::DebugKey,
		                           req.key,
		                           path == 0   ? LiteralStringRef("0")
		                           : path == 1 ? LiteralStringRef("1")
		                                       : LiteralStringRef("2")));

		/*
		StorageMetrics m;
		m.bytesPerKSecond = req.key.size() + (v.present() ? v.get().size() : 0);
		m.iosPerKSecond = 1;
		data->metrics.notify(req.key, m);
		*/

		if (v.present()) {
			++data->counters.rowsQueried;
			resultSize = v.get().size();
			data->counters.bytesQueried += resultSize;
		} else {
			++data->counters.emptyQueries;
		}

		if (SERVER_KNOBS->READ_SAMPLING_ENABLED) {
			// If the read yields no value, randomly sample the empty read.
			int64_t bytesReadPerKSecond =
			    v.present() ? std::max((int64_t)(req.key.size() + v.get().size()), SERVER_KNOBS->EMPTY_READ_PENALTY)
			                : SERVER_KNOBS->EMPTY_READ_PENALTY;
			data->metrics.notifyBytesReadPerKSecond(req.key, bytesReadPerKSecond);
		}

		if (req.debugID.present())
			g_traceBatch.addEvent("GetValueDebug",
			                      req.debugID.get().first(),
			                      "getValueQ.AfterRead"); //.detail("TaskID", g_network->getCurrentTask());

		// Check if the desired key might be cached
		auto cached = data->cachedRangeMap[req.key];
		// if (cached)
		//	TraceEvent(SevDebug, "SSGetValueCached").detail("Key", req.key);

		GetValueReply reply(v, cached);
		reply.penalty = data->getPenalty();
		req.reply.send(reply);
	} catch (Error& e) {
		if (!canReplyWith(e))
			throw;
		data->sendErrorWithPenalty(req.reply, e, data->getPenalty());
	}

	data->transactionTagCounter.addRequest(req.tags, resultSize);

	++data->counters.finishedQueries;
	--data->readQueueSizeMetric;

	double duration = g_network->timer() - req.requestTime();
	data->counters.readLatencySample.addMeasurement(duration);
	if (data->latencyBandConfig.present()) {
		int maxReadBytes =
		    data->latencyBandConfig.get().readConfig.maxReadBytes.orDefault(std::numeric_limits<int>::max());
		data->counters.readLatencyBands.addMeasurement(duration, resultSize > maxReadBytes);
	}

	return Void();
};

// Pessimistic estimate the number of overhead bytes used by each
// watch. Watch key references are stored in an AsyncMap<Key,bool>, and actors
// must be kept alive until the watch is finished.
extern size_t WATCH_OVERHEAD_WATCHQ, WATCH_OVERHEAD_WATCHIMPL;

ACTOR Future<Version> watchWaitForValueChange(StorageServer* data, SpanID parent, KeyRef key) {
	state Location spanLocation = "SS:watchWaitForValueChange"_loc;
	state Span span(spanLocation, { parent });
	state Reference<ServerWatchMetadata> metadata = data->getWatchMetadata(key);

	if (metadata->debugID.present())
		g_traceBatch.addEvent("WatchValueDebug",
		                      metadata->debugID.get().first(),
		                      "watchValueSendReply.Before"); //.detail("TaskID", g_network->getCurrentTask());

	wait(success(waitForVersionNoTooOld(data, metadata->version)));
	if (metadata->debugID.present())
		g_traceBatch.addEvent("WatchValueDebug",
		                      metadata->debugID.get().first(),
		                      "watchValueSendReply.AfterVersion"); //.detail("TaskID", g_network->getCurrentTask());

	state Version minVersion = data->data().latestVersion;
	state Future<Void> watchFuture = data->watches.onChange(metadata->key);
	loop {
		try {
			metadata = data->getWatchMetadata(key);
			state Version latest = data->version.get();
			TEST(latest >= minVersion &&
			     latest < data->data().latestVersion); // Starting watch loop with latestVersion > data->version
			GetValueRequest getReq(span.context, metadata->key, latest, metadata->tags, metadata->debugID);
			state Future<Void> getValue = getValueQ(
			    data, getReq); // we are relying on the delay zero at the top of getValueQ, if removed we need one here
			GetValueReply reply = wait(getReq.reply.getFuture());
			span = Span(spanLocation, parent);

			if (reply.error.present()) {
				ASSERT(reply.error.get().code() != error_code_future_version);
				throw reply.error.get();
			}
			if (BUGGIFY) {
				throw transaction_too_old();
			}

			DEBUG_MUTATION(
			    "ShardWatchValue",
			    latest,
			    MutationRef(MutationRef::DebugKey,
			                metadata->key,
			                reply.value.present() ? StringRef(reply.value.get()) : LiteralStringRef("<null>")));

			if (metadata->debugID.present())
				g_traceBatch.addEvent(
				    "WatchValueDebug",
				    metadata->debugID.get().first(),
				    "watchValueSendReply.AfterRead"); //.detail("TaskID", g_network->getCurrentTask());

			if (reply.value != metadata->value && latest >= metadata->version) {
				return latest; // fire watch
			}

			if (data->watchBytes > SERVER_KNOBS->MAX_STORAGE_SERVER_WATCH_BYTES) {
				TEST(true); // Too many watches, reverting to polling
				throw watch_cancelled();
			}

			state int64_t watchBytes =
			    (metadata->key.expectedSize() + metadata->value.expectedSize() + key.expectedSize() +
			     sizeof(Reference<ServerWatchMetadata>) + sizeof(ServerWatchMetadata) + WATCH_OVERHEAD_WATCHIMPL);

			data->watchBytes += watchBytes;
			try {
				if (latest < minVersion) {
					// If the version we read is less than minVersion, then we may fail to be notified of any changes
					// that occur up to or including minVersion To prevent that, we'll check the key again once the
					// version reaches our minVersion
					watchFuture = watchFuture || data->version.whenAtLeast(minVersion);
				}
				if (BUGGIFY) {
					// Simulate a trigger on the watch that results in the loop going around without the value changing
					watchFuture = watchFuture || delay(deterministicRandom()->random01());
				}
				wait(watchFuture);
				data->watchBytes -= watchBytes;
			} catch (Error& e) {
				data->watchBytes -= watchBytes;
				throw;
			}
		} catch (Error& e) {
			if (e.code() != error_code_transaction_too_old) {
				throw e;
			}

			TEST(true); // Reading a watched key failed with transaction_too_old
		}

		watchFuture = data->watches.onChange(metadata->key);
		wait(data->version.whenAtLeast(data->data().latestVersion));
	}
}

void checkCancelWatchImpl(StorageServer* data, WatchValueRequest req) {
	Reference<ServerWatchMetadata> metadata = data->getWatchMetadata(req.key.contents());
	if (metadata.isValid() && metadata->versionPromise.getFutureReferenceCount() == 1) {
		// last watch timed out so cancel watch_impl and delete key from the map
		data->deleteWatchMetadata(req.key.contents());
		metadata->watch_impl.cancel();
	}
}

ACTOR Future<Void> watchValueSendReply(StorageServer* data,
                                       WatchValueRequest req,
                                       Future<Version> resp,
                                       SpanID spanContext) {
	state Span span("SS:watchValue"_loc, { spanContext });
	state double startTime = now();
	++data->counters.watchQueries;
	++data->numWatches;
	data->watchBytes += WATCH_OVERHEAD_WATCHQ;

	loop {
		double timeoutDelay = -1;
		if (data->noRecentUpdates.get()) {
			timeoutDelay = std::max(CLIENT_KNOBS->FAST_WATCH_TIMEOUT - (now() - startTime), 0.0);
		} else if (!BUGGIFY) {
			timeoutDelay = std::max(CLIENT_KNOBS->WATCH_TIMEOUT - (now() - startTime), 0.0);
		}

		try {
			choose {
				when(Version ver = wait(resp)) {
					// fire watch
					req.reply.send(WatchValueReply{ ver });
					checkCancelWatchImpl(data, req);
					--data->numWatches;
					data->watchBytes -= WATCH_OVERHEAD_WATCHQ;
					return Void();
				}
				when(wait(timeoutDelay < 0 ? Never() : delay(timeoutDelay))) {
					// watch timed out
					data->sendErrorWithPenalty(req.reply, timed_out(), data->getPenalty());
					checkCancelWatchImpl(data, req);
					--data->numWatches;
					data->watchBytes -= WATCH_OVERHEAD_WATCHQ;
					return Void();
				}
				when(wait(data->noRecentUpdates.onChange())) {}
			}
		} catch (Error& e) {
			data->watchBytes -= WATCH_OVERHEAD_WATCHQ;
			checkCancelWatchImpl(data, req);
			--data->numWatches;

			if (!canReplyWith(e))
				throw e;
			data->sendErrorWithPenalty(req.reply, e, data->getPenalty());
			return Void();
		}
	}
}

<<<<<<< HEAD
ACTOR Future<Void> rangeFeedQ( StorageServer* data, RangeFeedRequest req ) {
	wait(delay(0));
	RangeFeedReply reply;
	for(auto& it : data->uidRangeFeed[req.rangeID]->mutations) {
		reply.mutations.push_back(reply.arena, it);
	}
	TraceEvent("RangeFeedQuery", data->thisServerID).detail("RangeID", req.rangeID.printable()).detail("Mutations", reply.mutations.size());
	req.reply.send(reply);
	return Void();
}

ACTOR Future<Void> getShardState_impl( StorageServer* data, GetShardStateRequest req ) {
	ASSERT( req.mode != GetShardStateRequest::NO_WAIT );
=======
#ifdef NO_INTELLISENSE
size_t WATCH_OVERHEAD_WATCHQ =
    sizeof(WatchValueSendReplyActorState<WatchValueSendReplyActor>) + sizeof(WatchValueSendReplyActor);
size_t WATCH_OVERHEAD_WATCHIMPL =
    sizeof(WatchWaitForValueChangeActorState<WatchWaitForValueChangeActor>) + sizeof(WatchWaitForValueChangeActor);
#else
size_t WATCH_OVERHEAD_WATCHQ = 0; // only used in IDE so value is irrelevant
size_t WATCH_OVERHEAD_WATCHIMPL = 0;
#endif

ACTOR Future<Void> getShardState_impl(StorageServer* data, GetShardStateRequest req) {
	ASSERT(req.mode != GetShardStateRequest::NO_WAIT);
>>>>>>> fbd59d31

	loop {
		std::vector<Future<Void>> onChange;

		for (auto t : data->shards.intersectingRanges(req.keys)) {
			if (!t.value()->assigned()) {
				onChange.push_back(delay(SERVER_KNOBS->SHARD_READY_DELAY));
				break;
			}

			if (req.mode == GetShardStateRequest::READABLE && !t.value()->isReadable())
				onChange.push_back(t.value()->adding->readWrite.getFuture());

			if (req.mode == GetShardStateRequest::FETCHING && !t.value()->isFetched())
				onChange.push_back(t.value()->adding->fetchComplete.getFuture());
		}

		if (!onChange.size()) {
			req.reply.send(GetShardStateReply{ data->version.get(), data->durableVersion.get() });
			return Void();
		}

		wait(waitForAll(onChange));
		wait(delay(0)); // onChange could have been triggered by cancellation, let things settle before rechecking
	}
}

ACTOR Future<Void> getShardStateQ(StorageServer* data, GetShardStateRequest req) {
	choose {
		when(wait(getShardState_impl(data, req))) {}
		when(wait(delay(g_network->isSimulated() ? 10 : 60))) {
			data->sendErrorWithPenalty(req.reply, timed_out(), data->getPenalty());
		}
	}
	return Void();
}

void merge(Arena& arena,
           VectorRef<KeyValueRef, VecSerStrategy::String>& output,
           VectorRef<KeyValueRef> const& vm_output,
           Standalone<RangeResultRef> const& base,
           int& vCount,
           int limit,
           bool stopAtEndOfBase,
           int& pos,
           int limitBytes = 1 << 30)
// Combines data from base (at an older version) with sets from newer versions in [start, end) and appends the first (up
// to) |limit| rows to output If limit<0, base and output are in descending order, and start->key()>end->key(), but
// start is still inclusive and end is exclusive
{
	ASSERT(limit != 0);
	// Add a dependency of the new arena on the result from the KVS so that we don't have to copy any of the KVS
	// results.
	arena.dependsOn(base.arena());

	bool forward = limit > 0;
	if (!forward)
		limit = -limit;
	int adjustedLimit = limit + output.size();
	int accumulatedBytes = 0;
	KeyValueRef const* baseStart = base.begin();
	KeyValueRef const* baseEnd = base.end();
	while (baseStart != baseEnd && vCount > 0 && output.size() < adjustedLimit && accumulatedBytes < limitBytes) {
		if (forward ? baseStart->key < vm_output[pos].key : baseStart->key > vm_output[pos].key) {
			output.push_back(arena, *baseStart++);
		} else {
			output.push_back_deep(arena, vm_output[pos]);
			if (baseStart->key == vm_output[pos].key)
				++baseStart;
			++pos;
			vCount--;
		}
		accumulatedBytes += sizeof(KeyValueRef) + output.end()[-1].expectedSize();
	}
	while (baseStart != baseEnd && output.size() < adjustedLimit && accumulatedBytes < limitBytes) {
		output.push_back(arena, *baseStart++);
		accumulatedBytes += sizeof(KeyValueRef) + output.end()[-1].expectedSize();
	}
	if (!stopAtEndOfBase) {
		while (vCount > 0 && output.size() < adjustedLimit && accumulatedBytes < limitBytes) {
			output.push_back_deep(arena, vm_output[pos]);
			accumulatedBytes += sizeof(KeyValueRef) + output.end()[-1].expectedSize();
			++pos;
			vCount--;
		}
	}
}

// If limit>=0, it returns the first rows in the range (sorted ascending), otherwise the last rows (sorted descending).
// readRange has O(|result|) + O(log |data|) cost
ACTOR Future<GetKeyValuesReply> readRange(StorageServer* data,
                                          Version version,
                                          KeyRange range,
                                          int limit,
                                          int* pLimitBytes,
                                          SpanID parentSpan) {
	state GetKeyValuesReply result;
	state StorageServer::VersionedData::ViewAtVersion view = data->data().at(version);
	state StorageServer::VersionedData::iterator vCurrent = view.end();
	state KeyRef readBegin;
	state KeyRef readEnd;
	state Key readBeginTemp;
	state int vCount = 0;
	state Span span("SS:readRange"_loc, parentSpan);

	// for caching the storage queue results during the first PTree traversal
	state VectorRef<KeyValueRef> resultCache;

	// for remembering the position in the resultCache
	state int pos = 0;

	// Check if the desired key-range is cached
	auto containingRange = data->cachedRangeMap.rangeContaining(range.begin);
	if (containingRange.value() && containingRange->range().end >= range.end) {
		//TraceEvent(SevDebug, "SSReadRangeCached").detail("Size",data->cachedRangeMap.size()).detail("ContainingRangeBegin",containingRange->range().begin).detail("ContainingRangeEnd",containingRange->range().end).
		//	detail("Begin", range.begin).detail("End",range.end);
		result.cached = true;
	} else
		result.cached = false;

	// if (limit >= 0) we are reading forward, else backward
	if (limit >= 0) {
		// We might care about a clear beginning before start that
		//  runs into range
		vCurrent = view.lastLessOrEqual(range.begin);
		if (vCurrent && vCurrent->isClearTo() && vCurrent->getEndKey() > range.begin)
			readBegin = vCurrent->getEndKey();
		else
			readBegin = range.begin;

		vCurrent = view.lower_bound(readBegin);

		while (limit > 0 && *pLimitBytes > 0 && readBegin < range.end) {
			ASSERT(!vCurrent || vCurrent.key() >= readBegin);
			ASSERT(data->storageVersion() <= version);

			/* Traverse the PTree further, if thare are no unconsumed resultCache items */
			if (pos == resultCache.size()) {
				if (vCurrent) {
					auto b = vCurrent;
					--b;
					ASSERT(!b || b.key() < readBegin);
				}

				// Read up to limit items from the view, stopping at the next clear (or the end of the range)
				int vSize = 0;
				while (vCurrent && vCurrent.key() < range.end && !vCurrent->isClearTo() && vCount < limit &&
				       vSize < *pLimitBytes) {
					// Store the versionedData results in resultCache
					resultCache.emplace_back(result.arena, vCurrent.key(), vCurrent->getValue());
					vSize += sizeof(KeyValueRef) + resultCache.cback().expectedSize();
					++vCount;
					++vCurrent;
				}
			}

			// Read the data on disk up to vCurrent (or the end of the range)
			readEnd = vCurrent ? std::min(vCurrent.key(), range.end) : range.end;
			Standalone<RangeResultRef> atStorageVersion =
			    wait(data->storage.readRange(KeyRangeRef(readBegin, readEnd), limit, *pLimitBytes));

			ASSERT(atStorageVersion.size() <= limit);
			if (data->storageVersion() > version)
				throw transaction_too_old();

			// merge the sets in resultCache with the sets on disk, stopping at the last key from disk if there is
			// 'more'
			int prevSize = result.data.size();
			merge(result.arena,
			      result.data,
			      resultCache,
			      atStorageVersion,
			      vCount,
			      limit,
			      atStorageVersion.more,
			      pos,
			      *pLimitBytes);
			limit -= result.data.size() - prevSize;

			for (auto i = result.data.begin() + prevSize; i != result.data.end(); i++) {
				*pLimitBytes -= sizeof(KeyValueRef) + i->expectedSize();
			}

			if (limit <= 0 || *pLimitBytes <= 0) {
				break;
			}

			// Setup for the next iteration
			// If we hit our limits reading from disk but then combining with MVCC gave us back more room
			if (atStorageVersion
			        .more) { // if there might be more data, begin reading right after what we already found to find out
				ASSERT(result.data.end()[-1].key == atStorageVersion.end()[-1].key);
				readBegin = readBeginTemp = keyAfter(result.data.end()[-1].key);
			} else if (vCurrent && vCurrent->isClearTo()) { // if vCurrent is a clear, skip it.
				ASSERT(vCurrent->getEndKey() > readBegin);
				readBegin = vCurrent->getEndKey(); // next disk read should start at the end of the clear
				++vCurrent;
			} else {
				ASSERT(readEnd == range.end);
				break;
			}
		}
	} else {
		vCurrent = view.lastLess(range.end);

		// A clear might extend all the way to range.end
		if (vCurrent && vCurrent->isClearTo() && vCurrent->getEndKey() >= range.end) {
			readEnd = vCurrent.key();
			--vCurrent;
		} else {
			readEnd = range.end;
		}

		while (limit < 0 && *pLimitBytes > 0 && readEnd > range.begin) {
			ASSERT(!vCurrent || vCurrent.key() < readEnd);
			ASSERT(data->storageVersion() <= version);

			/* Traverse the PTree further, if thare are no unconsumed resultCache items */
			if (pos == resultCache.size()) {
				if (vCurrent) {
					auto b = vCurrent;
					++b;
					ASSERT(!b || b.key() >= readEnd);
				}

				vCount = 0;
				int vSize = 0;
				while (vCurrent && vCurrent.key() >= range.begin && !vCurrent->isClearTo() && vCount < -limit &&
				       vSize < *pLimitBytes) {
					// Store the versionedData results in resultCache
					resultCache.emplace_back(result.arena, vCurrent.key(), vCurrent->getValue());
					vSize += sizeof(KeyValueRef) + resultCache.cback().expectedSize();
					++vCount;
					--vCurrent;
				}
			}

			readBegin = vCurrent ? std::max(vCurrent->isClearTo() ? vCurrent->getEndKey() : vCurrent.key(), range.begin)
			                     : range.begin;
			Standalone<RangeResultRef> atStorageVersion =
			    wait(data->storage.readRange(KeyRangeRef(readBegin, readEnd), limit, *pLimitBytes));

			ASSERT(atStorageVersion.size() <= -limit);
			if (data->storageVersion() > version)
				throw transaction_too_old();

			int prevSize = result.data.size();
			merge(result.arena,
			      result.data,
			      resultCache,
			      atStorageVersion,
			      vCount,
			      limit,
			      atStorageVersion.more,
			      pos,
			      *pLimitBytes);
			limit += result.data.size() - prevSize;

			for (auto i = result.data.begin() + prevSize; i != result.data.end(); i++) {
				*pLimitBytes -= sizeof(KeyValueRef) + i->expectedSize();
			}

			if (limit >= 0 || *pLimitBytes <= 0) {
				break;
			}

			if (atStorageVersion.more) {
				ASSERT(result.data.end()[-1].key == atStorageVersion.end()[-1].key);
				readEnd = result.data.end()[-1].key;
			} else if (vCurrent && vCurrent->isClearTo()) {
				ASSERT(vCurrent.key() < readEnd);
				readEnd = vCurrent.key();
				--vCurrent;
			} else {
				ASSERT(readBegin == range.begin);
				break;
			}
		}
	}

	// all but the last item are less than *pLimitBytes
	ASSERT(result.data.size() == 0 || *pLimitBytes + result.data.end()[-1].expectedSize() + sizeof(KeyValueRef) > 0);
	result.more = limit == 0 || *pLimitBytes <= 0; // FIXME: Does this have to be exact?
	result.version = version;
	return result;
}

// bool selectorInRange( KeySelectorRef const& sel, KeyRangeRef const& range ) {
// Returns true if the given range suffices to at least begin to resolve the given KeySelectorRef
//	return sel.getKey() >= range.begin && (sel.isBackward() ? sel.getKey() <= range.end : sel.getKey() < range.end);
//}

ACTOR Future<Key> findKey(StorageServer* data,
                          KeySelectorRef sel,
                          Version version,
                          KeyRange range,
                          int* pOffset,
                          SpanID parentSpan)
// Attempts to find the key indicated by sel in the data at version, within range.
// Precondition: selectorInRange(sel, range)
// If it is found, offset is set to 0 and a key is returned which falls inside range.
// If the search would depend on any key outside range OR if the key selector offset is too large (range read returns
// too many bytes), it returns either
//   a negative offset and a key in [range.begin, sel.getKey()], indicating the key is (the first key <= returned key) +
//   offset, or a positive offset and a key in (sel.getKey(), range.end], indicating the key is (the first key >=
//   returned key) + offset-1
// The range passed in to this function should specify a shard.  If range.begin is repeatedly not the beginning of a
// shard, then it is possible to get stuck looping here
{
	ASSERT(version != latestVersion);
	ASSERT(selectorInRange(sel, range) && version >= data->oldestVersion.get());

	// Count forward or backward distance items, skipping the first one if it == key and skipEqualKey
	state bool forward = sel.offset > 0; // If forward, result >= sel.getKey(); else result <= sel.getKey()
	state int sign = forward ? +1 : -1;
	state bool skipEqualKey = sel.orEqual == forward;
	state int distance = forward ? sel.offset : 1 - sel.offset;
	state Span span("SS.findKey"_loc, { parentSpan });

	// Don't limit the number of bytes if this is a trivial key selector (there will be at most two items returned from
	// the read range in this case)
	state int maxBytes;
	if (sel.offset <= 1 && sel.offset >= 0)
		maxBytes = std::numeric_limits<int>::max();
	else
		maxBytes = BUGGIFY ? SERVER_KNOBS->BUGGIFY_LIMIT_BYTES : SERVER_KNOBS->STORAGE_LIMIT_BYTES;

	state GetKeyValuesReply rep = wait(
	    readRange(data,
	              version,
	              forward ? KeyRangeRef(sel.getKey(), range.end) : KeyRangeRef(range.begin, keyAfter(sel.getKey())),
	              (distance + skipEqualKey) * sign,
	              &maxBytes,
	              span.context));
	state bool more = rep.more && rep.data.size() != distance + skipEqualKey;

	// If we get only one result in the reverse direction as a result of the data being too large, we could get stuck in
	// a loop
	if (more && !forward && rep.data.size() == 1) {
		TEST(true); // Reverse key selector returned only one result in range read
		maxBytes = std::numeric_limits<int>::max();
		GetKeyValuesReply rep2 = wait(
		    readRange(data, version, KeyRangeRef(range.begin, keyAfter(sel.getKey())), -2, &maxBytes, span.context));
		rep = rep2;
		more = rep.more && rep.data.size() != distance + skipEqualKey;
		ASSERT(rep.data.size() == 2 || !more);
	}

	int index = distance - 1;
	if (skipEqualKey && rep.data.size() && rep.data[0].key == sel.getKey())
		++index;

	if (index < rep.data.size()) {
		*pOffset = 0;

		if (SERVER_KNOBS->READ_SAMPLING_ENABLED) {
			int64_t bytesReadPerKSecond =
			    std::max((int64_t)rep.data[index].key.size(), SERVER_KNOBS->EMPTY_READ_PENALTY);
			data->metrics.notifyBytesReadPerKSecond(sel.getKey(), bytesReadPerKSecond);
		}

		return rep.data[index].key;
	} else {
		if (SERVER_KNOBS->READ_SAMPLING_ENABLED) {
			int64_t bytesReadPerKSecond = SERVER_KNOBS->EMPTY_READ_PENALTY;
			data->metrics.notifyBytesReadPerKSecond(sel.getKey(), bytesReadPerKSecond);
		}

		// FIXME: If range.begin=="" && !forward, return success?
		*pOffset = index - rep.data.size() + 1;
		if (!forward)
			*pOffset = -*pOffset;

		if (more) {
			TEST(true); // Key selector read range had more results

			ASSERT(rep.data.size());
			Key returnKey = forward ? keyAfter(rep.data.back().key) : rep.data.back().key;

			// This is possible if key/value pairs are very large and only one result is returned on a last less than
			// query SOMEDAY: graceful handling of exceptionally sized values
			ASSERT(returnKey != sel.getKey());

			return returnKey;
		} else
			return forward ? range.end : range.begin;
	}
}

KeyRange getShardKeyRange(StorageServer* data, const KeySelectorRef& sel)
// Returns largest range such that the shard state isReadable and selectorInRange(sel, range) or wrong_shard_server if
// no such range exists
{
	auto i = sel.isBackward() ? data->shards.rangeContainingKeyBefore(sel.getKey())
	                          : data->shards.rangeContaining(sel.getKey());
	if (!i->value()->isReadable())
		throw wrong_shard_server();
	ASSERT(selectorInRange(sel, i->range()));
	return i->range();
}

ACTOR Future<Void> getKeyValuesQ(StorageServer* data, GetKeyValuesRequest req)
// Throws a wrong_shard_server if the keys in the request or result depend on data outside this server OR if a large
// selector offset prevents all data from being read in one range read
{
	state Span span("SS:getKeyValues"_loc, { req.spanContext });
	state int64_t resultSize = 0;

	++data->counters.getRangeQueries;
	++data->counters.allQueries;
	++data->readQueueSizeMetric;
	data->maxQueryQueue = std::max<int>(
	    data->maxQueryQueue, data->counters.allQueries.getValue() - data->counters.finishedQueries.getValue());

	// Active load balancing runs at a very high priority (to obtain accurate queue lengths)
	// so we need to downgrade here
	if (SERVER_KNOBS->FETCH_KEYS_LOWER_PRIORITY && req.isFetchKeys) {
		wait(delay(0, TaskPriority::FetchKeys));
	} else {
		wait(data->getQueryDelay());
	}

	try {
		if (req.debugID.present())
			g_traceBatch.addEvent("TransactionDebug", req.debugID.get().first(), "storageserver.getKeyValues.Before");
		state Version version = wait(waitForVersion(data, req.version, span.context));

		state uint64_t changeCounter = data->shardChangeCounter;
		//		try {
		state KeyRange shard = getShardKeyRange(data, req.begin);

		if (req.debugID.present())
			g_traceBatch.addEvent(
			    "TransactionDebug", req.debugID.get().first(), "storageserver.getKeyValues.AfterVersion");
		//.detail("ShardBegin", shard.begin).detail("ShardEnd", shard.end);
		//} catch (Error& e) { TraceEvent("WrongShardServer", data->thisServerID).detail("Begin",
		// req.begin.toString()).detail("End", req.end.toString()).detail("Version", version).detail("Shard",
		//"None").detail("In", "getKeyValues>getShardKeyRange"); throw e; }

		if (!selectorInRange(req.end, shard) && !(req.end.isFirstGreaterOrEqual() && req.end.getKey() == shard.end)) {
			//			TraceEvent("WrongShardServer1", data->thisServerID).detail("Begin",
			// req.begin.toString()).detail("End", req.end.toString()).detail("Version", version).detail("ShardBegin",
			// shard.begin).detail("ShardEnd", shard.end).detail("In", "getKeyValues>checkShardExtents");
			throw wrong_shard_server();
		}

		state int offset1;
		state int offset2;
		state Future<Key> fBegin = req.begin.isFirstGreaterOrEqual()
		                               ? Future<Key>(req.begin.getKey())
		                               : findKey(data, req.begin, version, shard, &offset1, span.context);
		state Future<Key> fEnd = req.end.isFirstGreaterOrEqual()
		                             ? Future<Key>(req.end.getKey())
		                             : findKey(data, req.end, version, shard, &offset2, span.context);
		state Key begin = wait(fBegin);
		state Key end = wait(fEnd);
		if (req.debugID.present())
			g_traceBatch.addEvent(
			    "TransactionDebug", req.debugID.get().first(), "storageserver.getKeyValues.AfterKeys");
		//.detail("Off1",offset1).detail("Off2",offset2).detail("ReqBegin",req.begin.getKey()).detail("ReqEnd",req.end.getKey());

		// Offsets of zero indicate begin/end keys in this shard, which obviously means we can answer the query
		// An end offset of 1 is also OK because the end key is exclusive, so if the first key of the next shard is the
		// end the last actual key returned must be from this shard. A begin offset of 1 is also OK because then either
		// begin is past end or equal to end (so the result is definitely empty)
		if ((offset1 && offset1 != 1) || (offset2 && offset2 != 1)) {
			TEST(true); // wrong_shard_server due to offset
			// We could detect when offset1 takes us off the beginning of the database or offset2 takes us off the end,
			// and return a clipped range rather than an error (since that is what the NativeAPI.getRange will do anyway
			// via its "slow path"), but we would have to add some flags to the response to encode whether we went off
			// the beginning and the end, since it needs that information.
			//TraceEvent("WrongShardServer2", data->thisServerID).detail("Begin", req.begin.toString()).detail("End", req.end.toString()).detail("Version", version).detail("ShardBegin", shard.begin).detail("ShardEnd", shard.end).detail("In", "getKeyValues>checkOffsets").detail("BeginKey", begin).detail("EndKey", end).detail("BeginOffset", offset1).detail("EndOffset", offset2);
			throw wrong_shard_server();
		}

		if (begin >= end) {
			if (req.debugID.present())
				g_traceBatch.addEvent("TransactionDebug", req.debugID.get().first(), "storageserver.getKeyValues.Send");
			//.detail("Begin",begin).detail("End",end);

			GetKeyValuesReply none;
			none.version = version;
			none.more = false;
			none.penalty = data->getPenalty();

			data->checkChangeCounter(changeCounter,
			                         KeyRangeRef(std::min<KeyRef>(req.begin.getKey(), req.end.getKey()),
			                                     std::max<KeyRef>(req.begin.getKey(), req.end.getKey())));
			req.reply.send(none);
		} else {
			state int remainingLimitBytes = req.limitBytes;

			GetKeyValuesReply _r =
			    wait(readRange(data, version, KeyRangeRef(begin, end), req.limit, &remainingLimitBytes, span.context));
			GetKeyValuesReply r = _r;

			if (req.debugID.present())
				g_traceBatch.addEvent(
				    "TransactionDebug", req.debugID.get().first(), "storageserver.getKeyValues.AfterReadRange");
			//.detail("Begin",begin).detail("End",end).detail("SizeOf",r.data.size());
			data->checkChangeCounter(
			    changeCounter,
			    KeyRangeRef(std::min<KeyRef>(begin, std::min<KeyRef>(req.begin.getKey(), req.end.getKey())),
			                std::max<KeyRef>(end, std::max<KeyRef>(req.begin.getKey(), req.end.getKey()))));
			if (EXPENSIVE_VALIDATION) {
				for (int i = 0; i < r.data.size(); i++)
					ASSERT(r.data[i].key >= begin && r.data[i].key < end);
				ASSERT(r.data.size() <= std::abs(req.limit));
			}

			/*for( int i = 0; i < r.data.size(); i++ ) {
			    StorageMetrics m;
			    m.bytesPerKSecond = r.data[i].expectedSize();
			    m.iosPerKSecond = 1; //FIXME: this should be 1/r.data.size(), but we cannot do that because it is an int
			    data->metrics.notify(r.data[i].key, m);
			}*/

			// For performance concerns, the cost of a range read is billed to the start key and end key of the range.
			int64_t totalByteSize = 0;
			for (int i = 0; i < r.data.size(); i++) {
				totalByteSize += r.data[i].expectedSize();
			}
			if (totalByteSize > 0 && SERVER_KNOBS->READ_SAMPLING_ENABLED) {
				int64_t bytesReadPerKSecond = std::max(totalByteSize, SERVER_KNOBS->EMPTY_READ_PENALTY) / 2;
				data->metrics.notifyBytesReadPerKSecond(r.data[0].key, bytesReadPerKSecond);
				data->metrics.notifyBytesReadPerKSecond(r.data[r.data.size() - 1].key, bytesReadPerKSecond);
			}

			r.penalty = data->getPenalty();
			req.reply.send(r);

			resultSize = req.limitBytes - remainingLimitBytes;
			data->counters.bytesQueried += resultSize;
			data->counters.rowsQueried += r.data.size();
			if (r.data.size() == 0) {
				++data->counters.emptyQueries;
			}
		}
	} catch (Error& e) {
		if (!canReplyWith(e))
			throw;
		data->sendErrorWithPenalty(req.reply, e, data->getPenalty());
	}

	data->transactionTagCounter.addRequest(req.tags, resultSize);
	++data->counters.finishedQueries;
	--data->readQueueSizeMetric;

	double duration = g_network->timer() - req.requestTime();
	data->counters.readLatencySample.addMeasurement(duration);
	if (data->latencyBandConfig.present()) {
		int maxReadBytes =
		    data->latencyBandConfig.get().readConfig.maxReadBytes.orDefault(std::numeric_limits<int>::max());
		int maxSelectorOffset =
		    data->latencyBandConfig.get().readConfig.maxKeySelectorOffset.orDefault(std::numeric_limits<int>::max());
		data->counters.readLatencyBands.addMeasurement(duration,
		                                               resultSize > maxReadBytes ||
		                                                   abs(req.begin.offset) > maxSelectorOffset ||
		                                                   abs(req.end.offset) > maxSelectorOffset);
	}

	return Void();
}

ACTOR Future<Void> getKeyQ(StorageServer* data, GetKeyRequest req) {
	state Span span("SS:getKey"_loc, { req.spanContext });
	state int64_t resultSize = 0;

	++data->counters.getKeyQueries;
	++data->counters.allQueries;
	++data->readQueueSizeMetric;
	data->maxQueryQueue = std::max<int>(
	    data->maxQueryQueue, data->counters.allQueries.getValue() - data->counters.finishedQueries.getValue());

	// Active load balancing runs at a very high priority (to obtain accurate queue lengths)
	// so we need to downgrade here
	wait(data->getQueryDelay());

	try {
		state Version version = wait(waitForVersion(data, req.version, req.spanContext));
		state uint64_t changeCounter = data->shardChangeCounter;
		state KeyRange shard = getShardKeyRange(data, req.sel);

		state int offset;
		Key k = wait(findKey(data, req.sel, version, shard, &offset, req.spanContext));

		data->checkChangeCounter(
		    changeCounter, KeyRangeRef(std::min<KeyRef>(req.sel.getKey(), k), std::max<KeyRef>(req.sel.getKey(), k)));

		KeySelector updated;
		if (offset < 0)
			updated = firstGreaterOrEqual(k) +
			          offset; // first thing on this shard OR (large offset case) smallest key retrieved in range read
		else if (offset > 0)
			updated =
			    firstGreaterOrEqual(k) + offset -
			    1; // first thing on next shard OR (large offset case) keyAfter largest key retrieved in range read
		else
			updated = KeySelectorRef(k, true, 0); // found

		resultSize = k.size();
		data->counters.bytesQueried += resultSize;
		++data->counters.rowsQueried;

		// Check if the desired key might be cached
		auto cached = data->cachedRangeMap[k];
		// if (cached)
		//	TraceEvent(SevDebug, "SSGetKeyCached").detail("Key", k).detail("Begin",
		// shard.begin.printable()).detail("End", shard.end.printable());

		GetKeyReply reply(updated, cached);
		reply.penalty = data->getPenalty();

		req.reply.send(reply);
	} catch (Error& e) {
		// if (e.code() == error_code_wrong_shard_server) TraceEvent("WrongShardServer").detail("In","getKey");
		if (!canReplyWith(e))
			throw;
		data->sendErrorWithPenalty(req.reply, e, data->getPenalty());
	}

	// SOMEDAY: The size reported here is an undercount of the bytes read due to the fact that we have to scan for the
	// key It would be more accurate to count all the read bytes, but it's not critical because this function is only
	// used if read-your-writes is disabled
	data->transactionTagCounter.addRequest(req.tags, resultSize);

	++data->counters.finishedQueries;
	--data->readQueueSizeMetric;

	double duration = g_network->timer() - req.requestTime();
	data->counters.readLatencySample.addMeasurement(duration);
	if (data->latencyBandConfig.present()) {
		int maxReadBytes =
		    data->latencyBandConfig.get().readConfig.maxReadBytes.orDefault(std::numeric_limits<int>::max());
		int maxSelectorOffset =
		    data->latencyBandConfig.get().readConfig.maxKeySelectorOffset.orDefault(std::numeric_limits<int>::max());
		data->counters.readLatencyBands.addMeasurement(
		    duration, resultSize > maxReadBytes || abs(req.sel.offset) > maxSelectorOffset);
	}

	return Void();
}

void getQueuingMetrics(StorageServer* self, StorageQueuingMetricsRequest const& req) {
	StorageQueuingMetricsReply reply;
	reply.localTime = now();
	reply.instanceID = self->instanceID;
	reply.bytesInput = self->counters.bytesInput.getValue();
	reply.bytesDurable = self->counters.bytesDurable.getValue();

	reply.storageBytes = self->storage.getStorageBytes();
	reply.localRateLimit = self->currentRate();

	reply.version = self->version.get();
	reply.cpuUsage = self->cpuUsage;
	reply.diskUsage = self->diskUsage;
	reply.durableVersion = self->durableVersion.get();

	Optional<StorageServer::TransactionTagCounter::TagInfo> busiestTag = self->transactionTagCounter.getBusiestTag();
	reply.busiestTag = busiestTag.map<TransactionTag>(
	    [](StorageServer::TransactionTagCounter::TagInfo tagInfo) { return tagInfo.tag; });
	reply.busiestTagFractionalBusyness = busiestTag.present() ? busiestTag.get().fractionalBusyness : 0.0;
	reply.busiestTagRate = busiestTag.present() ? busiestTag.get().rate : 0.0;

	req.reply.send(reply);
}

#ifndef __INTEL_COMPILER
#pragma endregion
#endif

/////////////////////////// Updates ////////////////////////////////
#ifndef __INTEL_COMPILER
#pragma region Updates
#endif

ACTOR Future<Void> doEagerReads(StorageServer* data, UpdateEagerReadInfo* eager) {
	eager->finishKeyBegin();

	vector<Future<Key>> keyEnd(eager->keyBegin.size());
	for (int i = 0; i < keyEnd.size(); i++)
		keyEnd[i] = data->storage.readNextKeyInclusive(eager->keyBegin[i]);

	state Future<vector<Key>> futureKeyEnds = getAll(keyEnd);

	vector<Future<Optional<Value>>> value(eager->keys.size());
	for (int i = 0; i < value.size(); i++)
		value[i] = data->storage.readValuePrefix(eager->keys[i].first, eager->keys[i].second);

	state Future<vector<Optional<Value>>> futureValues = getAll(value);
	state vector<Key> keyEndVal = wait(futureKeyEnds);
	vector<Optional<Value>> optionalValues = wait(futureValues);

	eager->keyEnd = keyEndVal;
	eager->value = optionalValues;

	return Void();
}

bool changeDurableVersion(StorageServer* data, Version desiredDurableVersion) {
	// Remove entries from the latest version of data->versionedData that haven't changed since they were inserted
	//   before or at desiredDurableVersion, to maintain the invariants for versionedData.
	// Such entries remain in older versions of versionedData until they are forgotten, because it is expensive to dig
	// them out. We also remove everything up to and including newDurableVersion from mutationLog, and everything
	//   up to but excluding desiredDurableVersion from freeable
	// May return false if only part of the work has been done, in which case the caller must call again with the same
	// parameters

	auto& verData = data->mutableData();
	ASSERT(verData.getLatestVersion() == data->version.get() || verData.getLatestVersion() == data->version.get() + 1);

	Version nextDurableVersion = desiredDurableVersion;

	auto mlv = data->getMutationLog().begin();
	if (mlv != data->getMutationLog().end() && mlv->second.version <= desiredDurableVersion) {
		auto& v = mlv->second;
		nextDurableVersion = v.version;
		data->freeable[data->version.get()].dependsOn(v.arena());

		if (verData.getLatestVersion() <= data->version.get())
			verData.createNewVersion(data->version.get() + 1);

		int64_t bytesDurable = VERSION_OVERHEAD;
		for (const auto& m : v.mutations) {
			bytesDurable += mvccStorageBytes(m);
			auto i = verData.atLatest().find(m.param1);
			if (i) {
				ASSERT(i.key() == m.param1);
				ASSERT(i.insertVersion() >= nextDurableVersion);
				if (i.insertVersion() == nextDurableVersion)
					verData.erase(i);
			}
			if (m.type == MutationRef::SetValue) {
				// A set can split a clear, so there might be another entry immediately after this one that should also
				// be cleaned up
				i = verData.atLatest().upper_bound(m.param1);
				if (i) {
					ASSERT(i.insertVersion() >= nextDurableVersion);
					if (i.insertVersion() == nextDurableVersion)
						verData.erase(i);
				}
			}
		}
		data->counters.bytesDurable += bytesDurable;
	}

	if (EXPENSIVE_VALIDATION) {
		// Check that the above loop did its job
		auto view = data->data().atLatest();
		for (auto i = view.begin(); i != view.end(); ++i)
			ASSERT(i.insertVersion() > nextDurableVersion);
	}
	data->getMutableMutationLog().erase(data->getMutationLog().begin(),
	                                    data->getMutationLog().upper_bound(nextDurableVersion));
	data->freeable.erase(data->freeable.begin(), data->freeable.lower_bound(nextDurableVersion));

	Future<Void> checkFatalError = data->otherError.getFuture();
	data->durableVersion.set(nextDurableVersion);
	setDataDurableVersion(data->thisServerID, data->durableVersion.get());
	if (checkFatalError.isReady())
		checkFatalError.get();

	// TraceEvent("ForgotVersionsBefore", data->thisServerID).detail("Version", nextDurableVersion);
	validate(data);

	return nextDurableVersion == desiredDurableVersion;
}

Optional<MutationRef> clipMutation(MutationRef const& m, KeyRangeRef range) {
	if (isSingleKeyMutation((MutationRef::Type)m.type)) {
		if (range.contains(m.param1))
			return m;
	} else if (m.type == MutationRef::ClearRange) {
		KeyRangeRef i = range & KeyRangeRef(m.param1, m.param2);
		if (!i.empty())
			return MutationRef((MutationRef::Type)m.type, i.begin, i.end);
	} else
		ASSERT(false);
	return Optional<MutationRef>();
}

bool expandMutation(MutationRef& m,
                    StorageServer::VersionedData const& data,
                    UpdateEagerReadInfo* eager,
                    KeyRef eagerTrustedEnd,
                    Arena& ar) {
	// After this function call, m should be copied into an arena immediately (before modifying data, shards, or eager)
	if (m.type == MutationRef::ClearRange) {
		// Expand the clear
		const auto& d = data.atLatest();

		// If another clear overlaps the beginning of this one, engulf it
		auto i = d.lastLess(m.param1);
		if (i && i->isClearTo() && i->getEndKey() >= m.param1)
			m.param1 = i.key();

		// If another clear overlaps the end of this one, engulf it; otherwise expand
		i = d.lastLessOrEqual(m.param2);
		if (i && i->isClearTo() && i->getEndKey() >= m.param2) {
			m.param2 = i->getEndKey();
		} else {
			// Expand to the next set or clear (from storage or latestVersion), and if it
			// is a clear, engulf it as well
			i = d.lower_bound(m.param2);
			KeyRef endKeyAtStorageVersion =
			    m.param2 == eagerTrustedEnd ? eagerTrustedEnd : std::min(eager->getKeyEnd(m.param2), eagerTrustedEnd);
			if (!i || endKeyAtStorageVersion < i.key())
				m.param2 = endKeyAtStorageVersion;
			else if (i->isClearTo())
				m.param2 = i->getEndKey();
			else
				m.param2 = i.key();
		}
	} else if (m.type != MutationRef::SetValue && (m.type)) {

		Optional<StringRef> oldVal;
		auto it = data.atLatest().lastLessOrEqual(m.param1);
		if (it != data.atLatest().end() && it->isValue() && it.key() == m.param1)
			oldVal = it->getValue();
		else if (it != data.atLatest().end() && it->isClearTo() && it->getEndKey() > m.param1) {
			TEST(true); // Atomic op right after a clear.
		} else {
			Optional<Value>& oldThing = eager->getValue(m.param1);
			if (oldThing.present())
				oldVal = oldThing.get();
		}

		switch (m.type) {
		case MutationRef::AddValue:
			m.param2 = doLittleEndianAdd(oldVal, m.param2, ar);
			break;
		case MutationRef::And:
			m.param2 = doAnd(oldVal, m.param2, ar);
			break;
		case MutationRef::Or:
			m.param2 = doOr(oldVal, m.param2, ar);
			break;
		case MutationRef::Xor:
			m.param2 = doXor(oldVal, m.param2, ar);
			break;
		case MutationRef::AppendIfFits:
			m.param2 = doAppendIfFits(oldVal, m.param2, ar);
			break;
		case MutationRef::Max:
			m.param2 = doMax(oldVal, m.param2, ar);
			break;
		case MutationRef::Min:
			m.param2 = doMin(oldVal, m.param2, ar);
			break;
		case MutationRef::ByteMin:
			m.param2 = doByteMin(oldVal, m.param2, ar);
			break;
		case MutationRef::ByteMax:
			m.param2 = doByteMax(oldVal, m.param2, ar);
			break;
		case MutationRef::MinV2:
			m.param2 = doMinV2(oldVal, m.param2, ar);
			break;
		case MutationRef::AndV2:
			m.param2 = doAndV2(oldVal, m.param2, ar);
			break;
		case MutationRef::CompareAndClear:
			if (oldVal.present() && m.param2 == oldVal.get()) {
				m.type = MutationRef::ClearRange;
				m.param2 = keyAfter(m.param1, ar);
				return expandMutation(m, data, eager, eagerTrustedEnd, ar);
			}
			return false;
		}
		m.type = MutationRef::SetValue;
	}

	return true;
}

<<<<<<< HEAD
void applyMutation( StorageServer *self, MutationRef const& m, Arena& arena, StorageServer::VersionedData &data, Version version ) {
=======
void applyMutation(StorageServer* self, MutationRef const& m, Arena& arena, StorageServer::VersionedData& data) {
>>>>>>> fbd59d31
	// m is expected to be in arena already
	// Clear split keys are added to arena
	StorageMetrics metrics;
	metrics.bytesPerKSecond = mvccStorageBytes(m) / 2;
	metrics.iosPerKSecond = 1;
	self->metrics.notify(m.param1, metrics);

	if (m.type == MutationRef::SetValue) {
		auto prev = data.atLatest().lastLessOrEqual(m.param1);
		if (prev && prev->isClearTo() && prev->getEndKey() > m.param1) {
			ASSERT(prev.key() <= m.param1);
			KeyRef end = prev->getEndKey();
			// the insert version of the previous clear is preserved for the "left half", because in
			// changeDurableVersion() the previous clear is still responsible for removing it insert() invalidates prev,
			// so prev.key() is not safe to pass to it by reference
			data.insert(KeyRef(prev.key()),
			            ValueOrClearToRef::clearTo(m.param1),
			            prev.insertVersion()); // overwritten by below insert if empty
			KeyRef nextKey = keyAfter(m.param1, arena);
			if (end != nextKey) {
				ASSERT(end > nextKey);
				// the insert version of the "right half" is not preserved, because in changeDurableVersion() this set
				// is responsible for removing it
				// FIXME: This copy is technically an asymptotic problem, definitely a waste of memory (copy of keyAfter
				// is a waste, but not asymptotic)
				data.insert(nextKey, ValueOrClearToRef::clearTo(KeyRef(arena, end)));
			}
		}
<<<<<<< HEAD
		data.insert( m.param1, ValueOrClearToRef::value(m.param2) );
		self->watches.trigger( m.param1 );

		for(auto& it : self->keyRangeFeed[m.param1]) {
			it->mutations.push_back(MutationRefAndVersion(m,version));
		}
	} else if (m.type == MutationRef::ClearRange) {
		data.erase( m.param1, m.param2 );
		ASSERT( m.param2 > m.param1 );
		ASSERT( !data.isClearContaining( data.atLatest(), m.param1 ) );
		data.insert( m.param1, ValueOrClearToRef::clearTo(m.param2) );
		self->watches.triggerRange( m.param1, m.param2 );

		auto ranges = self->keyRangeFeed.intersectingRanges(KeyRangeRef(m.param1, m.param2));
		for(auto &r : ranges) {
			for(auto& it : r.value()) {
				it->mutations.push_back(MutationRefAndVersion(m,version));
			}
		}
=======
		data.insert(m.param1, ValueOrClearToRef::value(m.param2));
		self->watches.trigger(m.param1);
	} else if (m.type == MutationRef::ClearRange) {
		data.erase(m.param1, m.param2);
		ASSERT(m.param2 > m.param1);
		ASSERT(!data.isClearContaining(data.atLatest(), m.param1));
		data.insert(m.param1, ValueOrClearToRef::clearTo(m.param2));
		self->watches.triggerRange(m.param1, m.param2);
>>>>>>> fbd59d31
	}
}

void removeDataRange(StorageServer* ss,
                     Standalone<VerUpdateRef>& mLV,
                     KeyRangeMap<Reference<ShardInfo>>& shards,
                     KeyRangeRef range) {
	// modify the latest version of data to remove all sets and trim all clears to exclude range.
	// Add a clear to mLV (mutationLog[data.getLatestVersion()]) that ensures all keys in range are removed from the
	// disk when this latest version becomes durable mLV is also modified if necessary to ensure that split clears can
	// be forgotten

	MutationRef clearRange(MutationRef::ClearRange, range.begin, range.end);
	clearRange = ss->addMutationToMutationLog(mLV, clearRange);

	auto& data = ss->mutableData();

	// Expand the range to the right to include other shards not in versionedData
	for (auto r = shards.rangeContaining(range.end); r != shards.ranges().end() && !r->value()->isInVersionedData();
	     ++r)
		range = KeyRangeRef(range.begin, r->end());

	auto endClear = data.atLatest().lastLess(range.end);
	if (endClear && endClear->isClearTo() && endClear->getEndKey() > range.end) {
		// This clear has been bumped up to insertVersion==data.getLatestVersion and needs a corresponding mutation log
		// entry to forget
		MutationRef m(MutationRef::ClearRange, range.end, endClear->getEndKey());
		m = ss->addMutationToMutationLog(mLV, m);
		data.insert(m.param1, ValueOrClearToRef::clearTo(m.param2));
	}

	auto beginClear = data.atLatest().lastLess(range.begin);
	if (beginClear && beginClear->isClearTo() && beginClear->getEndKey() > range.begin) {
		// We don't need any special mutationLog entry - because the begin key and insert version are unchanged the
		// original clear
		//   mutation works to forget this one - but we need range.begin in the right arena
		KeyRef rb(mLV.arena(), range.begin);
		// insert() invalidates beginClear, so beginClear.key() is not safe to pass to it by reference
		data.insert(KeyRef(beginClear.key()), ValueOrClearToRef::clearTo(rb), beginClear.insertVersion());
	}

	data.erase(range.begin, range.end);
}

void setAvailableStatus(StorageServer* self, KeyRangeRef keys, bool available);
void setAssignedStatus(StorageServer* self, KeyRangeRef keys, bool nowAssigned);

void coalesceShards(StorageServer* data, KeyRangeRef keys) {
	auto shardRanges = data->shards.intersectingRanges(keys);
	auto fullRange = data->shards.ranges();

	auto iter = shardRanges.begin();
	if (iter != fullRange.begin())
		--iter;
	auto iterEnd = shardRanges.end();
	if (iterEnd != fullRange.end())
		++iterEnd;

	bool lastReadable = false;
	bool lastNotAssigned = false;
	KeyRangeMap<Reference<ShardInfo>>::iterator lastRange;

	for (; iter != iterEnd; ++iter) {
		if (lastReadable && iter->value()->isReadable()) {
			KeyRange range = KeyRangeRef(lastRange->begin(), iter->end());
			data->addShard(ShardInfo::newReadWrite(range, data));
			iter = data->shards.rangeContaining(range.begin);
		} else if (lastNotAssigned && iter->value()->notAssigned()) {
			KeyRange range = KeyRangeRef(lastRange->begin(), iter->end());
			data->addShard(ShardInfo::newNotAssigned(range));
			iter = data->shards.rangeContaining(range.begin);
		}

		lastReadable = iter->value()->isReadable();
		lastNotAssigned = iter->value()->notAssigned();
		lastRange = iter;
	}
}

ACTOR Future<Standalone<RangeResultRef>> tryGetRange(Database cx,
                                                     Version version,
                                                     KeyRangeRef keys,
                                                     GetRangeLimits limits,
                                                     bool* isTooOld) {
	state Transaction tr(cx);
	state Standalone<RangeResultRef> output;
	state KeySelectorRef begin = firstGreaterOrEqual(keys.begin);
	state KeySelectorRef end = firstGreaterOrEqual(keys.end);

	if (*isTooOld)
		throw transaction_too_old();

	ASSERT(!cx->switchable);
	tr.setVersion(version);
	tr.info.taskID = TaskPriority::FetchKeys;
	limits.minRows = 0;

	try {
		loop {
			Standalone<RangeResultRef> rep = wait(tr.getRange(begin, end, limits, true));
			limits.decrement(rep);

			if (limits.isReached() || !rep.more) {
				if (output.size()) {
					output.arena().dependsOn(rep.arena());
					output.append(output.arena(), rep.begin(), rep.size());
					if (limits.isReached() && rep.readThrough.present())
						output.readThrough = rep.readThrough.get();
				} else {
					output = rep;
				}

				output.more = limits.isReached();

				return output;
			} else if (rep.readThrough.present()) {
				output.arena().dependsOn(rep.arena());
				if (rep.size()) {
					output.append(output.arena(), rep.begin(), rep.size());
					ASSERT(rep.readThrough.get() > rep.end()[-1].key);
				} else {
					ASSERT(rep.readThrough.get() > keys.begin);
				}
				begin = firstGreaterOrEqual(rep.readThrough.get());
			} else {
				output.arena().dependsOn(rep.arena());
				output.append(output.arena(), rep.begin(), rep.size());
				begin = firstGreaterThan(output.end()[-1].key);
			}
		}
	} catch (Error& e) {
		if (begin.getKey() != keys.begin &&
		    (e.code() == error_code_transaction_too_old || e.code() == error_code_future_version ||
		     e.code() == error_code_process_behind)) {
			if (e.code() == error_code_transaction_too_old)
				*isTooOld = true;
			output.more = true;
			if (begin.isFirstGreaterOrEqual())
				output.readThrough = begin.getKey();
			return output;
		}
		throw;
	}
}

template <class T>
void addMutation(T& target, Version version, MutationRef const& mutation) {
	target.addMutation(version, mutation);
}

template <class T>
void addMutation(Reference<T>& target, Version version, MutationRef const& mutation) {
	addMutation(*target, version, mutation);
}

template <class T>
void splitMutations(StorageServer* data, KeyRangeMap<T>& map, VerUpdateRef const& update) {
	for (int i = 0; i < update.mutations.size(); i++) {
		splitMutation(data, map, update.mutations[i], update.version);
	}
}

template <class T>
void splitMutation(StorageServer* data, KeyRangeMap<T>& map, MutationRef const& m, Version ver) {
	if (isSingleKeyMutation((MutationRef::Type)m.type)) {
		if (!SHORT_CIRCUT_ACTUAL_STORAGE || !normalKeys.contains(m.param1))
			addMutation(map.rangeContaining(m.param1)->value(), ver, m);
	} else if (m.type == MutationRef::ClearRange) {
		KeyRangeRef mKeys(m.param1, m.param2);
		if (!SHORT_CIRCUT_ACTUAL_STORAGE || !normalKeys.contains(mKeys)) {
			auto r = map.intersectingRanges(mKeys);
			for (auto i = r.begin(); i != r.end(); ++i) {
				KeyRangeRef k = mKeys & i->range();
				addMutation(i->value(), ver, MutationRef((MutationRef::Type)m.type, k.begin, k.end));
			}
		}
	} else
		ASSERT(false); // Unknown mutation type in splitMutations
}

ACTOR Future<Void> logFetchKeysWarning(AddingShard* shard) {
	state double startTime = now();
	loop {
		state double waitSeconds = BUGGIFY ? 5.0 : 600.0;
		wait(delay(waitSeconds));

		const auto traceEventLevel =
		    waitSeconds > SERVER_KNOBS->FETCH_KEYS_TOO_LONG_TIME_CRITERIA ? SevWarnAlways : SevInfo;
		TraceEvent(traceEventLevel, "FetchKeysTooLong")
		    .detail("Duration", now() - startTime)
		    .detail("Phase", shard->phase)
		    .detail("Begin", shard->keys.begin.printable())
		    .detail("End", shard->keys.end.printable());
	}
}

class FetchKeysMetricReporter {
	const UID uid;
	const double startTime;
	int fetchedBytes;
	StorageServer::FetchKeysHistograms& histograms;
	StorageServer::CurrentRunningFetchKeys& currentRunning;

public:
	FetchKeysMetricReporter(const UID& uid_,
	                        const double startTime_,
	                        const KeyRange& keyRange,
	                        StorageServer::FetchKeysHistograms& histograms_,
	                        StorageServer::CurrentRunningFetchKeys& currentRunning_)
	  : uid(uid_), startTime(startTime_), fetchedBytes(0), histograms(histograms_), currentRunning(currentRunning_) {

		currentRunning.recordStart(uid, keyRange);
	}

	void addFetchedBytes(const int bytes) { fetchedBytes += bytes; }

	~FetchKeysMetricReporter() {
		double latency = now() - startTime;

		// If fetchKeys is *NOT* run, i.e. returning immediately, still report a record.
		if (latency == 0)
			latency = 1e6;

		const uint32_t bandwidth = fetchedBytes / latency;

		histograms.latency->sampleSeconds(latency);
		histograms.bytes->sample(fetchedBytes);
		histograms.bandwidth->sample(bandwidth);

		currentRunning.recordFinish(uid);
	}
};

ACTOR Future<Void> fetchKeys(StorageServer* data, AddingShard* shard) {
	state const UID fetchKeysID = deterministicRandom()->randomUniqueID();
	state TraceInterval interval("FetchKeys");
	state KeyRange keys = shard->keys;
	state Future<Void> warningLogger = logFetchKeysWarning(shard);
	state const double startTime = now();
	state int fetchBlockBytes = BUGGIFY ? SERVER_KNOBS->BUGGIFY_BLOCK_BYTES : SERVER_KNOBS->FETCH_BLOCK_BYTES;
	state FetchKeysMetricReporter metricReporter(
	    fetchKeysID, startTime, keys, data->fetchKeysHistograms, data->currentRunningFetchKeys);

	// delay(0) to force a return to the run loop before the work of fetchKeys is started.
	//  This allows adding->start() to be called inline with CSK.
	wait(data->coreStarted.getFuture() && delay(0));

	try {
		DEBUG_KEY_RANGE("fetchKeysBegin", data->version.get(), shard->keys);

		TraceEvent(SevDebug, interval.begin(), data->thisServerID)
		    .detail("KeyBegin", shard->keys.begin)
		    .detail("KeyEnd", shard->keys.end);

		validate(data);

		// Wait (if necessary) for the latest version at which any key in keys was previously available (+1) to be
		// durable
		auto navr = data->newestAvailableVersion.intersectingRanges(keys);
		Version lastAvailable = invalidVersion;
		for (auto r = navr.begin(); r != navr.end(); ++r) {
			ASSERT(r->value() != latestVersion);
			lastAvailable = std::max(lastAvailable, r->value());
		}
		auto ndvr = data->newestDirtyVersion.intersectingRanges(keys);
		for (auto r = ndvr.begin(); r != ndvr.end(); ++r)
			lastAvailable = std::max(lastAvailable, r->value());

		if (lastAvailable != invalidVersion && lastAvailable >= data->durableVersion.get()) {
			TEST(true); // FetchKeys waits for previous available version to be durable
			wait(data->durableVersion.whenAtLeast(lastAvailable + 1));
		}

		TraceEvent(SevDebug, "FetchKeysVersionSatisfied", data->thisServerID).detail("FKID", interval.pairID);

		wait(data->fetchKeysParallelismLock.take(TaskPriority::DefaultYield, fetchBlockBytes));
		state FlowLock::Releaser holdingFKPL(data->fetchKeysParallelismLock, fetchBlockBytes);

		state double executeStart = now();
		++data->counters.fetchWaitingCount;
		data->counters.fetchWaitingMS += 1000 * (executeStart - startTime);

		// Fetch keys gets called while the update actor is processing mutations. data->version will not be updated
		// until all mutations for a version have been processed. We need to take the durableVersionLock to ensure
		// data->version is greater than the version of the mutation which caused the fetch to be initiated.
		wait(data->durableVersionLock.take());

		shard->phase = AddingShard::Fetching;
		state Version fetchVersion = data->version.get();

		data->durableVersionLock.release();

		wait(delay(0));

		TraceEvent(SevDebug, "FetchKeysUnblocked", data->thisServerID)
		    .detail("FKID", interval.pairID)
		    .detail("Version", fetchVersion);

		// Get the history
		state int debug_getRangeRetries = 0;
		state int debug_nextRetryToLog = 1;
		state bool isTooOld = false;

		// FIXME: The client cache does not notice when servers are added to a team. To read from a local storage server
		// we must refresh the cache manually.
		data->cx->invalidateCache(keys);

		loop {
			try {
				TEST(true); // Fetching keys for transferred shard

				state Standalone<RangeResultRef> this_block =
				    wait(tryGetRange(data->cx,
				                     fetchVersion,
				                     keys,
				                     GetRangeLimits(GetRangeLimits::ROW_LIMIT_UNLIMITED, fetchBlockBytes),
				                     &isTooOld));

				int expectedSize = (int)this_block.expectedSize() + (8 - (int)sizeof(KeyValueRef)) * this_block.size();

				TraceEvent(SevDebug, "FetchKeysBlock", data->thisServerID)
				    .detail("FKID", interval.pairID)
				    .detail("BlockRows", this_block.size())
				    .detail("BlockBytes", expectedSize)
				    .detail("KeyBegin", keys.begin)
				    .detail("KeyEnd", keys.end)
				    .detail("Last", this_block.size() ? this_block.end()[-1].key : std::string())
				    .detail("Version", fetchVersion)
				    .detail("More", this_block.more);
				DEBUG_KEY_RANGE("fetchRange", fetchVersion, keys);
				for (auto k = this_block.begin(); k != this_block.end(); ++k)
					DEBUG_MUTATION("fetch", fetchVersion, MutationRef(MutationRef::SetValue, k->key, k->value));

				metricReporter.addFetchedBytes(expectedSize);
				data->counters.bytesFetched += expectedSize;
				if (fetchBlockBytes > expectedSize) {
					holdingFKPL.release(fetchBlockBytes - expectedSize);
				}

				// Wait for permission to proceed
				// wait( data->fetchKeysStorageWriteLock.take() );
				// state FlowLock::Releaser holdingFKSWL( data->fetchKeysStorageWriteLock );

				// Write this_block to storage
				state KeyValueRef* kvItr = this_block.begin();
				for (; kvItr != this_block.end(); ++kvItr) {
					data->storage.writeKeyValue(*kvItr);
					wait(yield());
				}

				kvItr = this_block.begin();
				for (; kvItr != this_block.end(); ++kvItr) {
					data->byteSampleApplySet(*kvItr, invalidVersion);
					wait(yield());
				}

				if (this_block.more) {
					Key nfk = this_block.readThrough.present() ? this_block.readThrough.get()
					                                           : keyAfter(this_block.end()[-1].key);
					if (nfk != keys.end) {
						std::deque<Standalone<VerUpdateRef>> updatesToSplit = std::move(shard->updates);

						// This actor finishes committing the keys [keys.begin,nfk) that we already fetched.
						// The remaining unfetched keys [nfk,keys.end) will become a separate AddingShard with its own
						// fetchKeys.
						shard->server->addShard(ShardInfo::addingSplitLeft(KeyRangeRef(keys.begin, nfk), shard));
						shard->server->addShard(ShardInfo::newAdding(data, KeyRangeRef(nfk, keys.end)));
						shard = data->shards.rangeContaining(keys.begin).value()->adding.get();
						warningLogger = logFetchKeysWarning(shard);
						AddingShard* otherShard = data->shards.rangeContaining(nfk).value()->adding.get();
						keys = shard->keys;

						// Split our prior updates.  The ones that apply to our new, restricted key range will go back
						// into shard->updates, and the ones delivered to the new shard will be discarded because it is
						// in WaitPrevious phase (hasn't chosen a fetchVersion yet). What we are doing here is expensive
						// and could get more expensive if we started having many more blocks per shard. May need
						// optimization in the future.
						std::deque<Standalone<VerUpdateRef>>::iterator u = updatesToSplit.begin();
						for (; u != updatesToSplit.end(); ++u) {
							splitMutations(data, data->shards, *u);
						}

						TEST(true); // fetchkeys has more
						TEST(shard->updates.size()); // Shard has updates
						ASSERT(otherShard->updates.empty());
					}
				}

				this_block = Standalone<RangeResultRef>();

				if (BUGGIFY)
					wait(delay(1));

				break;
			} catch (Error& e) {
				TraceEvent("FKBlockFail", data->thisServerID)
				    .error(e, true)
				    .suppressFor(1.0)
				    .detail("FKID", interval.pairID);
				if (e.code() == error_code_transaction_too_old) {
					TEST(true); // A storage server has forgotten the history data we are fetching
					Version lastFV = fetchVersion;
					fetchVersion = data->version.get();
					isTooOld = false;

					// Throw away deferred updates from before fetchVersion, since we don't need them to use blocks
					// fetched at that version
					while (!shard->updates.empty() && shard->updates[0].version <= fetchVersion)
						shard->updates.pop_front();

					// FIXME: remove when we no longer support upgrades from 5.X
					if (debug_getRangeRetries >= 100) {
						data->cx->enableLocalityLoadBalance = false;
						TraceEvent(SevWarnAlways, "FKDisableLB").detail("FKID", fetchKeysID);
					}

					debug_getRangeRetries++;
					if (debug_nextRetryToLog == debug_getRangeRetries) {
						debug_nextRetryToLog += std::min(debug_nextRetryToLog, 1024);
						TraceEvent(SevWarn, "FetchPast", data->thisServerID)
						    .detail("TotalAttempts", debug_getRangeRetries)
						    .detail("FKID", interval.pairID)
						    .detail("V", lastFV)
						    .detail("N", fetchVersion)
						    .detail("E", data->version.get());
					}
				} else if (e.code() == error_code_future_version || e.code() == error_code_process_behind) {
					TEST(true); // fetchKeys got future_version or process_behind, so there must be a huge storage lag
					            // somewhere.  Keep trying.
				} else {
					throw;
				}
				wait(delayJittered(FLOW_KNOBS->PREVENT_FAST_SPIN_DELAY));
			}
		}

		// FIXME: remove when we no longer support upgrades from 5.X
		data->cx->enableLocalityLoadBalance = true;
		TraceEvent(SevWarnAlways, "FKReenableLB").detail("FKID", fetchKeysID);

		// We have completed the fetch and write of the data, now we wait for MVCC window to pass.
		//  As we have finished this work, we will allow more work to start...
		shard->fetchComplete.send(Void());

		TraceEvent(SevDebug, "FKBeforeFinalCommit", data->thisServerID)
		    .detail("FKID", interval.pairID)
		    .detail("SV", data->storageVersion())
		    .detail("DV", data->durableVersion.get());
		// Directly commit()ing the IKVS would interfere with updateStorage, possibly resulting in an incomplete version
		// being recovered. Instead we wait for the updateStorage loop to commit something (and consequently also what
		// we have written)

		wait(data->durableVersion.whenAtLeast(data->storageVersion() + 1));
		holdingFKPL.release();

		TraceEvent(SevDebug, "FKAfterFinalCommit", data->thisServerID)
		    .detail("FKID", interval.pairID)
		    .detail("SV", data->storageVersion())
		    .detail("DV", data->durableVersion.get());

		// Wait to run during update(), after a new batch of versions is received from the tlog but before eager reads
		// take place.
		Promise<FetchInjectionInfo*> p;
		data->readyFetchKeys.push_back(p);

		FetchInjectionInfo* batch = wait(p.getFuture());
		TraceEvent(SevDebug, "FKUpdateBatch", data->thisServerID).detail("FKID", interval.pairID);

		shard->phase = AddingShard::Waiting;

		// Choose a transferredVersion.  This choice and timing ensure that
		//   * The transferredVersion can be mutated in versionedData
		//   * The transferredVersion isn't yet committed to storage (so we can write the availability status change)
		//   * The transferredVersion is <= the version of any of the updates in batch, and if there is an equal version
		//     its mutations haven't been processed yet
		shard->transferredVersion = data->version.get() + 1;
		// shard->transferredVersion = batch->changes[0].version;  //< FIXME: This obeys the documented properties, and
		// seems "safer" because it never introduces extra versions into the data structure, but violates some ASSERTs
		// currently
		data->mutableData().createNewVersion(shard->transferredVersion);
		ASSERT(shard->transferredVersion > data->storageVersion());
		ASSERT(shard->transferredVersion == data->data().getLatestVersion());

		TraceEvent(SevDebug, "FetchKeysHaveData", data->thisServerID)
		    .detail("FKID", interval.pairID)
		    .detail("Version", shard->transferredVersion)
		    .detail("StorageVersion", data->storageVersion());
		validate(data);

		// Put the updates that were collected during the FinalCommit phase into the batch at the transferredVersion.
		// Eager reads will be done for them by update(), and the mutations will come back through
		// AddingShard::addMutations and be applied to versionedMap and mutationLog as normal. The lie about their
		// version is acceptable because this shard will never be read at versions < transferredVersion
		for (auto i = shard->updates.begin(); i != shard->updates.end(); ++i) {
			i->version = shard->transferredVersion;
			batch->arena.dependsOn(i->arena());
		}

		int startSize = batch->changes.size();
		TEST(startSize); // Adding fetch data to a batch which already has changes
		batch->changes.resize(batch->changes.size() + shard->updates.size());

		// FIXME: pass the deque back rather than copy the data
		std::copy(shard->updates.begin(), shard->updates.end(), batch->changes.begin() + startSize);
		Version checkv = shard->transferredVersion;

		for (auto b = batch->changes.begin() + startSize; b != batch->changes.end(); ++b) {
			ASSERT(b->version >= checkv);
			checkv = b->version;
			for (auto& m : b->mutations)
				DEBUG_MUTATION("fetchKeysFinalCommitInject", batch->changes[0].version, m);
		}

		shard->updates.clear();

		setAvailableStatus(data,
		                   keys,
		                   true); // keys will be available when getLatestVersion()==transferredVersion is durable

		// Wait for the transferredVersion (and therefore the shard data) to be committed and durable.
		wait(data->durableVersion.whenAtLeast(shard->transferredVersion));

		ASSERT(data->shards[shard->keys.begin]->assigned() &&
		       data->shards[shard->keys.begin]->keys ==
		           shard->keys); // We aren't changing whether the shard is assigned
		data->newestAvailableVersion.insert(shard->keys, latestVersion);
		shard->readWrite.send(Void());
		data->addShard(ShardInfo::newReadWrite(shard->keys, data)); // invalidates shard!
		coalesceShards(data, keys);

		validate(data);

		++data->counters.fetchExecutingCount;
		data->counters.fetchExecutingMS += 1000 * (now() - executeStart);

		TraceEvent(SevDebug, interval.end(), data->thisServerID);
	} catch (Error& e) {
		TraceEvent(SevDebug, interval.end(), data->thisServerID).error(e, true).detail("Version", data->version.get());

		if (e.code() == error_code_actor_cancelled && !data->shuttingDown && shard->phase >= AddingShard::Fetching) {
			if (shard->phase < AddingShard::Waiting) {
				data->storage.clearRange(keys);
				data->byteSampleApplyClear(keys, invalidVersion);
			} else {
				ASSERT(data->data().getLatestVersion() > data->version.get());
				removeDataRange(
				    data, data->addVersionToMutationLog(data->data().getLatestVersion()), data->shards, keys);
				setAvailableStatus(data, keys, false);
				// Prevent another, overlapping fetchKeys from entering the Fetching phase until
				// data->data().getLatestVersion() is durable
				data->newestDirtyVersion.insert(keys, data->data().getLatestVersion());
			}
		}

		TraceEvent(SevError, "FetchKeysError", data->thisServerID)
		    .error(e)
		    .detail("Elapsed", now() - startTime)
		    .detail("KeyBegin", keys.begin)
		    .detail("KeyEnd", keys.end);
		if (e.code() != error_code_actor_cancelled)
			data->otherError.sendError(e); // Kill the storage server.  Are there any recoverable errors?
		throw; // goes nowhere
	}

	return Void();
};

AddingShard::AddingShard(StorageServer* server, KeyRangeRef const& keys)
  : server(server), keys(keys), transferredVersion(invalidVersion), phase(WaitPrevious) {
	fetchClient = fetchKeys(server, this);
}

void AddingShard::addMutation(Version version, MutationRef const& mutation) {
	if (mutation.type == mutation.ClearRange) {
		ASSERT(keys.begin <= mutation.param1 && mutation.param2 <= keys.end);
	} else if (isSingleKeyMutation((MutationRef::Type)mutation.type)) {
		ASSERT(keys.contains(mutation.param1));
	}

	if (phase == WaitPrevious) {
		// Updates can be discarded
	} else if (phase == Fetching) {
		if (!updates.size() || version > updates.end()[-1].version) {
			VerUpdateRef v;
			v.version = version;
			v.isPrivateData = false;
			updates.push_back(v);
		} else {
			ASSERT(version == updates.end()[-1].version);
		}
		updates.back().mutations.push_back_deep(updates.back().arena(), mutation);
	} else if (phase == Waiting) {
		server->addMutation(version, mutation, keys, server->updateEagerReads);
	} else
		ASSERT(false);
}

void ShardInfo::addMutation(Version version, MutationRef const& mutation) {
	ASSERT((void*)this);
	ASSERT(keys.contains(mutation.param1));
	if (adding)
		adding->addMutation(version, mutation);
	else if (readWrite)
		readWrite->addMutation(version, mutation, this->keys, readWrite->updateEagerReads);
	else if (mutation.type != MutationRef::ClearRange) {
		TraceEvent(SevError, "DeliveredToNotAssigned")
		    .detail("Version", version)
		    .detail("Mutation", mutation.toString());
		ASSERT(false); // Mutation delivered to notAssigned shard!
	}
}

enum ChangeServerKeysContext { CSK_UPDATE, CSK_RESTORE };
const char* changeServerKeysContextName[] = { "Update", "Restore" };

void changeServerKeys(StorageServer* data,
                      const KeyRangeRef& keys,
                      bool nowAssigned,
                      Version version,
                      ChangeServerKeysContext context) {
	ASSERT(!keys.empty());

	//TraceEvent("ChangeServerKeys", data->thisServerID)
	//	.detail("KeyBegin", keys.begin)
	//	.detail("KeyEnd", keys.end)
	//	.detail("NowAssigned", nowAssigned)
	//	.detail("Version", version)
	//	.detail("Context", changeServerKeysContextName[(int)context]);
	validate(data);

	// TODO(alexmiller): Figure out how to selectively enable spammy data distribution events.
	// DEBUG_KEY_RANGE( nowAssigned ? "KeysAssigned" : "KeysUnassigned", version, keys );

	bool isDifferent = false;
	auto existingShards = data->shards.intersectingRanges(keys);
	for (auto it = existingShards.begin(); it != existingShards.end(); ++it) {
		if (nowAssigned != it->value()->assigned()) {
			isDifferent = true;
			/*TraceEvent("CSKRangeDifferent", data->thisServerID)
			  .detail("KeyBegin", it->range().begin)
			  .detail("KeyEnd", it->range().end);*/
			break;
		}
	}
	if (!isDifferent) {
		//TraceEvent("CSKShortCircuit", data->thisServerID)
		//	.detail("KeyBegin", keys.begin)
		//	.detail("KeyEnd", keys.end);
		return;
	}

	// Save a backup of the ShardInfo references before we start messing with shards, in order to defer fetchKeys
	// cancellation (and its potential call to removeDataRange()) until shards is again valid
	vector<Reference<ShardInfo>> oldShards;
	auto os = data->shards.intersectingRanges(keys);
	for (auto r = os.begin(); r != os.end(); ++r)
		oldShards.push_back(r->value());

	// As addShard (called below)'s documentation requires, reinitialize any overlapping range(s)
	auto ranges = data->shards.getAffectedRangesAfterInsertion(
	    keys, Reference<ShardInfo>()); // null reference indicates the range being changed
	for (int i = 0; i < ranges.size(); i++) {
		if (!ranges[i].value) {
			ASSERT((KeyRangeRef&)ranges[i] == keys); // there shouldn't be any nulls except for the range being inserted
		} else if (ranges[i].value->notAssigned())
			data->addShard(ShardInfo::newNotAssigned(ranges[i]));
		else if (ranges[i].value->isReadable())
			data->addShard(ShardInfo::newReadWrite(ranges[i], data));
		else {
			ASSERT(ranges[i].value->adding);
			data->addShard(ShardInfo::newAdding(data, ranges[i]));
			TEST(true); // ChangeServerKeys reFetchKeys
		}
	}

	// Shard state depends on nowAssigned and whether the data is available (actually assigned in memory or on the disk)
	// up to the given version.  The latter depends on data->newestAvailableVersion, so loop over the ranges of that.
	// SOMEDAY: Could this just use shards?  Then we could explicitly do the removeDataRange here when an
	// adding/transferred shard is cancelled
	auto vr = data->newestAvailableVersion.intersectingRanges(keys);
	std::vector<std::pair<KeyRange, Version>> changeNewestAvailable;
	std::vector<KeyRange> removeRanges;
	for (auto r = vr.begin(); r != vr.end(); ++r) {
		KeyRangeRef range = keys & r->range();
		bool dataAvailable = r->value() == latestVersion || r->value() >= version;
		/*TraceEvent("CSKRange", data->thisServerID)
		    .detail("KeyBegin", range.begin)
		    .detail("KeyEnd", range.end)
		    .detail("Available", dataAvailable)
		    .detail("NowAssigned", nowAssigned)
		    .detail("NewestAvailable", r->value())
		    .detail("ShardState0", data->shards[range.begin]->debugDescribeState());*/
		if (!nowAssigned) {
			if (dataAvailable) {
				ASSERT(r->value() ==
				       latestVersion); // Not that we care, but this used to be checked instead of dataAvailable
				ASSERT(data->mutableData().getLatestVersion() > version || context == CSK_RESTORE);
				changeNewestAvailable.emplace_back(range, version);
				removeRanges.push_back(range);
			}
			data->addShard(ShardInfo::newNotAssigned(range));
			data->watches.triggerRange(range.begin, range.end);
		} else if (!dataAvailable) {
			// SOMEDAY: Avoid restarting adding/transferred shards
			if (version == 0) { // bypass fetchkeys; shard is known empty at version 0
				changeNewestAvailable.emplace_back(range, latestVersion);
				data->addShard(ShardInfo::newReadWrite(range, data));
				setAvailableStatus(data, range, true);
			} else {
				auto& shard = data->shards[range.begin];
				if (!shard->assigned() || shard->keys != range)
					data->addShard(ShardInfo::newAdding(data, range));
			}
		} else {
			changeNewestAvailable.emplace_back(range, latestVersion);
			data->addShard(ShardInfo::newReadWrite(range, data));
		}
	}
	// Update newestAvailableVersion when a shard becomes (un)available (in a separate loop to avoid invalidating vr
	// above)
	for (auto r = changeNewestAvailable.begin(); r != changeNewestAvailable.end(); ++r)
		data->newestAvailableVersion.insert(r->first, r->second);

	if (!nowAssigned)
		data->metrics.notifyNotReadable(keys);

	coalesceShards(data, KeyRangeRef(ranges[0].begin, ranges[ranges.size() - 1].end));

	// Now it is OK to do removeDataRanges, directly and through fetchKeys cancellation (and we have to do so before
	// validate())
	oldShards.clear();
	ranges.clear();
	for (auto r = removeRanges.begin(); r != removeRanges.end(); ++r) {
		removeDataRange(data, data->addVersionToMutationLog(data->data().getLatestVersion()), data->shards, *r);
		setAvailableStatus(data, *r, false);
	}
	validate(data);
}

void rollback(StorageServer* data, Version rollbackVersion, Version nextVersion) {
	TEST(true); // call to shard rollback
	DEBUG_KEY_RANGE("Rollback", rollbackVersion, allKeys);

	// We used to do a complicated dance to roll back in MVCC history.  It's much simpler, and more testable,
	// to simply restart the storage server actor and restore from the persistent disk state, and then roll
	// forward from the TLog's history.  It's not quite as efficient, but we rarely have to do this in practice.

	// FIXME: This code is relying for liveness on an undocumented property of the log system implementation: that after
	// a rollback the rolled back versions will eventually be missing from the peeked log.  A more sophisticated
	// approach would be to make the rollback range durable and, after reboot, skip over those versions if they appear
	// in peek results.

	throw please_reboot();
}

void StorageServer::addMutation(Version version,
                                MutationRef const& mutation,
                                KeyRangeRef const& shard,
                                UpdateEagerReadInfo* eagerReads) {
	MutationRef expanded = mutation;
	auto& mLog = addVersionToMutationLog(version);

	if (!expandMutation(expanded, data(), eagerReads, shard.end, mLog.arena())) {
		return;
	}
	expanded = addMutationToMutationLog(mLog, expanded);
<<<<<<< HEAD
	DEBUG_MUTATION("applyMutation", version, expanded).detail("UID", thisServerID).detail("ShardBegin", shard.begin).detail("ShardEnd", shard.end);
	applyMutation( this, expanded, mLog.arena(), mutableData(), version );
	//printf("\nSSUpdate: Printing versioned tree after applying mutation\n");
	//mutableData().printTree(version);
=======
	DEBUG_MUTATION("applyMutation", version, expanded)
	    .detail("UID", thisServerID)
	    .detail("ShardBegin", shard.begin)
	    .detail("ShardEnd", shard.end);
	applyMutation(this, expanded, mLog.arena(), mutableData());
	// printf("\nSSUpdate: Printing versioned tree after applying mutation\n");
	// mutableData().printTree(version);
>>>>>>> fbd59d31
}

struct OrderByVersion {
	bool operator()(const VerUpdateRef& a, const VerUpdateRef& b) {
		if (a.version != b.version)
			return a.version < b.version;
		if (a.isPrivateData != b.isPrivateData)
			return a.isPrivateData;
		return false;
	}
};

#define PERSIST_PREFIX "\xff\xff"

// Immutable
static const KeyValueRef persistFormat(LiteralStringRef(PERSIST_PREFIX "Format"),
                                       LiteralStringRef("FoundationDB/StorageServer/1/4"));
static const KeyRangeRef persistFormatReadableRange(LiteralStringRef("FoundationDB/StorageServer/1/2"),
                                                    LiteralStringRef("FoundationDB/StorageServer/1/5"));
static const KeyRef persistID = LiteralStringRef(PERSIST_PREFIX "ID");

// (Potentially) change with the durable version or when fetchKeys completes
static const KeyRef persistVersion = LiteralStringRef(PERSIST_PREFIX "Version");
static const KeyRangeRef persistShardAssignedKeys =
    KeyRangeRef(LiteralStringRef(PERSIST_PREFIX "ShardAssigned/"), LiteralStringRef(PERSIST_PREFIX "ShardAssigned0"));
static const KeyRangeRef persistShardAvailableKeys =
    KeyRangeRef(LiteralStringRef(PERSIST_PREFIX "ShardAvailable/"), LiteralStringRef(PERSIST_PREFIX "ShardAvailable0"));
static const KeyRangeRef persistByteSampleKeys =
    KeyRangeRef(LiteralStringRef(PERSIST_PREFIX "BS/"), LiteralStringRef(PERSIST_PREFIX "BS0"));
static const KeyRangeRef persistByteSampleSampleKeys =
    KeyRangeRef(LiteralStringRef(PERSIST_PREFIX "BS/" PERSIST_PREFIX "BS/"),
                LiteralStringRef(PERSIST_PREFIX "BS/" PERSIST_PREFIX "BS0"));
static const KeyRef persistLogProtocol = LiteralStringRef(PERSIST_PREFIX "LogProtocol");
static const KeyRef persistPrimaryLocality = LiteralStringRef(PERSIST_PREFIX "PrimaryLocality");
// data keys are unmangled (but never start with PERSIST_PREFIX because they are always in allKeys)

class StorageUpdater {
public:
	StorageUpdater()
	  : fromVersion(invalidVersion), currentVersion(invalidVersion), restoredVersion(invalidVersion),
	    processedStartKey(false), processedCacheStartKey(false) {}
	StorageUpdater(Version fromVersion, Version restoredVersion)
	  : fromVersion(fromVersion), currentVersion(fromVersion), restoredVersion(restoredVersion),
	    processedStartKey(false), processedCacheStartKey(false) {}

	void applyMutation(StorageServer* data, MutationRef const& m, Version ver) {
		//TraceEvent("SSNewVersion", data->thisServerID).detail("VerWas", data->mutableData().latestVersion).detail("ChVer", ver);

		if (currentVersion != ver) {
			fromVersion = currentVersion;
			currentVersion = ver;
			data->mutableData().createNewVersion(ver);
		}

		if (m.param1.startsWith(systemKeys.end)) {
			if ((m.type == MutationRef::SetValue) && m.param1.substr(1).startsWith(storageCachePrefix))
				applyPrivateCacheData(data, m);
			else {
				applyPrivateData(data, m);
			}
		} else {
			// FIXME: enable when DEBUG_MUTATION is active
			// for(auto m = changes[c].mutations.begin(); m; ++m) {
			//	DEBUG_MUTATION("SSUpdateMutation", changes[c].version, *m);
			//}

			splitMutation(data, data->shards, m, ver);
		}

		if (data->otherError.getFuture().isReady())
			data->otherError.getFuture().get();
	}

	Version currentVersion;

private:
	Version fromVersion;
	Version restoredVersion;

	KeyRef startKey;
	bool nowAssigned;
	bool processedStartKey;

	KeyRef cacheStartKey;
	bool processedCacheStartKey;

	void applyPrivateData(StorageServer* data, MutationRef const& m) {
		TraceEvent(SevDebug, "SSPrivateMutation", data->thisServerID).detail("Mutation", m.toString());

		if (processedStartKey) {
			// Because of the implementation of the krm* functions, we expect changes in pairs, [begin,end)
			// We can also ignore clearRanges, because they are always accompanied by such a pair of sets with the same
			// keys
			ASSERT(m.type == MutationRef::SetValue && m.param1.startsWith(data->sk));
			KeyRangeRef keys(startKey.removePrefix(data->sk), m.param1.removePrefix(data->sk));

			// add changes in shard assignment to the mutation log
			setAssignedStatus(data, keys, nowAssigned);

			// The changes for version have already been received (and are being processed now).  We need
			// to fetch the data for change.version-1 (changes from versions < change.version)
			changeServerKeys(data, keys, nowAssigned, currentVersion - 1, CSK_UPDATE);
			processedStartKey = false;
		} else if (m.type == MutationRef::SetValue && m.param1.startsWith(data->sk)) {
			// Because of the implementation of the krm* functions, we expect changes in pairs, [begin,end)
			// We can also ignore clearRanges, because they are always accompanied by such a pair of sets with the same
			// keys
			startKey = m.param1;
			nowAssigned = m.param2 != serverKeysFalse;
			processedStartKey = true;
		} else if (m.type == MutationRef::SetValue && m.param1 == lastEpochEndPrivateKey) {
			// lastEpochEnd transactions are guaranteed by the master to be alone in their own batch (version)
			// That means we don't have to worry about the impact on changeServerKeys
			// ASSERT( /*isFirstVersionUpdateFromTLog && */!std::next(it) );

			Version rollbackVersion;
			BinaryReader br(m.param2, Unversioned());
			br >> rollbackVersion;

			if (rollbackVersion < fromVersion && rollbackVersion > restoredVersion) {
				TEST(true); // ShardApplyPrivateData shard rollback
				TraceEvent(SevWarn, "Rollback", data->thisServerID)
				    .detail("FromVersion", fromVersion)
				    .detail("ToVersion", rollbackVersion)
				    .detail("AtVersion", currentVersion)
				    .detail("StorageVersion", data->storageVersion());
				ASSERT(rollbackVersion >= data->storageVersion());
				rollback(data, rollbackVersion, currentVersion);
			}

			data->recoveryVersionSkips.emplace_back(rollbackVersion, currentVersion - rollbackVersion);
		} else if (m.type == MutationRef::SetValue && m.param1 == killStoragePrivateKey) {
			throw worker_removed();
		} else if ((m.type == MutationRef::SetValue || m.type == MutationRef::ClearRange) &&
		           m.param1.substr(1).startsWith(serverTagPrefix)) {
			bool matchesThisServer = decodeServerTagKey(m.param1.substr(1)) == data->thisServerID;
			if ((m.type == MutationRef::SetValue && !matchesThisServer) ||
			    (m.type == MutationRef::ClearRange && matchesThisServer))
				throw worker_removed();
		} else if (m.type == MutationRef::SetValue && m.param1 == rebootWhenDurablePrivateKey) {
			data->rebootAfterDurableVersion = currentVersion;
			TraceEvent("RebootWhenDurableSet", data->thisServerID)
			    .detail("DurableVersion", data->durableVersion.get())
			    .detail("RebootAfterDurableVersion", data->rebootAfterDurableVersion);
		} else if (m.type == MutationRef::SetValue && m.param1 == primaryLocalityPrivateKey) {
			data->primaryLocality = BinaryReader::fromStringRef<int8_t>(m.param2, Unversioned());
<<<<<<< HEAD
			auto& mLV = data->addVersionToMutationLog( data->data().getLatestVersion() );
			data->addMutationToMutationLog( mLV, MutationRef(MutationRef::SetValue, persistPrimaryLocality, m.param2) );
		} else if (m.type == MutationRef::SetValue && m.param1.startsWith(rangeFeedPrivatePrefix)) {
			Key rangeFeedId = m.param1.removePrefix(rangeFeedPrivatePrefix);
			KeyRange rangeFeedRange = decodeRangeFeedValue( m.param2 );
			TraceEvent("AddingRangeFeed", data->thisServerID).detail("RangeID", rangeFeedId.printable()).detail("Range", rangeFeedRange.toString());
			Reference<RangeFeedInfo> rangeFeedInfo( new RangeFeedInfo() );
			rangeFeedInfo->range = rangeFeedRange;
			rangeFeedInfo->id = rangeFeedId;
			data->uidRangeFeed[rangeFeedId] = rangeFeedInfo;
			auto rs = data->keyRangeFeed.modify( rangeFeedRange );
			for(auto r = rs.begin(); r != rs.end(); ++r) {
				r->value().push_back( rangeFeedInfo );
			}
			data->keyRangeFeed.coalesce( rangeFeedRange.contents() );
=======
			auto& mLV = data->addVersionToMutationLog(data->data().getLatestVersion());
			data->addMutationToMutationLog(mLV, MutationRef(MutationRef::SetValue, persistPrimaryLocality, m.param2));
>>>>>>> fbd59d31
		} else {
			ASSERT(false); // Unknown private mutation
		}
	}

	void applyPrivateCacheData(StorageServer* data, MutationRef const& m) {
		//TraceEvent(SevDebug, "SSPrivateCacheMutation", data->thisServerID).detail("Mutation", m.toString());

		if (processedCacheStartKey) {
			// Because of the implementation of the krm* functions, we expect changes in pairs, [begin,end)
			ASSERT((m.type == MutationRef::SetValue) && m.param1.substr(1).startsWith(storageCachePrefix));
			KeyRangeRef keys(cacheStartKey.removePrefix(systemKeys.begin).removePrefix(storageCachePrefix),
			                 m.param1.removePrefix(systemKeys.begin).removePrefix(storageCachePrefix));
			data->cachedRangeMap.insert(keys, true);

			// Figure out the affected shard ranges and maintain the cached key-range information in the in-memory map
			// TODO revisit- we are not splitting the cached ranges based on shards as of now.
			if (0) {
				auto cachedRanges = data->shards.intersectingRanges(keys);
				for (auto shard = cachedRanges.begin(); shard != cachedRanges.end(); ++shard) {
					KeyRangeRef intersectingRange = shard.range() & keys;
					TraceEvent(SevDebug, "SSPrivateCacheMutationInsertUnexpected", data->thisServerID)
					    .detail("Begin", intersectingRange.begin)
					    .detail("End", intersectingRange.end);
					data->cachedRangeMap.insert(intersectingRange, true);
				}
			}
			processedStartKey = false;
		} else if ((m.type == MutationRef::SetValue) && m.param1.substr(1).startsWith(storageCachePrefix)) {
			// Because of the implementation of the krm* functions, we expect changes in pairs, [begin,end)
			cacheStartKey = m.param1;
			processedCacheStartKey = true;
		} else {
			ASSERT(false); // Unknown private mutation
		}
	}
};

ACTOR Future<Void> update(StorageServer* data, bool* pReceivedUpdate) {
	state double start;
	try {
		// If we are disk bound and durableVersion is very old, we need to block updates or we could run out of memory
		// This is often referred to as the storage server e-brake (emergency brake)
		state double waitStartT = 0;
		while (data->queueSize() >= SERVER_KNOBS->STORAGE_HARD_LIMIT_BYTES &&
		       data->durableVersion.get() < data->desiredOldestVersion.get()) {
			if (now() - waitStartT >= 1) {
				TraceEvent(SevWarn, "StorageServerUpdateLag", data->thisServerID)
				    .detail("Version", data->version.get())
				    .detail("DurableVersion", data->durableVersion.get());
				waitStartT = now();
			}

			data->behind = true;
			wait(delayJittered(.005, TaskPriority::TLogPeekReply));
		}

		while (data->byteSampleClearsTooLarge.get()) {
			wait(data->byteSampleClearsTooLarge.onChange());
		}

		state Reference<ILogSystem::IPeekCursor> cursor = data->logCursor;

		loop {
			wait(cursor->getMore());
			if (!cursor->isExhausted()) {
				break;
			}
		}
		if (cursor->popped() > 0)
			throw worker_removed();

		++data->counters.updateBatches;
		data->lastTLogVersion = cursor->getMaxKnownVersion();
		data->versionLag = std::max<int64_t>(0, data->lastTLogVersion - data->version.get());

		ASSERT(*pReceivedUpdate == false);
		*pReceivedUpdate = true;

		start = now();
		wait(data->durableVersionLock.take(TaskPriority::TLogPeekReply, 1));
		state FlowLock::Releaser holdingDVL(data->durableVersionLock);
		if (now() - start > 0.1)
			TraceEvent("SSSlowTakeLock1", data->thisServerID)
			    .detailf("From", "%016llx", debug_lastLoadBalanceResultEndpointToken)
			    .detail("Duration", now() - start)
			    .detail("Version", data->version.get());

		start = now();
		state UpdateEagerReadInfo eager;
		state FetchInjectionInfo fii;
		state Reference<ILogSystem::IPeekCursor> cloneCursor2;

		loop {
			state uint64_t changeCounter = data->shardChangeCounter;
			bool epochEnd = false;
			bool hasPrivateData = false;
			bool firstMutation = true;
			bool dbgLastMessageWasProtocol = false;

			Reference<ILogSystem::IPeekCursor> cloneCursor1 = cursor->cloneNoMore();
			cloneCursor2 = cursor->cloneNoMore();

			cloneCursor1->setProtocolVersion(data->logProtocol);

			for (; cloneCursor1->hasMessage(); cloneCursor1->nextMessage()) {
				ArenaReader& cloneReader = *cloneCursor1->reader();

				if (LogProtocolMessage::isNextIn(cloneReader)) {
					LogProtocolMessage lpm;
					cloneReader >> lpm;
					//TraceEvent(SevDebug, "SSReadingLPM", data->thisServerID).detail("Mutation", lpm.toString());
					dbgLastMessageWasProtocol = true;
					cloneCursor1->setProtocolVersion(cloneReader.protocolVersion());
				} else if (cloneReader.protocolVersion().hasSpanContext() &&
				           SpanContextMessage::isNextIn(cloneReader)) {
					SpanContextMessage scm;
					cloneReader >> scm;
				} else {
					MutationRef msg;
					cloneReader >> msg;
					//TraceEvent(SevDebug, "SSReadingLog", data->thisServerID).detail("Mutation", msg.toString());

					if (firstMutation && msg.param1.startsWith(systemKeys.end))
						hasPrivateData = true;
					firstMutation = false;

					if (msg.param1 == lastEpochEndPrivateKey) {
						epochEnd = true;
						ASSERT(dbgLastMessageWasProtocol);
					}

					eager.addMutation(msg);
					dbgLastMessageWasProtocol = false;
				}
			}

			// Any fetchKeys which are ready to transition their shards to the adding,transferred state do so now.
			// If there is an epoch end we skip this step, to increase testability and to prevent inserting a version in
			// the middle of a rolled back version range.
			while (!hasPrivateData && !epochEnd && !data->readyFetchKeys.empty()) {
				auto fk = data->readyFetchKeys.back();
				data->readyFetchKeys.pop_back();
				fk.send(&fii);
			}

			for (auto& c : fii.changes)
				eager.addMutations(c.mutations);

			wait(doEagerReads(data, &eager));
			if (data->shardChangeCounter == changeCounter)
				break;
			TEST(true); // A fetchKeys completed while we were doing this, so eager might be outdated.  Read it again.
			// SOMEDAY: Theoretically we could check the change counters of individual shards and retry the reads only
			// selectively
			eager = UpdateEagerReadInfo();
		}

		if (now() - start > 0.1)
			TraceEvent("SSSlowTakeLock2", data->thisServerID)
			    .detailf("From", "%016llx", debug_lastLoadBalanceResultEndpointToken)
			    .detail("Duration", now() - start)
			    .detail("Version", data->version.get());

		data->updateEagerReads = &eager;
		data->debug_inApplyUpdate = true;

		state StorageUpdater updater(data->lastVersionWithData, data->restoredVersion);

		if (EXPENSIVE_VALIDATION)
			data->data().atLatest().validate();
		validate(data);

		state bool injectedChanges = false;
		state int changeNum = 0;
		state int mutationBytes = 0;
		for (; changeNum < fii.changes.size(); changeNum++) {
			state int mutationNum = 0;
			state VerUpdateRef* pUpdate = &fii.changes[changeNum];
			for (; mutationNum < pUpdate->mutations.size(); mutationNum++) {
				updater.applyMutation(data, pUpdate->mutations[mutationNum], pUpdate->version);
				mutationBytes += pUpdate->mutations[mutationNum].totalSize();
				injectedChanges = true;
				if (mutationBytes > SERVER_KNOBS->DESIRED_UPDATE_BYTES) {
					mutationBytes = 0;
					wait(delay(SERVER_KNOBS->UPDATE_DELAY));
				}
			}
		}

		state Version ver = invalidVersion;
		cloneCursor2->setProtocolVersion(data->logProtocol);
		state SpanID spanContext = SpanID();
		for (; cloneCursor2->hasMessage(); cloneCursor2->nextMessage()) {
			if (mutationBytes > SERVER_KNOBS->DESIRED_UPDATE_BYTES) {
				mutationBytes = 0;
				// Instead of just yielding, leave time for the storage server to respond to reads
				wait(delay(SERVER_KNOBS->UPDATE_DELAY));
			}

			if (cloneCursor2->version().version > ver) {
				ASSERT(cloneCursor2->version().version > data->version.get());
			}

			auto& rd = *cloneCursor2->reader();

			if (cloneCursor2->version().version > ver && cloneCursor2->version().version > data->version.get()) {
				++data->counters.updateVersions;
				ver = cloneCursor2->version().version;
			}

			if (LogProtocolMessage::isNextIn(rd)) {
				LogProtocolMessage lpm;
				rd >> lpm;

				data->logProtocol = rd.protocolVersion();
				data->storage.changeLogProtocol(ver, data->logProtocol);
				cloneCursor2->setProtocolVersion(rd.protocolVersion());
			} else if (rd.protocolVersion().hasSpanContext() && SpanContextMessage::isNextIn(rd)) {
				SpanContextMessage scm;
				rd >> scm;
				spanContext = scm.spanContext;
			} else {
				MutationRef msg;
				rd >> msg;

				Span span("SS:update"_loc, { spanContext });
				span.addTag("key"_sr, msg.param1);

				if (ver != invalidVersion) { // This change belongs to a version < minVersion
					DEBUG_MUTATION("SSPeek", ver, msg).detail("ServerID", data->thisServerID);
					if (ver == 1) {
						TraceEvent("SSPeekMutation", data->thisServerID);
						// The following trace event may produce a value with special characters
						//TraceEvent("SSPeekMutation", data->thisServerID).detail("Mutation", msg.toString()).detail("Version", cloneCursor2->version().toString());
					}

					updater.applyMutation(data, msg, ver);
					mutationBytes += msg.totalSize();
					data->counters.mutationBytes += msg.totalSize();
					++data->counters.mutations;
					switch (msg.type) {
					case MutationRef::SetValue:
						++data->counters.setMutations;
						break;
					case MutationRef::ClearRange:
						++data->counters.clearRangeMutations;
						break;
					case MutationRef::AddValue:
					case MutationRef::And:
					case MutationRef::AndV2:
					case MutationRef::AppendIfFits:
					case MutationRef::ByteMax:
					case MutationRef::ByteMin:
					case MutationRef::Max:
					case MutationRef::Min:
					case MutationRef::MinV2:
					case MutationRef::Or:
					case MutationRef::Xor:
					case MutationRef::CompareAndClear:
						++data->counters.atomicMutations;
						break;
					}
				} else
					TraceEvent(SevError, "DiscardingPeekedData", data->thisServerID)
					    .detail("Mutation", msg.toString())
					    .detail("Version", cloneCursor2->version().toString());
			}
		}

		if (ver != invalidVersion) {
			data->lastVersionWithData = ver;
		}
		ver = cloneCursor2->version().version - 1;

		if (injectedChanges)
			data->lastVersionWithData = ver;

		data->updateEagerReads = nullptr;
		data->debug_inApplyUpdate = false;

		if (ver == invalidVersion && !fii.changes.empty()) {
			ver = updater.currentVersion;
		}

		if (ver != invalidVersion && ver > data->version.get()) {
			// TODO(alexmiller): Update to version tracking.
			DEBUG_KEY_RANGE("SSUpdate", ver, KeyRangeRef());

			data->mutableData().createNewVersion(ver);
			if (data->otherError.getFuture().isReady())
				data->otherError.getFuture().get();

			data->noRecentUpdates.set(false);
			data->lastUpdate = now();
			data->version.set(ver); // Triggers replies to waiting gets for new version(s)
			setDataVersion(data->thisServerID, data->version.get());
			if (data->otherError.getFuture().isReady())
				data->otherError.getFuture().get();

			Version maxVersionsInMemory = SERVER_KNOBS->MAX_READ_TRANSACTION_LIFE_VERSIONS;
			for (int i = 0; i < data->recoveryVersionSkips.size(); i++) {
				maxVersionsInMemory += data->recoveryVersionSkips[i].second;
			}

			// Trigger updateStorage if necessary
			Version proposedOldestVersion =
			    std::max(data->version.get(), cursor->getMinKnownCommittedVersion()) - maxVersionsInMemory;
			if (data->primaryLocality == tagLocalitySpecial || data->tag.locality == data->primaryLocality) {
				proposedOldestVersion = std::max(proposedOldestVersion, data->lastTLogVersion - maxVersionsInMemory);
			}
			proposedOldestVersion = std::min(proposedOldestVersion, data->version.get() - 1);
			proposedOldestVersion = std::max(proposedOldestVersion, data->oldestVersion.get());
			proposedOldestVersion = std::max(proposedOldestVersion, data->desiredOldestVersion.get());

			//TraceEvent("StorageServerUpdated", data->thisServerID).detail("Ver", ver).detail("DataVersion", data->version.get())
			//	.detail("LastTLogVersion", data->lastTLogVersion).detail("NewOldest",
			// data->oldestVersion.get()).detail("DesiredOldest",data->desiredOldestVersion.get())
			//	.detail("MaxVersionInMemory", maxVersionsInMemory).detail("Proposed",
			// proposedOldestVersion).detail("PrimaryLocality", data->primaryLocality).detail("Tag",
			// data->tag.toString());

			while (!data->recoveryVersionSkips.empty() &&
			       proposedOldestVersion > data->recoveryVersionSkips.front().first) {
				data->recoveryVersionSkips.pop_front();
			}
			data->desiredOldestVersion.set(proposedOldestVersion);
		}

		validate(data);

		data->logCursor->advanceTo(cloneCursor2->version());
		if (cursor->version().version >= data->lastTLogVersion) {
			if (data->behind) {
				TraceEvent("StorageServerNoLongerBehind", data->thisServerID)
				    .detail("CursorVersion", cursor->version().version)
				    .detail("TLogVersion", data->lastTLogVersion);
			}
			data->behind = false;
		}

		return Void(); // update will get called again ASAP
	} catch (Error& err) {
		state Error e = err;
		if (e.code() != error_code_worker_removed && e.code() != error_code_please_reboot) {
			TraceEvent(SevError, "SSUpdateError", data->thisServerID).error(e).backtrace();
		} else if (e.code() == error_code_please_reboot) {
			wait(data->durableInProgress);
		}
		throw e;
	}
}

ACTOR Future<Void> updateStorage(StorageServer* data) {
	loop {
		ASSERT(data->durableVersion.get() == data->storageVersion());
		if (g_network->isSimulated()) {
			double endTime =
			    g_simulator.checkDisabled(format("%s/updateStorage", data->thisServerID.toString().c_str()));
			if (endTime > now()) {
				wait(delay(endTime - now(), TaskPriority::UpdateStorage));
			}
		}
		wait(data->desiredOldestVersion.whenAtLeast(data->storageVersion() + 1));
		wait(delay(0, TaskPriority::UpdateStorage));

		state Promise<Void> durableInProgress;
		data->durableInProgress = durableInProgress.getFuture();

		state Version startOldestVersion = data->storageVersion();
		state Version newOldestVersion = data->storageVersion();
		state Version desiredVersion = data->desiredOldestVersion.get();
		state int64_t bytesLeft = SERVER_KNOBS->STORAGE_COMMIT_BYTES;

		// Write mutations to storage until we reach the desiredVersion or have written too much (bytesleft)
		loop {
			state bool done = data->storage.makeVersionMutationsDurable(newOldestVersion, desiredVersion, bytesLeft);
			// We want to forget things from these data structures atomically with changing oldestVersion (and "before",
			// since oldestVersion.set() may trigger waiting actors) forgetVersionsBeforeAsync visibly forgets
			// immediately (without waiting) but asynchronously frees memory.
			Future<Void> finishedForgetting =
			    data->mutableData().forgetVersionsBeforeAsync(newOldestVersion, TaskPriority::UpdateStorage);
			data->oldestVersion.set(newOldestVersion);
			wait(finishedForgetting);
			wait(yield(TaskPriority::UpdateStorage));
			if (done)
				break;
		}

		// Set the new durable version as part of the outstanding change set, before commit
		if (startOldestVersion != newOldestVersion)
			data->storage.makeVersionDurable(newOldestVersion);

		debug_advanceMaxCommittedVersion(data->thisServerID, newOldestVersion);
		state Future<Void> durable = data->storage.commit();
		state Future<Void> durableDelay = Void();

		if (bytesLeft > 0) {
			durableDelay = delay(SERVER_KNOBS->STORAGE_COMMIT_INTERVAL, TaskPriority::UpdateStorage);
		}

		wait(ioTimeoutError(durable, SERVER_KNOBS->MAX_STORAGE_COMMIT_TIME));

		debug_advanceMinCommittedVersion(data->thisServerID, newOldestVersion);

		if (newOldestVersion > data->rebootAfterDurableVersion) {
			TraceEvent("RebootWhenDurableTriggered", data->thisServerID)
			    .detail("NewOldestVersion", newOldestVersion)
			    .detail("RebootAfterDurableVersion", data->rebootAfterDurableVersion);
			// To avoid brokenPromise error, which is caused by the sender of the durableInProgress (i.e., this process)
			// never sets durableInProgress, we should set durableInProgress before send the please_reboot() error.
			// Otherwise, in the race situation when storage server receives both reboot and
			// brokenPromise of durableInProgress, the worker of the storage server will die.
			// We will eventually end up with no worker for storage server role.
			// The data distributor's buildTeam() will get stuck in building a team
			durableInProgress.sendError(please_reboot());
			throw please_reboot();
		}

		durableInProgress.send(Void());
		wait(delay(0, TaskPriority::UpdateStorage)); // Setting durableInProgess could cause the storage server to shut
		                                             // down, so delay to check for cancellation

		// Taking and releasing the durableVersionLock ensures that no eager reads both begin before the commit was
		// effective and are applied after we change the durable version. Also ensure that we have to lock while calling
		// changeDurableVersion, because otherwise the latest version of mutableData might be partially loaded.
		wait(data->durableVersionLock.take());
		data->popVersion(data->durableVersion.get() + 1);

		while (!changeDurableVersion(data, newOldestVersion)) {
			if (g_network->check_yield(TaskPriority::UpdateStorage)) {
				data->durableVersionLock.release();
				wait(delay(0, TaskPriority::UpdateStorage));
				wait(data->durableVersionLock.take());
			}
		}

		data->durableVersionLock.release();

		//TraceEvent("StorageServerDurable", data->thisServerID).detail("Version", newOldestVersion);

		wait(durableDelay);
	}
}

#ifndef __INTEL_COMPILER
#pragma endregion
#endif

////////////////////////////////// StorageServerDisk ///////////////////////////////////////
#ifndef __INTEL_COMPILER
#pragma region StorageServerDisk
#endif

void StorageServerDisk::makeNewStorageServerDurable() {
	storage->set(persistFormat);
	storage->set(KeyValueRef(persistID, BinaryWriter::toValue(data->thisServerID, Unversioned())));
	storage->set(KeyValueRef(persistVersion, BinaryWriter::toValue(data->version.get(), Unversioned())));
	storage->set(KeyValueRef(persistShardAssignedKeys.begin.toString(), LiteralStringRef("0")));
	storage->set(KeyValueRef(persistShardAvailableKeys.begin.toString(), LiteralStringRef("0")));
}

void setAvailableStatus(StorageServer* self, KeyRangeRef keys, bool available) {
	// ASSERT( self->debug_inApplyUpdate );
	ASSERT(!keys.empty());

	auto& mLV = self->addVersionToMutationLog(self->data().getLatestVersion());

	KeyRange availableKeys = KeyRangeRef(persistShardAvailableKeys.begin.toString() + keys.begin.toString(),
	                                     persistShardAvailableKeys.begin.toString() + keys.end.toString());
	//TraceEvent("SetAvailableStatus", self->thisServerID).detail("Version", mLV.version).detail("RangeBegin", availableKeys.begin).detail("RangeEnd", availableKeys.end);

	self->addMutationToMutationLog(mLV, MutationRef(MutationRef::ClearRange, availableKeys.begin, availableKeys.end));
	self->addMutationToMutationLog(mLV,
	                               MutationRef(MutationRef::SetValue,
	                                           availableKeys.begin,
	                                           available ? LiteralStringRef("1") : LiteralStringRef("0")));
	if (keys.end != allKeys.end) {
		bool endAvailable = self->shards.rangeContaining(keys.end)->value()->isInVersionedData();
		self->addMutationToMutationLog(mLV,
		                               MutationRef(MutationRef::SetValue,
		                                           availableKeys.end,
		                                           endAvailable ? LiteralStringRef("1") : LiteralStringRef("0")));
	}
}

void setAssignedStatus(StorageServer* self, KeyRangeRef keys, bool nowAssigned) {
	ASSERT(!keys.empty());
	auto& mLV = self->addVersionToMutationLog(self->data().getLatestVersion());
	KeyRange assignedKeys = KeyRangeRef(persistShardAssignedKeys.begin.toString() + keys.begin.toString(),
	                                    persistShardAssignedKeys.begin.toString() + keys.end.toString());
	//TraceEvent("SetAssignedStatus", self->thisServerID).detail("Version", mLV.version).detail("RangeBegin", assignedKeys.begin).detail("RangeEnd", assignedKeys.end);
	self->addMutationToMutationLog(mLV, MutationRef(MutationRef::ClearRange, assignedKeys.begin, assignedKeys.end));
	self->addMutationToMutationLog(mLV,
	                               MutationRef(MutationRef::SetValue,
	                                           assignedKeys.begin,
	                                           nowAssigned ? LiteralStringRef("1") : LiteralStringRef("0")));
	if (keys.end != allKeys.end) {
		bool endAssigned = self->shards.rangeContaining(keys.end)->value()->assigned();
		self->addMutationToMutationLog(mLV,
		                               MutationRef(MutationRef::SetValue,
		                                           assignedKeys.end,
		                                           endAssigned ? LiteralStringRef("1") : LiteralStringRef("0")));
	}
}

void StorageServerDisk::clearRange(KeyRangeRef keys) {
	storage->clear(keys);
}

void StorageServerDisk::writeKeyValue(KeyValueRef kv) {
	storage->set(kv);
}

void StorageServerDisk::writeMutation(MutationRef mutation) {
	// FIXME: DEBUG_MUTATION(debugContext, debugVersion, *m);
	if (mutation.type == MutationRef::SetValue) {
		storage->set(KeyValueRef(mutation.param1, mutation.param2));
	} else if (mutation.type == MutationRef::ClearRange) {
		storage->clear(KeyRangeRef(mutation.param1, mutation.param2));
	} else
		ASSERT(false);
}

void StorageServerDisk::writeMutations(const VectorRef<MutationRef>& mutations,
                                       Version debugVersion,
                                       const char* debugContext) {
	for (const auto& m : mutations) {
		DEBUG_MUTATION(debugContext, debugVersion, m).detail("UID", data->thisServerID);
		if (m.type == MutationRef::SetValue) {
			storage->set(KeyValueRef(m.param1, m.param2));
		} else if (m.type == MutationRef::ClearRange) {
			storage->clear(KeyRangeRef(m.param1, m.param2));
		}
	}
}

bool StorageServerDisk::makeVersionMutationsDurable(Version& prevStorageVersion,
                                                    Version newStorageVersion,
                                                    int64_t& bytesLeft) {
	if (bytesLeft <= 0)
		return true;

	// Apply mutations from the mutationLog
	auto u = data->getMutationLog().upper_bound(prevStorageVersion);
	if (u != data->getMutationLog().end() && u->first <= newStorageVersion) {
		VerUpdateRef const& v = u->second;
		ASSERT(v.version > prevStorageVersion && v.version <= newStorageVersion);
		// TODO(alexmiller): Update to version tracking.
		DEBUG_KEY_RANGE("makeVersionMutationsDurable", v.version, KeyRangeRef());
		writeMutations(v.mutations, v.version, "makeVersionDurable");
		for (const auto& m : v.mutations)
			bytesLeft -= mvccStorageBytes(m);
		prevStorageVersion = v.version;
		return false;
	} else {
		prevStorageVersion = newStorageVersion;
		return true;
	}
}

// Update data->storage to persist the changes from (data->storageVersion(),version]
void StorageServerDisk::makeVersionDurable(Version version) {
	storage->set(KeyValueRef(persistVersion, BinaryWriter::toValue(version, Unversioned())));

	// TraceEvent("MakeDurable", data->thisServerID)
	//     .detail("FromVersion", prevStorageVersion)
	//     .detail("ToVersion", version);
}

void StorageServerDisk::changeLogProtocol(Version version, ProtocolVersion protocol) {
	data->addMutationToMutationLogOrStorage(
	    version,
	    MutationRef(MutationRef::SetValue, persistLogProtocol, BinaryWriter::toValue(protocol, Unversioned())));
}

ACTOR Future<Void> applyByteSampleResult(StorageServer* data,
                                         IKeyValueStore* storage,
                                         Key begin,
                                         Key end,
                                         std::vector<Standalone<VectorRef<KeyValueRef>>>* results = nullptr) {
	state int totalFetches = 0;
	state int totalKeys = 0;
	state int totalBytes = 0;
	loop {
		Standalone<RangeResultRef> bs = wait(storage->readRange(
		    KeyRangeRef(begin, end), SERVER_KNOBS->STORAGE_LIMIT_BYTES, SERVER_KNOBS->STORAGE_LIMIT_BYTES));
		if (results)
			results->push_back(bs.castTo<VectorRef<KeyValueRef>>());
		int rangeSize = bs.expectedSize();
		totalFetches++;
		totalKeys += bs.size();
		totalBytes += rangeSize;
		for (int j = 0; j < bs.size(); j++) {
			KeyRef key = bs[j].key.removePrefix(persistByteSampleKeys.begin);
			if (!data->byteSampleClears.rangeContaining(key).value()) {
				data->metrics.byteSample.sample.insert(
				    key, BinaryReader::fromStringRef<int32_t>(bs[j].value, Unversioned()), false);
			}
		}
		if (rangeSize >= SERVER_KNOBS->STORAGE_LIMIT_BYTES) {
			Key nextBegin = keyAfter(bs.back().key);
			data->byteSampleClears.insert(KeyRangeRef(begin, nextBegin).removePrefix(persistByteSampleKeys.begin),
			                              true);
			data->byteSampleClearsTooLarge.set(data->byteSampleClears.size() >
			                                   SERVER_KNOBS->MAX_BYTE_SAMPLE_CLEAR_MAP_SIZE);
			begin = nextBegin;
			if (begin == end) {
				break;
			}
		} else {
			data->byteSampleClears.insert(KeyRangeRef(begin.removePrefix(persistByteSampleKeys.begin),
			                                          end == persistByteSampleKeys.end
			                                              ? LiteralStringRef("\xff\xff\xff")
			                                              : end.removePrefix(persistByteSampleKeys.begin)),
			                              true);
			data->byteSampleClearsTooLarge.set(data->byteSampleClears.size() >
			                                   SERVER_KNOBS->MAX_BYTE_SAMPLE_CLEAR_MAP_SIZE);
			break;
		}

		if (!results) {
			wait(delay(SERVER_KNOBS->BYTE_SAMPLE_LOAD_DELAY));
		}
	}
	TraceEvent("RecoveredByteSampleRange", data->thisServerID)
	    .detail("Begin", begin)
	    .detail("End", end)
	    .detail("Fetches", totalFetches)
	    .detail("Keys", totalKeys)
	    .detail("ReadBytes", totalBytes);
	return Void();
}

ACTOR Future<Void> restoreByteSample(StorageServer* data,
                                     IKeyValueStore* storage,
                                     Promise<Void> byteSampleSampleRecovered,
                                     Future<Void> startRestore) {
	state std::vector<Standalone<VectorRef<KeyValueRef>>> byteSampleSample;
	wait(applyByteSampleResult(
	    data, storage, persistByteSampleSampleKeys.begin, persistByteSampleSampleKeys.end, &byteSampleSample));
	byteSampleSampleRecovered.send(Void());
	wait(startRestore);
	wait(delay(SERVER_KNOBS->BYTE_SAMPLE_START_DELAY));

	size_t bytes_per_fetch = 0;
	// Since the expected size also includes (as of now) the space overhead of the container, we calculate our own
	// number here
	for (auto& it : byteSampleSample) {
		for (auto& kv : it) {
			bytes_per_fetch += BinaryReader::fromStringRef<int32_t>(kv.value, Unversioned());
		}
	}
	bytes_per_fetch = (bytes_per_fetch / SERVER_KNOBS->BYTE_SAMPLE_LOAD_PARALLELISM) + 1;

	state std::vector<Future<Void>> sampleRanges;
	int accumulatedSize = 0;
	Key lastStart =
	    persistByteSampleKeys.begin; // make sure the first range starts at the absolute beginning of the byte sample
	for (auto& it : byteSampleSample) {
		for (auto& kv : it) {
			if (accumulatedSize >= bytes_per_fetch) {
				accumulatedSize = 0;
				Key realKey = kv.key.removePrefix(persistByteSampleKeys.begin);
				sampleRanges.push_back(applyByteSampleResult(data, storage, lastStart, realKey));
				lastStart = realKey;
			}
			accumulatedSize += BinaryReader::fromStringRef<int32_t>(kv.value, Unversioned());
		}
	}
	// make sure that the last range goes all the way to the end of the byte sample
	sampleRanges.push_back(applyByteSampleResult(data, storage, lastStart, persistByteSampleKeys.end));

	wait(waitForAll(sampleRanges));
	TraceEvent("RecoveredByteSampleChunkedRead", data->thisServerID).detail("Ranges", sampleRanges.size());

	if (BUGGIFY)
		wait(delay(deterministicRandom()->random01() * 10.0));

	return Void();
}

ACTOR Future<bool> restoreDurableState(StorageServer* data, IKeyValueStore* storage) {
	state Future<Optional<Value>> fFormat = storage->readValue(persistFormat.key);
	state Future<Optional<Value>> fID = storage->readValue(persistID);
	state Future<Optional<Value>> fVersion = storage->readValue(persistVersion);
	state Future<Optional<Value>> fLogProtocol = storage->readValue(persistLogProtocol);
	state Future<Optional<Value>> fPrimaryLocality = storage->readValue(persistPrimaryLocality);
	state Future<Standalone<RangeResultRef>> fShardAssigned = storage->readRange(persistShardAssignedKeys);
	state Future<Standalone<RangeResultRef>> fShardAvailable = storage->readRange(persistShardAvailableKeys);

	state Promise<Void> byteSampleSampleRecovered;
	state Promise<Void> startByteSampleRestore;
	data->byteSampleRecovery =
	    restoreByteSample(data, storage, byteSampleSampleRecovered, startByteSampleRestore.getFuture());

	TraceEvent("ReadingDurableState", data->thisServerID);
	wait(waitForAll(std::vector{ fFormat, fID, fVersion, fLogProtocol, fPrimaryLocality }));
	wait(waitForAll(std::vector{ fShardAssigned, fShardAvailable }));
	wait(byteSampleSampleRecovered.getFuture());
	TraceEvent("RestoringDurableState", data->thisServerID);

	if (!fFormat.get().present()) {
		// The DB was never initialized
		TraceEvent("DBNeverInitialized", data->thisServerID);
		storage->dispose();
		data->thisServerID = UID();
		data->sk = Key();
		return false;
	}
	if (!persistFormatReadableRange.contains(fFormat.get().get())) {
		TraceEvent(SevError, "UnsupportedDBFormat")
		    .detail("Format", fFormat.get().get().toString())
		    .detail("Expected", persistFormat.value.toString());
		throw worker_recovery_failed();
	}
	data->thisServerID = BinaryReader::fromStringRef<UID>(fID.get().get(), Unversioned());
	data->sk = serverKeysPrefixFor(data->thisServerID).withPrefix(systemKeys.begin); // FFFF/serverKeys/[this server]/

	if (fLogProtocol.get().present())
		data->logProtocol = BinaryReader::fromStringRef<ProtocolVersion>(fLogProtocol.get().get(), Unversioned());

	if (fPrimaryLocality.get().present())
		data->primaryLocality = BinaryReader::fromStringRef<int8_t>(fPrimaryLocality.get().get(), Unversioned());

	state Version version = BinaryReader::fromStringRef<Version>(fVersion.get().get(), Unversioned());
	debug_checkRestoredVersion(data->thisServerID, version, "StorageServer");
	data->setInitialVersion(version);

	state Standalone<RangeResultRef> available = fShardAvailable.get();
	state int availableLoc;
	for (availableLoc = 0; availableLoc < available.size(); availableLoc++) {
		KeyRangeRef keys(available[availableLoc].key.removePrefix(persistShardAvailableKeys.begin),
		                 availableLoc + 1 == available.size()
		                     ? allKeys.end
		                     : available[availableLoc + 1].key.removePrefix(persistShardAvailableKeys.begin));
		ASSERT(!keys.empty());
		bool nowAvailable = available[availableLoc].value != LiteralStringRef("0");
		/*if(nowAvailable)
		  TraceEvent("AvailableShard", data->thisServerID).detail("RangeBegin", keys.begin).detail("RangeEnd", keys.end);*/
		data->newestAvailableVersion.insert(keys, nowAvailable ? latestVersion : invalidVersion);
		wait(yield());
	}

	state Standalone<RangeResultRef> assigned = fShardAssigned.get();
	state int assignedLoc;
	for (assignedLoc = 0; assignedLoc < assigned.size(); assignedLoc++) {
		KeyRangeRef keys(assigned[assignedLoc].key.removePrefix(persistShardAssignedKeys.begin),
		                 assignedLoc + 1 == assigned.size()
		                     ? allKeys.end
		                     : assigned[assignedLoc + 1].key.removePrefix(persistShardAssignedKeys.begin));
		ASSERT(!keys.empty());
		bool nowAssigned = assigned[assignedLoc].value != LiteralStringRef("0");
		/*if(nowAssigned)
		  TraceEvent("AssignedShard", data->thisServerID).detail("RangeBegin", keys.begin).detail("RangeEnd", keys.end);*/
		changeServerKeys(data, keys, nowAssigned, version, CSK_RESTORE);

		if (!nowAssigned)
			ASSERT(data->newestAvailableVersion.allEqual(keys, invalidVersion));
		wait(yield());
	}

	wait(delay(0.0001));

	{
		// Erase data which isn't available (it is from some fetch at a later version)
		// SOMEDAY: Keep track of keys that might be fetching, make sure we don't have any data elsewhere?
		for (auto it = data->newestAvailableVersion.ranges().begin(); it != data->newestAvailableVersion.ranges().end();
		     ++it) {
			if (it->value() == invalidVersion) {
				KeyRangeRef clearRange(it->begin(), it->end());
				// TODO(alexmiller): Figure out how to selectively enable spammy data distribution events.
				// DEBUG_KEY_RANGE("clearInvalidVersion", invalidVersion, clearRange);
				storage->clear(clearRange);
				data->byteSampleApplyClear(clearRange, invalidVersion);
			}
		}
	}

	validate(data, true);
	startByteSampleRestore.send(Void());

	return true;
}

Future<bool> StorageServerDisk::restoreDurableState() {
	return ::restoreDurableState(data, storage);
}

// Determines whether a key-value pair should be included in a byte sample
// Also returns size information about the sample
ByteSampleInfo isKeyValueInSample(KeyValueRef keyValue) {
	ByteSampleInfo info;

	const KeyRef key = keyValue.key;
	info.size = key.size() + keyValue.value.size();

	uint32_t a = 0;
	uint32_t b = 0;
	hashlittle2(key.begin(), key.size(), &a, &b);

	double probability =
	    (double)info.size / (key.size() + SERVER_KNOBS->BYTE_SAMPLING_OVERHEAD) / SERVER_KNOBS->BYTE_SAMPLING_FACTOR;
	info.inSample = a / ((1 << 30) * 4.0) < probability;
	info.sampledSize = info.size / std::min(1.0, probability);

	return info;
}

void StorageServer::addMutationToMutationLogOrStorage(Version ver, MutationRef m) {
	if (ver != invalidVersion) {
		addMutationToMutationLog(addVersionToMutationLog(ver), m);
	} else {
		storage.writeMutation(m);
		byteSampleApplyMutation(m, ver);
	}
}

void StorageServer::byteSampleApplySet(KeyValueRef kv, Version ver) {
	// Update byteSample in memory and (eventually) on disk and notify waiting metrics

	ByteSampleInfo sampleInfo = isKeyValueInSample(kv);
	auto& byteSample = metrics.byteSample.sample;

	int64_t delta = 0;
	const KeyRef key = kv.key;

	auto old = byteSample.find(key);
	if (old != byteSample.end())
		delta = -byteSample.getMetric(old);
	if (sampleInfo.inSample) {
		delta += sampleInfo.sampledSize;
		byteSample.insert(key, sampleInfo.sampledSize);
		addMutationToMutationLogOrStorage(ver,
		                                  MutationRef(MutationRef::SetValue,
		                                              key.withPrefix(persistByteSampleKeys.begin),
		                                              BinaryWriter::toValue(sampleInfo.sampledSize, Unversioned())));
	} else {
		bool any = old != byteSample.end();
		if (!byteSampleRecovery.isReady()) {
			if (!byteSampleClears.rangeContaining(key).value()) {
				byteSampleClears.insert(key, true);
				byteSampleClearsTooLarge.set(byteSampleClears.size() > SERVER_KNOBS->MAX_BYTE_SAMPLE_CLEAR_MAP_SIZE);
				any = true;
			}
		}
		if (any) {
			byteSample.erase(old);
			auto diskRange = singleKeyRange(key.withPrefix(persistByteSampleKeys.begin));
			addMutationToMutationLogOrStorage(ver,
			                                  MutationRef(MutationRef::ClearRange, diskRange.begin, diskRange.end));
		}
	}

	if (delta)
		metrics.notifyBytes(key, delta);
}

void StorageServer::byteSampleApplyClear(KeyRangeRef range, Version ver) {
	// Update byteSample in memory and (eventually) on disk via the mutationLog and notify waiting metrics

	auto& byteSample = metrics.byteSample.sample;
	bool any = false;

	if (range.begin < allKeys.end) {
		// NotifyBytes should not be called for keys past allKeys.end
		KeyRangeRef searchRange = KeyRangeRef(range.begin, std::min(range.end, allKeys.end));
		counters.sampledBytesCleared += byteSample.sumRange(searchRange.begin, searchRange.end);

		auto r = metrics.waitMetricsMap.intersectingRanges(searchRange);
		for (auto shard = r.begin(); shard != r.end(); ++shard) {
			KeyRangeRef intersectingRange = shard.range() & range;
			int64_t bytes = byteSample.sumRange(intersectingRange.begin, intersectingRange.end);
			metrics.notifyBytes(shard, -bytes);
			any = any || bytes > 0;
		}
	}

	if (range.end > allKeys.end && byteSample.sumRange(std::max(allKeys.end, range.begin), range.end) > 0)
		any = true;

	if (!byteSampleRecovery.isReady()) {
		auto clearRanges = byteSampleClears.intersectingRanges(range);
		for (auto it : clearRanges) {
			if (!it.value()) {
				byteSampleClears.insert(range, true);
				byteSampleClearsTooLarge.set(byteSampleClears.size() > SERVER_KNOBS->MAX_BYTE_SAMPLE_CLEAR_MAP_SIZE);
				any = true;
				break;
			}
		}
	}

	if (any) {
		byteSample.eraseAsync(range.begin, range.end);
		auto diskRange = range.withPrefix(persistByteSampleKeys.begin);
		addMutationToMutationLogOrStorage(ver, MutationRef(MutationRef::ClearRange, diskRange.begin, diskRange.end));
	}
}

ACTOR Future<Void> waitMetrics(StorageServerMetrics* self, WaitMetricsRequest req, Future<Void> timeout) {
	state PromiseStream<StorageMetrics> change;
	state StorageMetrics metrics = self->getMetrics(req.keys);
	state Error error = success();
	state bool timedout = false;

	if (!req.min.allLessOrEqual(metrics) || !metrics.allLessOrEqual(req.max)) {
		TEST(true); // ShardWaitMetrics return case 1 (quickly)
		req.reply.send(metrics);
		return Void();
	}

	{
		auto rs = self->waitMetricsMap.modify(req.keys);
		for (auto r = rs.begin(); r != rs.end(); ++r)
			r->value().push_back(change);
		loop {
			try {
				choose {
					when(StorageMetrics c = waitNext(change.getFuture())) {
						metrics += c;

						// SOMEDAY: validation! The changes here are possibly partial changes (we receive multiple
						// messages per
						//  update to our requested range). This means that the validation would have to occur after all
						//  the messages for one clear or set have been dispatched.

						/*StorageMetrics m = getMetrics( data, req.keys );
						  bool b = ( m.bytes != metrics.bytes || m.bytesPerKSecond != metrics.bytesPerKSecond ||
						  m.iosPerKSecond != metrics.iosPerKSecond ); if (b) { printf("keys: '%s' - '%s' @%p\n",
						  printable(req.keys.begin).c_str(), printable(req.keys.end).c_str(), this);
						  printf("waitMetrics: desync %d (%lld %lld %lld) != (%lld %lld %lld); +(%lld %lld %lld)\n", b,
						  m.bytes, m.bytesPerKSecond, m.iosPerKSecond, metrics.bytes, metrics.bytesPerKSecond,
						  metrics.iosPerKSecond, c.bytes, c.bytesPerKSecond, c.iosPerKSecond);

						  }*/
					}
					when(wait(timeout)) { timedout = true; }
				}
			} catch (Error& e) {
				if (e.code() == error_code_actor_cancelled)
					throw; // This is only cancelled when the main loop had exited...no need in this case to clean up
					       // self
				error = e;
				break;
			}

			if (timedout) {
				TEST(true); // ShardWaitMetrics return on timeout
				// FIXME: instead of using random chance, send wrong_shard_server when the call in from
				// waitMetricsMultiple (requires additional information in the request)
				if (deterministicRandom()->random01() < SERVER_KNOBS->WAIT_METRICS_WRONG_SHARD_CHANCE) {
					req.reply.sendError(wrong_shard_server());
				} else {
					req.reply.send(metrics);
				}
				break;
			}

			if (!req.min.allLessOrEqual(metrics) || !metrics.allLessOrEqual(req.max)) {
				TEST(true); // ShardWaitMetrics return case 2 (delayed)
				req.reply.send(metrics);
				break;
			}
		}

		wait(delay(0)); // prevent iterator invalidation of functions sending changes
	}

	auto rs = self->waitMetricsMap.modify(req.keys);
	for (auto i = rs.begin(); i != rs.end(); ++i) {
		auto& x = i->value();
		for (int j = 0; j < x.size(); j++) {
			if (x[j] == change) {
				swapAndPop(&x, j);
				break;
			}
		}
	}
	self->waitMetricsMap.coalesce(req.keys);

	if (error.code() != error_code_success) {
		if (error.code() != error_code_wrong_shard_server)
			throw error;
		TEST(true); // ShardWaitMetrics delayed wrong_shard_server()
		req.reply.sendError(error);
	}

	return Void();
}

Future<Void> StorageServerMetrics::waitMetrics(WaitMetricsRequest req, Future<Void> delay) {
	return ::waitMetrics(this, req, delay);
}

#ifndef __INTEL_COMPILER
#pragma endregion
#endif

/////////////////////////////// Core //////////////////////////////////////
#ifndef __INTEL_COMPILER
#pragma region Core
#endif

ACTOR Future<Void> metricsCore(StorageServer* self, StorageServerInterface ssi) {
	state Future<Void> doPollMetrics = Void();

	wait(self->byteSampleRecovery);

	Tag tag = self->tag;
	self->actors.add(traceCounters("StorageMetrics",
	                               self->thisServerID,
	                               SERVER_KNOBS->STORAGE_LOGGING_DELAY,
	                               &self->counters.cc,
	                               self->thisServerID.toString() + "/StorageMetrics",
	                               [tag](TraceEvent& te) { te.detail("Tag", tag.toString()); }));

	loop {
		choose {
			when(WaitMetricsRequest req = waitNext(ssi.waitMetrics.getFuture())) {
				if (!self->isReadable(req.keys)) {
					TEST(true); // waitMetrics immediate wrong_shard_server()
					self->sendErrorWithPenalty(req.reply, wrong_shard_server(), self->getPenalty());
				} else {
					self->actors.add(
					    self->metrics.waitMetrics(req, delayJittered(SERVER_KNOBS->STORAGE_METRIC_TIMEOUT)));
				}
			}
			when(SplitMetricsRequest req = waitNext(ssi.splitMetrics.getFuture())) {
				if (!self->isReadable(req.keys)) {
					TEST(true); // splitMetrics immediate wrong_shard_server()
					self->sendErrorWithPenalty(req.reply, wrong_shard_server(), self->getPenalty());
				} else {
					self->metrics.splitMetrics(req);
				}
			}
			when(GetStorageMetricsRequest req = waitNext(ssi.getStorageMetrics.getFuture())) {
				StorageBytes sb = self->storage.getStorageBytes();
				self->metrics.getStorageMetrics(
				    req, sb, self->counters.bytesInput.getRate(), self->versionLag, self->lastUpdate);
			}
			when(ReadHotSubRangeRequest req = waitNext(ssi.getReadHotRanges.getFuture())) {
				if (!self->isReadable(req.keys)) {
					TEST(true); // readHotSubRanges immediate wrong_shard_server()
					self->sendErrorWithPenalty(req.reply, wrong_shard_server(), self->getPenalty());
				} else {
					self->metrics.getReadHotRanges(req);
				}
			}
			when(SplitRangeRequest req = waitNext(ssi.getRangeSplitPoints.getFuture())) {
				if (!self->isReadable(req.keys)) {
					TEST(true); // getSplitPoints immediate wrong_shard_server()
					self->sendErrorWithPenalty(req.reply, wrong_shard_server(), self->getPenalty());
				} else {
					self->metrics.getSplitPoints(req);
				}
			}
			when(wait(doPollMetrics)) {
				self->metrics.poll();
				doPollMetrics = delay(SERVER_KNOBS->STORAGE_SERVER_POLL_METRICS_DELAY);
			}
		}
	}
}

ACTOR Future<Void> logLongByteSampleRecovery(Future<Void> recovery) {
	choose {
		when(wait(recovery)) {}
		when(wait(delay(SERVER_KNOBS->LONG_BYTE_SAMPLE_RECOVERY_DELAY))) {
			TraceEvent(g_network->isSimulated() ? SevWarn : SevWarnAlways, "LongByteSampleRecovery");
		}
	}

	return Void();
}

ACTOR Future<Void> checkBehind(StorageServer* self) {
	state int behindCount = 0;
	loop {
		wait(delay(SERVER_KNOBS->BEHIND_CHECK_DELAY));
		state Transaction tr(self->cx);
		loop {
			try {
				Version readVersion = wait(tr.getRawReadVersion());
				if (readVersion > self->version.get() + SERVER_KNOBS->BEHIND_CHECK_VERSIONS) {
					behindCount++;
				} else {
					behindCount = 0;
				}
				self->versionBehind = behindCount >= SERVER_KNOBS->BEHIND_CHECK_COUNT;
				break;
			} catch (Error& e) {
				wait(tr.onError(e));
			}
		}
	}
}

ACTOR Future<Void> serveGetValueRequests(StorageServer* self, FutureStream<GetValueRequest> getValue) {
	loop {
		GetValueRequest req = waitNext(getValue);
		// Warning: This code is executed at extremely high priority (TaskPriority::LoadBalancedEndpoint), so downgrade
		// before doing real work
		if (req.debugID.present())
			g_traceBatch.addEvent("GetValueDebug",
			                      req.debugID.get().first(),
			                      "storageServer.received"); //.detail("TaskID", g_network->getCurrentTask());

		if (SHORT_CIRCUT_ACTUAL_STORAGE && normalKeys.contains(req.key))
			req.reply.send(GetValueReply());
		else
			self->actors.add(self->readGuard(req, getValueQ));
	}
}

ACTOR Future<Void> serveGetKeyValuesRequests(StorageServer* self, FutureStream<GetKeyValuesRequest> getKeyValues) {
	loop {
		GetKeyValuesRequest req = waitNext(getKeyValues);
		// Warning: This code is executed at extremely high priority (TaskPriority::LoadBalancedEndpoint), so downgrade
		// before doing real work
		self->actors.add(self->readGuard(req, getKeyValuesQ));
	}
}

ACTOR Future<Void> serveGetKeyRequests(StorageServer* self, FutureStream<GetKeyRequest> getKey) {
	loop {
		GetKeyRequest req = waitNext(getKey);
		// Warning: This code is executed at extremely high priority (TaskPriority::LoadBalancedEndpoint), so downgrade
		// before doing real work
		self->actors.add(self->readGuard(req, getKeyQ));
	}
}

ACTOR Future<Void> watchValueWaitForVersion(StorageServer* self,
                                            WatchValueRequest req,
                                            PromiseStream<WatchValueRequest> stream) {
	state Span span("SS:watchValueWaitForVersion"_loc, { req.spanContext });
	try {
		wait(success(waitForVersionNoTooOld(self, req.version)));
		stream.send(req);
	} catch (Error& e) {
		if (!canReplyWith(e))
			throw e;
		self->sendErrorWithPenalty(req.reply, e, self->getPenalty());
	}
	return Void();
}

ACTOR Future<Void> serveWatchValueRequestsImpl(StorageServer* self, FutureStream<WatchValueRequest> stream) {
	loop {
		state WatchValueRequest req = waitNext(stream);
		state Reference<ServerWatchMetadata> metadata = self->getWatchMetadata(req.key.contents());
		state Span span("SS:serveWatchValueRequestsImpl"_loc, { req.spanContext });

		if (!metadata.isValid()) { // case 1: no watch set for the current key
			metadata = makeReference<ServerWatchMetadata>(req.key, req.value, req.version, req.tags, req.debugID);
			KeyRef key = self->setWatchMetadata(metadata);
			metadata->watch_impl = forward(watchWaitForValueChange(self, span.context, key), metadata->versionPromise);
			self->actors.add(watchValueSendReply(self, req, metadata->versionPromise.getFuture(), span.context));
		} else if (metadata->value ==
		           req.value) { // case 2: there is a watch in the map and it has the same value so just update version
			if (req.version > metadata->version) {
				metadata->version = req.version;
				metadata->tags = req.tags;
				metadata->debugID = req.debugID;
			}
			self->actors.add(watchValueSendReply(self, req, metadata->versionPromise.getFuture(), span.context));
		} else if (req.version > metadata->version) { // case 3: version in map has a lower version so trigger watch and
			                                          // create a new entry in map
			self->deleteWatchMetadata(req.key.contents());
			metadata->versionPromise.send(req.version);
			metadata->watch_impl.cancel();

			metadata = makeReference<ServerWatchMetadata>(req.key, req.value, req.version, req.tags, req.debugID);
			KeyRef key = self->setWatchMetadata(metadata);
			metadata->watch_impl = forward(watchWaitForValueChange(self, span.context, key), metadata->versionPromise);

			self->actors.add(watchValueSendReply(self, req, metadata->versionPromise.getFuture(), span.context));
		} else if (req.version <
		           metadata->version) { // case 4: version in the map is higher so immediately trigger watch
			TEST(true); // watch version in map is higher so trigger watch (case 4)
			req.reply.send(WatchValueReply{ metadata->version });
		} else { // case 5: watch value differs but their versions are the same (rare case) so check with the SS
			TEST(true); // watch version in the map is the same but value is different (case 5)
			loop {
				try {
					state Version latest = self->version.get();
					GetValueRequest getReq(span.context, metadata->key, latest, metadata->tags, metadata->debugID);
					state Future<Void> getValue = getValueQ(self, getReq);
					GetValueReply reply = wait(getReq.reply.getFuture());
					metadata = self->getWatchMetadata(req.key.contents());

					if (metadata.isValid() && reply.value != metadata->value) { // valSS != valMap
						self->deleteWatchMetadata(req.key.contents());
						metadata->versionPromise.send(req.version);
						metadata->watch_impl.cancel();
					}

					if (reply.value == req.value) { // valSS == valreq
						metadata =
						    makeReference<ServerWatchMetadata>(req.key, req.value, req.version, req.tags, req.debugID);
						KeyRef key = self->setWatchMetadata(metadata);
						metadata->watch_impl =
						    forward(watchWaitForValueChange(self, span.context, key), metadata->versionPromise);
						self->actors.add(
						    watchValueSendReply(self, req, metadata->versionPromise.getFuture(), span.context));
					} else {
						req.reply.send(WatchValueReply{ latest });
					}
					break;
				} catch (Error& e) {
					if (e.code() != error_code_transaction_too_old) {
						if (!canReplyWith(e))
							throw e;
						self->sendErrorWithPenalty(req.reply, e, self->getPenalty());
						break;
					}
					TEST(true); // Reading a watched key failed with transaction_too_old case 5
				}
			}
		}
	}
}

ACTOR Future<Void> serveWatchValueRequests(StorageServer* self, FutureStream<WatchValueRequest> watchValue) {
	state PromiseStream<WatchValueRequest> stream;
	self->actors.add(serveWatchValueRequestsImpl(self, stream.getFuture()));

	loop {
		WatchValueRequest req = waitNext(watchValue);
		// TODO: fast load balancing?
		if (self->shouldRead(req)) {
			self->actors.add(watchValueWaitForVersion(self, req, stream));
		}
	}
}

ACTOR Future<Void> serveRangeFeedRequests( StorageServer* self, FutureStream<RangeFeedRequest> rangeFeed ) {
	loop {
		RangeFeedRequest req = waitNext(rangeFeed);
		self->actors.add(self->readGuard(req, rangeFeedQ));
	}
}

ACTOR Future<Void> serveRangeFeedPopRequests( StorageServer* self, FutureStream<RangeFeedPopRequest> rangeFeedPops ) {
	loop {
		RangeFeedPopRequest req = waitNext(rangeFeedPops);
		while(self->uidRangeFeed[req.rangeID]->mutations.front().version < req.version) {
			self->uidRangeFeed[req.rangeID]->mutations.pop_front();
		}
		TraceEvent("RangeFeedPopQuery", self->thisServerID).detail("RangeID", req.rangeID.printable()).detail("Version", req.version);
		req.reply.send(Void());
	}
}

ACTOR Future<Void> reportStorageServerState(StorageServer* self) {
	if (!SERVER_KNOBS->REPORT_DD_METRICS) {
		return Void();
	}

	loop {
		wait(delay(SERVER_KNOBS->DD_METRICS_REPORT_INTERVAL));

		const auto numRunningFetchKeys = self->currentRunningFetchKeys.numRunning();
		if (numRunningFetchKeys == 0) {
			continue;
		}

		const auto longestRunningFetchKeys = self->currentRunningFetchKeys.longestTime();

		auto level = SevInfo;
		if (longestRunningFetchKeys.first >= SERVER_KNOBS->FETCH_KEYS_TOO_LONG_TIME_CRITERIA) {
			level = SevWarnAlways;
		}

		TraceEvent(level, "FetchKeyCurrentStatus")
		    .detail("Timestamp", now())
		    .detail("LongestRunningTime", longestRunningFetchKeys.first)
		    .detail("StartKey", longestRunningFetchKeys.second.begin.printable())
		    .detail("EndKey", longestRunningFetchKeys.second.end.printable())
		    .detail("NumRunning", numRunningFetchKeys);
	}
}

ACTOR Future<Void> storageServerCore(StorageServer* self, StorageServerInterface ssi) {
	state Future<Void> doUpdate = Void();
	state bool updateReceived =
	    false; // true iff the current update() actor assigned to doUpdate has already received an update from the tlog
	state double lastLoopTopTime = now();
	state Future<Void> dbInfoChange = Void();
	state Future<Void> checkLastUpdate = Void();
	state Future<Void> updateProcessStatsTimer = delay(SERVER_KNOBS->FASTRESTORE_UPDATE_PROCESS_STATS_INTERVAL);

	self->actors.add(updateStorage(self));
	self->actors.add(waitFailureServer(ssi.waitFailure.getFuture()));
	self->actors.add(self->otherError.getFuture());
	self->actors.add(metricsCore(self, ssi));
	self->actors.add(logLongByteSampleRecovery(self->byteSampleRecovery));
	self->actors.add(checkBehind(self));
	self->actors.add(serveGetValueRequests(self, ssi.getValue.getFuture()));
	self->actors.add(serveGetKeyValuesRequests(self, ssi.getKeyValues.getFuture()));
	self->actors.add(serveGetKeyRequests(self, ssi.getKey.getFuture()));
	self->actors.add(serveWatchValueRequests(self, ssi.watchValue.getFuture()));
	self->actors.add(serveRangeFeedRequests(self, ssi.rangeFeed.getFuture()));
	self->actors.add(serveRangeFeedPopRequests(self, ssi.rangeFeedPop.getFuture()));
	self->actors.add(traceRole(Role::STORAGE_SERVER, ssi.id()));
	self->actors.add(reportStorageServerState(self));

	self->transactionTagCounter.startNewInterval(self->thisServerID);
	self->actors.add(recurring([&]() { self->transactionTagCounter.startNewInterval(self->thisServerID); },
	                           SERVER_KNOBS->TAG_MEASUREMENT_INTERVAL));

	self->coreStarted.send(Void());

	loop {
		++self->counters.loops;

		double loopTopTime = now();
		double elapsedTime = loopTopTime - lastLoopTopTime;
		if (elapsedTime > 0.050) {
			if (deterministicRandom()->random01() < 0.01)
				TraceEvent(SevWarn, "SlowSSLoopx100", self->thisServerID).detail("Elapsed", elapsedTime);
		}
		lastLoopTopTime = loopTopTime;

		choose {
			when(wait(checkLastUpdate)) {
				if (now() - self->lastUpdate >= CLIENT_KNOBS->NO_RECENT_UPDATES_DURATION) {
					self->noRecentUpdates.set(true);
					checkLastUpdate = delay(CLIENT_KNOBS->NO_RECENT_UPDATES_DURATION);
				} else {
					checkLastUpdate =
					    delay(std::max(CLIENT_KNOBS->NO_RECENT_UPDATES_DURATION - (now() - self->lastUpdate), 0.1));
				}
			}
			when(wait(dbInfoChange)) {
				TEST(self->logSystem); // shardServer dbInfo changed
				dbInfoChange = self->db->onChange();
				if (self->db->get().recoveryState >= RecoveryState::ACCEPTING_COMMITS) {
					self->logSystem = ILogSystem::fromServerDBInfo(self->thisServerID, self->db->get());
					if (self->logSystem) {
						if (self->db->get().logSystemConfig.recoveredAt.present()) {
							self->poppedAllAfter = self->db->get().logSystemConfig.recoveredAt.get();
						}
						self->logCursor = self->logSystem->peekSingle(
						    self->thisServerID, self->version.get() + 1, self->tag, self->history);
						self->popVersion(self->durableVersion.get() + 1, true);
					}
					// If update() is waiting for results from the tlog, it might never get them, so needs to be
					// cancelled.  But if it is waiting later, cancelling it could cause problems (e.g. fetchKeys that
					// already committed to transitioning to waiting state)
					if (!updateReceived) {
						doUpdate = Void();
					}
				}

				Optional<LatencyBandConfig> newLatencyBandConfig = self->db->get().latencyBandConfig;
				if (newLatencyBandConfig.present() != self->latencyBandConfig.present() ||
				    (newLatencyBandConfig.present() &&
				     newLatencyBandConfig.get().readConfig != self->latencyBandConfig.get().readConfig)) {
					self->latencyBandConfig = newLatencyBandConfig;
					self->counters.readLatencyBands.clearBands();
					TraceEvent("LatencyBandReadUpdatingConfig").detail("Present", newLatencyBandConfig.present());
					if (self->latencyBandConfig.present()) {
						for (auto band : self->latencyBandConfig.get().readConfig.bands) {
							self->counters.readLatencyBands.addThreshold(band);
						}
					}
				}
			}
			when(GetShardStateRequest req = waitNext(ssi.getShardState.getFuture())) {
				if (req.mode == GetShardStateRequest::NO_WAIT) {
					if (self->isReadable(req.keys))
						req.reply.send(GetShardStateReply{ self->version.get(), self->durableVersion.get() });
					else
						req.reply.sendError(wrong_shard_server());
				} else {
					self->actors.add(getShardStateQ(self, req));
				}
			}
			when(StorageQueuingMetricsRequest req = waitNext(ssi.getQueuingMetrics.getFuture())) {
				getQueuingMetrics(self, req);
			}
			when(ReplyPromise<KeyValueStoreType> reply = waitNext(ssi.getKeyValueStoreType.getFuture())) {
				reply.send(self->storage.getKeyValueStoreType());
			}
			when(wait(doUpdate)) {
				updateReceived = false;
				if (!self->logSystem)
					doUpdate = Never();
				else
					doUpdate = update(self, &updateReceived);
			}
			when(wait(updateProcessStatsTimer)) {
				updateProcessStats(self);
				updateProcessStatsTimer = delay(SERVER_KNOBS->FASTRESTORE_UPDATE_PROCESS_STATS_INTERVAL);
			}
			when(wait(self->actors.getResult())) {}
		}
	}
}

bool storageServerTerminated(StorageServer& self, IKeyValueStore* persistentData, Error const& e) {
	self.shuttingDown = true;

	// Clearing shards shuts down any fetchKeys actors; these may do things on cancellation that are best done with self
	// still valid
	self.shards.insert(allKeys, Reference<ShardInfo>());

	// Dispose the IKVS (destroying its data permanently) only if this shutdown is definitely permanent.  Otherwise just
	// close it.
	if (e.code() == error_code_please_reboot) {
		// do nothing.
	} else if (e.code() == error_code_worker_removed || e.code() == error_code_recruitment_failed) {
		persistentData->dispose();
	} else {
		persistentData->close();
	}

	if (e.code() == error_code_worker_removed || e.code() == error_code_recruitment_failed ||
	    e.code() == error_code_file_not_found || e.code() == error_code_actor_cancelled) {
		TraceEvent("StorageServerTerminated", self.thisServerID).error(e, true);
		return true;
	} else
		return false;
}

ACTOR Future<Void> memoryStoreRecover(IKeyValueStore* store, Reference<ClusterConnectionFile> connFile, UID id) {
	if (store->getType() != KeyValueStoreType::MEMORY || connFile.getPtr() == nullptr) {
		return Never();
	}

	// create a temp client connect to DB
	Database cx = Database::createDatabase(connFile, Database::API_VERSION_LATEST);

	state Transaction tr(cx);
	state int noCanRemoveCount = 0;
	loop {
		try {
			tr.setOption(FDBTransactionOptions::PRIORITY_SYSTEM_IMMEDIATE);

			state bool canRemove = wait(canRemoveStorageServer(&tr, id));
			if (!canRemove) {
				TEST(true); // it's possible that the caller had a transaction in flight that assigned keys to the
				            // server. Wait for it to reverse its mistake.
				wait(delayJittered(SERVER_KNOBS->REMOVE_RETRY_DELAY, TaskPriority::UpdateStorage));
				tr.reset();
				TraceEvent("RemoveStorageServerRetrying")
				    .detail("Count", noCanRemoveCount++)
				    .detail("ServerID", id)
				    .detail("CanRemove", canRemove);
			} else {
				return Void();
			}
		} catch (Error& e) {
			state Error err = e;
			wait(tr.onError(e));
			TraceEvent("RemoveStorageServerRetrying").error(err);
		}
	}
}

ACTOR Future<Void> storageServer(IKeyValueStore* persistentData,
                                 StorageServerInterface ssi,
                                 Tag seedTag,
                                 ReplyPromise<InitializeStorageReply> recruitReply,
                                 Reference<AsyncVar<ServerDBInfo>> db,
                                 std::string folder) {
	state StorageServer self(persistentData, db, ssi);

	self.sk = serverKeysPrefixFor(self.thisServerID).withPrefix(systemKeys.begin); // FFFF/serverKeys/[this server]/
	self.folder = folder;

	try {
		wait(self.storage.init());
		wait(self.storage.commit());

		if (seedTag == invalidTag) {
			std::pair<Version, Tag> verAndTag = wait(addStorageServer(
			    self.cx, ssi)); // Might throw recruitment_failed in case of simultaneous master failure
			self.tag = verAndTag.second;
			self.setInitialVersion(verAndTag.first - 1);
		} else {
			self.tag = seedTag;
		}

		self.storage.makeNewStorageServerDurable();
		wait(self.storage.commit());

		TraceEvent("StorageServerInit", ssi.id())
		    .detail("Version", self.version.get())
		    .detail("SeedTag", seedTag.toString());
		InitializeStorageReply rep;
		rep.interf = ssi;
		rep.addedVersion = self.version.get();
		recruitReply.send(rep);
		self.byteSampleRecovery = Void();
		wait(storageServerCore(&self, ssi));

		throw internal_error();
	} catch (Error& e) {
		// If we die with an error before replying to the recruitment request, send the error to the recruiter
		// (ClusterController, and from there to the DataDistributionTeamCollection)
		if (!recruitReply.isSet())
			recruitReply.sendError(recruitment_failed());
		if (storageServerTerminated(self, persistentData, e))
			return Void();
		throw e;
	}
}

ACTOR Future<Void> replaceInterface(StorageServer* self, StorageServerInterface ssi) {
	state Transaction tr(self->cx);

	loop {
		state Future<Void> infoChanged = self->db->onChange();
		state Reference<CommitProxyInfo> commitProxies(
		    new CommitProxyInfo(self->db->get().client.commitProxies, false));
		choose {
			when(GetStorageServerRejoinInfoReply _rep =
			         wait(commitProxies->size()
			                  ? basicLoadBalance(commitProxies,
			                                     &CommitProxyInterface::getStorageServerRejoinInfo,
			                                     GetStorageServerRejoinInfoRequest(ssi.id(), ssi.locality.dcId()))
			                  : Never())) {
				state GetStorageServerRejoinInfoReply rep = _rep;
				try {
					tr.reset();
					tr.setOption(FDBTransactionOptions::PRIORITY_SYSTEM_IMMEDIATE);
					tr.setVersion(rep.version);

					tr.addReadConflictRange(singleKeyRange(serverListKeyFor(ssi.id())));
					tr.addReadConflictRange(singleKeyRange(serverTagKeyFor(ssi.id())));
					tr.addReadConflictRange(serverTagHistoryRangeFor(ssi.id()));
					tr.addReadConflictRange(singleKeyRange(tagLocalityListKeyFor(ssi.locality.dcId())));

					tr.set(serverListKeyFor(ssi.id()), serverListValue(ssi));

					if (rep.newLocality) {
						tr.addReadConflictRange(tagLocalityListKeys);
						tr.set(tagLocalityListKeyFor(ssi.locality.dcId()),
						       tagLocalityListValue(rep.newTag.get().locality));
					}

					if (rep.newTag.present()) {
						KeyRange conflictRange = singleKeyRange(serverTagConflictKeyFor(rep.newTag.get()));
						tr.addReadConflictRange(conflictRange);
						tr.addWriteConflictRange(conflictRange);
						tr.setOption(FDBTransactionOptions::FIRST_IN_BATCH);
						tr.set(serverTagKeyFor(ssi.id()), serverTagValue(rep.newTag.get()));
						tr.atomicOp(serverTagHistoryKeyFor(ssi.id()),
						            serverTagValue(rep.tag),
						            MutationRef::SetVersionstampedKey);
					}

					if (rep.history.size() && rep.history.back().first < self->version.get()) {
						tr.clear(serverTagHistoryRangeBefore(ssi.id(), self->version.get()));
					}

					choose {
						when(wait(tr.commit())) {
							self->history = rep.history;

							if (rep.newTag.present()) {
								self->tag = rep.newTag.get();
								self->history.insert(self->history.begin(),
								                     std::make_pair(tr.getCommittedVersion(), rep.tag));
							} else {
								self->tag = rep.tag;
							}
							self->allHistory = self->history;

							TraceEvent("SSTag", self->thisServerID).detail("MyTag", self->tag.toString());
							for (auto it : self->history) {
								TraceEvent("SSHistory", self->thisServerID)
								    .detail("Ver", it.first)
								    .detail("Tag", it.second.toString());
							}

							if (self->history.size() && BUGGIFY) {
								TraceEvent("SSHistoryReboot", self->thisServerID);
								throw please_reboot();
							}

							break;
						}
						when(wait(infoChanged)) {}
					}
				} catch (Error& e) {
					wait(tr.onError(e));
				}
			}
			when(wait(infoChanged)) {}
		}
	}

	return Void();
}

ACTOR Future<Void> storageServer(IKeyValueStore* persistentData,
                                 StorageServerInterface ssi,
                                 Reference<AsyncVar<ServerDBInfo>> db,
                                 std::string folder,
                                 Promise<Void> recovered,
                                 Reference<ClusterConnectionFile> connFile) {
	state StorageServer self(persistentData, db, ssi);
	self.folder = folder;
	self.sk = serverKeysPrefixFor(self.thisServerID).withPrefix(systemKeys.begin); // FFFF/serverKeys/[this server]/
	try {
		state double start = now();
		TraceEvent("StorageServerRebootStart", self.thisServerID);

		wait(self.storage.init());
		choose {
			// after a rollback there might be uncommitted changes.
			// for memory storage engine type, wait until recovery is done before commit
			when(wait(self.storage.commit())) {}

			when(wait(memoryStoreRecover(persistentData, connFile, self.thisServerID))) {
				TraceEvent("DisposeStorageServer", self.thisServerID);
				throw worker_removed();
			}
		}

		bool ok = wait(self.storage.restoreDurableState());
		if (!ok) {
			if (recovered.canBeSet())
				recovered.send(Void());
			return Void();
		}
		TraceEvent("SSTimeRestoreDurableState", self.thisServerID).detail("TimeTaken", now() - start);

		ASSERT(self.thisServerID == ssi.id());
		TraceEvent("StorageServerReboot", self.thisServerID).detail("Version", self.version.get());

		if (recovered.canBeSet())
			recovered.send(Void());

		wait(replaceInterface(&self, ssi));

		TraceEvent("StorageServerStartingCore", self.thisServerID).detail("TimeTaken", now() - start);

		// wait( delay(0) );  // To make sure self->zkMasterInfo.onChanged is available to wait on
		wait(storageServerCore(&self, ssi));

		throw internal_error();
	} catch (Error& e) {
		if (recovered.canBeSet())
			recovered.send(Void());
		if (storageServerTerminated(self, persistentData, e))
			return Void();
		throw e;
	}
}

#ifndef __INTEL_COMPILER
#pragma endregion
#endif

/*
4 Reference count
4 priority
24 pointers
8 lastUpdateVersion
2 updated, replacedPointer
--
42 PTree overhead

8 Version insertVersion
--
50 VersionedMap overhead

12 KeyRef
12 ValueRef
1  isClear
--
25 payload


50 overhead
25 payload
21 structure padding
32 allocator rounds up
---
128 allocated

To reach 64, need to save: 11 bytes + all padding

Possibilities:
  -8 Combine lastUpdateVersion, insertVersion?
  -2 Fold together updated, replacedPointer, isClear bits
  -3 Fold away updated, replacedPointer, isClear
  -8 Move value lengths into arena
  -4 Replace priority with H(pointer)
  -12 Compress pointers (using special allocator)
  -4 Modular lastUpdateVersion (make sure no node survives 4 billion updates)
*/

void versionedMapTest() {
	VersionedMap<int, int> vm;

	printf("SS Ptree node is %zu bytes\n", sizeof(StorageServer::VersionedData::PTreeT));

	const int NSIZE = sizeof(VersionedMap<int, int>::PTreeT);
	const int ASIZE = NSIZE <= 64 ? 64 : nextFastAllocatedSize(NSIZE);

	auto before = FastAllocator<ASIZE>::getTotalMemory();

	for (int v = 1; v <= 1000; ++v) {
		vm.createNewVersion(v);
		for (int i = 0; i < 1000; i++) {
			int k = deterministicRandom()->randomInt(0, 2000000);
			/*for(int k2=k-5; k2<k+5; k2++)
			    if (vm.atLatest().find(k2) != vm.atLatest().end())
			        vm.erase(k2);*/
			vm.erase(k - 5, k + 5);
			vm.insert(k, v);
		}
	}

	auto after = FastAllocator<ASIZE>::getTotalMemory();

	int count = 0;
	for (auto i = vm.atLatest().begin(); i != vm.atLatest().end(); ++i)
		++count;

	printf("PTree node is %d bytes, allocated as %d bytes\n", NSIZE, ASIZE);
	printf("%d distinct after %d insertions\n", count, 1000 * 1000);
	printf("Memory used: %f MB\n", (after - before) / 1e6);
}<|MERGE_RESOLUTION|>--- conflicted
+++ resolved
@@ -293,12 +293,12 @@
 	vector<VerUpdateRef> changes;
 };
 
-<<<<<<< HEAD
 struct RangeFeedInfo : ReferenceCounted<RangeFeedInfo> {
 	std::deque<Standalone<MutationRefAndVersion>> mutations;
 	KeyRange range;
 	Key id;
-=======
+};
+
 class ServerWatchMetadata : public ReferenceCounted<ServerWatchMetadata> {
 public:
 	Key key;
@@ -311,7 +311,6 @@
 
 	ServerWatchMetadata(Key key, Optional<Value> value, Version version, Optional<TagSet> tags, Optional<UID> debugID)
 	  : key(key), value(value), version(version), tags(tags), debugID(debugID) {}
->>>>>>> fbd59d31
 };
 
 struct StorageServer {
@@ -523,11 +522,9 @@
 	uint64_t shardChangeCounter; // max( shards->changecounter )
 
 	KeyRangeMap<bool> cachedRangeMap; // indicates if a key-range is being cached
-<<<<<<< HEAD
+	
 	KeyRangeMap<std::vector<Reference<RangeFeedInfo>>> keyRangeFeed;
 	std::map<Key, Reference<RangeFeedInfo>> uidRangeFeed;
-=======
->>>>>>> fbd59d31
 
 	// newestAvailableVersion[k]
 	//   == invalidVersion -> k is unavailable at all versions
@@ -588,12 +585,8 @@
 
 	FlowLock durableVersionLock;
 	FlowLock fetchKeysParallelismLock;
-<<<<<<< HEAD
-	vector< Promise<FetchInjectionInfo*> > readyFetchKeys;
-=======
 	vector<Promise<FetchInjectionInfo*>> readyFetchKeys;
 
->>>>>>> fbd59d31
 	int64_t instanceID;
 
 	Promise<Void> otherError;
@@ -1401,7 +1394,6 @@
 	}
 }
 
-<<<<<<< HEAD
 ACTOR Future<Void> rangeFeedQ( StorageServer* data, RangeFeedRequest req ) {
 	wait(delay(0));
 	RangeFeedReply reply;
@@ -1413,9 +1405,6 @@
 	return Void();
 }
 
-ACTOR Future<Void> getShardState_impl( StorageServer* data, GetShardStateRequest req ) {
-	ASSERT( req.mode != GetShardStateRequest::NO_WAIT );
-=======
 #ifdef NO_INTELLISENSE
 size_t WATCH_OVERHEAD_WATCHQ =
     sizeof(WatchValueSendReplyActorState<WatchValueSendReplyActor>) + sizeof(WatchValueSendReplyActor);
@@ -1428,7 +1417,6 @@
 
 ACTOR Future<Void> getShardState_impl(StorageServer* data, GetShardStateRequest req) {
 	ASSERT(req.mode != GetShardStateRequest::NO_WAIT);
->>>>>>> fbd59d31
 
 	loop {
 		std::vector<Future<Void>> onChange;
@@ -2304,11 +2292,7 @@
 	return true;
 }
 
-<<<<<<< HEAD
 void applyMutation( StorageServer *self, MutationRef const& m, Arena& arena, StorageServer::VersionedData &data, Version version ) {
-=======
-void applyMutation(StorageServer* self, MutationRef const& m, Arena& arena, StorageServer::VersionedData& data) {
->>>>>>> fbd59d31
 	// m is expected to be in arena already
 	// Clear split keys are added to arena
 	StorageMetrics metrics;
@@ -2337,7 +2321,6 @@
 				data.insert(nextKey, ValueOrClearToRef::clearTo(KeyRef(arena, end)));
 			}
 		}
-<<<<<<< HEAD
 		data.insert( m.param1, ValueOrClearToRef::value(m.param2) );
 		self->watches.trigger( m.param1 );
 
@@ -2357,16 +2340,6 @@
 				it->mutations.push_back(MutationRefAndVersion(m,version));
 			}
 		}
-=======
-		data.insert(m.param1, ValueOrClearToRef::value(m.param2));
-		self->watches.trigger(m.param1);
-	} else if (m.type == MutationRef::ClearRange) {
-		data.erase(m.param1, m.param2);
-		ASSERT(m.param2 > m.param1);
-		ASSERT(!data.isClearContaining(data.atLatest(), m.param1));
-		data.insert(m.param1, ValueOrClearToRef::clearTo(m.param2));
-		self->watches.triggerRange(m.param1, m.param2);
->>>>>>> fbd59d31
 	}
 }
 
@@ -3133,20 +3106,10 @@
 		return;
 	}
 	expanded = addMutationToMutationLog(mLog, expanded);
-<<<<<<< HEAD
 	DEBUG_MUTATION("applyMutation", version, expanded).detail("UID", thisServerID).detail("ShardBegin", shard.begin).detail("ShardEnd", shard.end);
 	applyMutation( this, expanded, mLog.arena(), mutableData(), version );
 	//printf("\nSSUpdate: Printing versioned tree after applying mutation\n");
 	//mutableData().printTree(version);
-=======
-	DEBUG_MUTATION("applyMutation", version, expanded)
-	    .detail("UID", thisServerID)
-	    .detail("ShardBegin", shard.begin)
-	    .detail("ShardEnd", shard.end);
-	applyMutation(this, expanded, mLog.arena(), mutableData());
-	// printf("\nSSUpdate: Printing versioned tree after applying mutation\n");
-	// mutableData().printTree(version);
->>>>>>> fbd59d31
 }
 
 struct OrderByVersion {
@@ -3293,7 +3256,6 @@
 			    .detail("RebootAfterDurableVersion", data->rebootAfterDurableVersion);
 		} else if (m.type == MutationRef::SetValue && m.param1 == primaryLocalityPrivateKey) {
 			data->primaryLocality = BinaryReader::fromStringRef<int8_t>(m.param2, Unversioned());
-<<<<<<< HEAD
 			auto& mLV = data->addVersionToMutationLog( data->data().getLatestVersion() );
 			data->addMutationToMutationLog( mLV, MutationRef(MutationRef::SetValue, persistPrimaryLocality, m.param2) );
 		} else if (m.type == MutationRef::SetValue && m.param1.startsWith(rangeFeedPrivatePrefix)) {
@@ -3309,10 +3271,6 @@
 				r->value().push_back( rangeFeedInfo );
 			}
 			data->keyRangeFeed.coalesce( rangeFeedRange.contents() );
-=======
-			auto& mLV = data->addVersionToMutationLog(data->data().getLatestVersion());
-			data->addMutationToMutationLog(mLV, MutationRef(MutationRef::SetValue, persistPrimaryLocality, m.param2));
->>>>>>> fbd59d31
 		} else {
 			ASSERT(false); // Unknown private mutation
 		}
