--- conflicted
+++ resolved
@@ -134,7 +134,7 @@
 static const KeyRef persistLogProtocol = LiteralStringRef(PERSIST_PREFIX "LogProtocol");
 static const KeyRef persistPrimaryLocality = LiteralStringRef(PERSIST_PREFIX "PrimaryLocality");
 static const KeyRangeRef persistChangeFeedKeys =
-    KeyRangeRef(LiteralStringRef(PERSIST_PREFIX "RF/"), LiteralStringRef(PERSIST_PREFIX "RF0"));
+    KeyRangeRef(LiteralStringRef(PERSIST_PREFIX "CF/"), LiteralStringRef(PERSIST_PREFIX "CF0"));
 static const KeyRangeRef persistTenantMapKeys =
     KeyRangeRef(LiteralStringRef(PERSIST_PREFIX "TM/"), LiteralStringRef(PERSIST_PREFIX "TM0"));
 // data keys are unmangled (but never start with PERSIST_PREFIX because they are always in allKeys)
@@ -1820,45 +1820,6 @@
 	}
 }
 
-<<<<<<< HEAD
-=======
-ACTOR Future<Void> changeFeedPopQ(StorageServer* self, ChangeFeedPopRequest req) {
-	wait(delay(0));
-
-	TraceEvent(SevDebug, "ChangeFeedPopQuery", self->thisServerID)
-	    .detail("RangeID", req.rangeID.printable())
-	    .detail("Version", req.version)
-	    .detail("Range", req.range.toString());
-
-	if (!self->isReadable(req.range)) {
-		req.reply.sendError(wrong_shard_server());
-		return Void();
-	}
-	auto feed = self->uidChangeFeed.find(req.rangeID);
-	if (feed == self->uidChangeFeed.end()) {
-		req.reply.sendError(unknown_change_feed());
-		return Void();
-	}
-	if (req.version - 1 > feed->second->emptyVersion) {
-		feed->second->emptyVersion = req.version - 1;
-		while (!feed->second->mutations.empty() && feed->second->mutations.front().version < req.version) {
-			feed->second->mutations.pop_front();
-		}
-		if (feed->second->storageVersion != invalidVersion) {
-			self->storage.clearRange(KeyRangeRef(changeFeedDurableKey(feed->second->id, 0),
-			                                     changeFeedDurableKey(feed->second->id, req.version)));
-			++self->counters.kvSystemClearRanges;
-			if (req.version > feed->second->storageVersion) {
-				feed->second->storageVersion = invalidVersion;
-				feed->second->durableVersion = invalidVersion;
-			}
-			wait(self->durableVersion.whenAtLeast(self->storageVersion() + 1));
-		}
-	}
-	req.reply.send(Void());
-	return Void();
-}
-
 // Finds a checkpoint.
 ACTOR Future<Void> getCheckpointQ(StorageServer* self, GetCheckpointRequest req) {
 	// Wait until the desired version is durable.
@@ -1969,7 +1930,6 @@
 	return Void();
 }
 
->>>>>>> d956b00c
 ACTOR Future<Void> overlappingChangeFeedsQ(StorageServer* data, OverlappingChangeFeedsRequest req) {
 	wait(delay(0));
 	wait(data->version.whenAtLeast(req.minVersion));
@@ -4768,38 +4728,6 @@
 	}
 }
 
-<<<<<<< HEAD
-#define PERSIST_PREFIX "\xff\xff"
-
-// Immutable
-static const KeyValueRef persistFormat(LiteralStringRef(PERSIST_PREFIX "Format"),
-                                       LiteralStringRef("FoundationDB/StorageServer/1/4"));
-static const KeyRangeRef persistFormatReadableRange(LiteralStringRef("FoundationDB/StorageServer/1/2"),
-                                                    LiteralStringRef("FoundationDB/StorageServer/1/5"));
-static const KeyRef persistID = LiteralStringRef(PERSIST_PREFIX "ID");
-static const KeyRef persistTssPairID = LiteralStringRef(PERSIST_PREFIX "tssPairID");
-static const KeyRef persistTssQuarantine = LiteralStringRef(PERSIST_PREFIX "tssQ");
-static const KeyRef persistClusterIdKey = LiteralStringRef(PERSIST_PREFIX "clusterId");
-
-// (Potentially) change with the durable version or when fetchKeys completes
-static const KeyRef persistVersion = LiteralStringRef(PERSIST_PREFIX "Version");
-static const KeyRangeRef persistShardAssignedKeys =
-    KeyRangeRef(LiteralStringRef(PERSIST_PREFIX "ShardAssigned/"), LiteralStringRef(PERSIST_PREFIX "ShardAssigned0"));
-static const KeyRangeRef persistShardAvailableKeys =
-    KeyRangeRef(LiteralStringRef(PERSIST_PREFIX "ShardAvailable/"), LiteralStringRef(PERSIST_PREFIX "ShardAvailable0"));
-static const KeyRangeRef persistByteSampleKeys =
-    KeyRangeRef(LiteralStringRef(PERSIST_PREFIX "BS/"), LiteralStringRef(PERSIST_PREFIX "BS0"));
-static const KeyRangeRef persistByteSampleSampleKeys =
-    KeyRangeRef(LiteralStringRef(PERSIST_PREFIX "BS/" PERSIST_PREFIX "BS/"),
-                LiteralStringRef(PERSIST_PREFIX "BS/" PERSIST_PREFIX "BS0"));
-static const KeyRef persistLogProtocol = LiteralStringRef(PERSIST_PREFIX "LogProtocol");
-static const KeyRef persistPrimaryLocality = LiteralStringRef(PERSIST_PREFIX "PrimaryLocality");
-static const KeyRangeRef persistChangeFeedKeys =
-    KeyRangeRef(LiteralStringRef(PERSIST_PREFIX "CF/"), LiteralStringRef(PERSIST_PREFIX "CF0"));
-static const KeyRangeRef persistTenantMapKeys =
-    KeyRangeRef(LiteralStringRef(PERSIST_PREFIX "TM/"), LiteralStringRef(PERSIST_PREFIX "TM0"));
-// data keys are unmangled (but never start with PERSIST_PREFIX because they are always in allKeys)
-
 // We have to store the version the change feed was stopped at in the SS instead of just the stopped status
 // In addition to simplifying stopping logic, it enables communicating stopped status when fetching change feeds
 // from other SS correctly
@@ -4810,17 +4738,6 @@
 	wr << stopVersion;
 	return wr.toValue();
 }
-=======
-ACTOR Future<Void> fetchChangeFeedApplier(StorageServer* data,
-                                          Reference<ChangeFeedInfo> changeFeedInfo,
-                                          Key rangeId,
-                                          KeyRange range,
-                                          Version fetchVersion,
-                                          bool existing) {
-	state Reference<ChangeFeedData> feedResults = makeReference<ChangeFeedData>();
-	state Future<Void> feed = data->cx->getChangeFeedStream(
-	    feedResults, rangeId, 0, existing ? fetchVersion + 1 : data->version.get() + 1, range);
->>>>>>> d956b00c
 
 std::tuple<KeyRange, Version, Version> decodeChangeFeedSSValue(ValueRef const& value) {
 	KeyRange range;
@@ -5596,11 +5513,7 @@
 		    data, fetchKeysID, keys, 0, fetchVersion + 1, changeFeedsToFetch, std::unordered_set<Key>());
 
 		state Future<Void> fetchDurable = data->durableVersion.whenAtLeast(data->storageVersion() + 1);
-<<<<<<< HEAD
-=======
 		state Future<Void> dataArrive = data->version.whenAtLeast(fetchVersion);
-		wait(dispatchChangeFeeds(data, fetchKeysID, keys, fetchVersion));
->>>>>>> d956b00c
 
 		holdingFKPL.release();
 		wait(dataArrive && fetchDurable);
@@ -5622,13 +5535,8 @@
 		FetchInjectionInfo* batch = wait(p.getFuture());
 		TraceEvent(SevDebug, "FKUpdateBatch", data->thisServerID).detail("FKID", interval.pairID);
 
-<<<<<<< HEAD
 		shard->phase = AddingShard::FetchingCF;
-
-=======
-		shard->phase = AddingShard::Waiting;
 		ASSERT(data->version.get() >= fetchVersion);
->>>>>>> d956b00c
 		// Choose a transferredVersion.  This choice and timing ensure that
 		//   * The transferredVersion can be mutated in versionedData
 		//   * The transferredVersion isn't yet committed to storage (so we can write the availability status change)
