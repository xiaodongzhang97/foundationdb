/*
 * storageserver.actor.cpp
 *
 * This source file is part of the FoundationDB open source project
 *
 * Copyright 2013-2018 Apple Inc. and the FoundationDB project authors
 *
 * Licensed under the Apache License, Version 2.0 (the "License");
 * you may not use this file except in compliance with the License.
 * You may obtain a copy of the License at
 *
 *     http://www.apache.org/licenses/LICENSE-2.0
 *
 * Unless required by applicable law or agreed to in writing, software
 * distributed under the License is distributed on an "AS IS" BASIS,
 * WITHOUT WARRANTIES OR CONDITIONS OF ANY KIND, either express or implied.
 * See the License for the specific language governing permissions and
 * limitations under the License.
 */

#include <cinttypes>
#include "fdbrpc/fdbrpc.h"
#include "fdbrpc/LoadBalance.h"
#include "flow/IndexedSet.h"
#include "flow/Hash3.h"
#include "flow/ActorCollection.h"
#include "flow/SystemMonitor.h"
#include "flow/Util.h"
#include "fdbclient/Atomic.h"
#include "fdbclient/KeyRangeMap.h"
#include "fdbclient/SystemData.h"
#include "fdbclient/NativeAPI.actor.h"
#include "fdbclient/Notified.h"
#include "fdbclient/StatusClient.h"
#include "fdbclient/MasterProxyInterface.h"
#include "fdbclient/DatabaseContext.h"
#include "fdbserver/WorkerInterface.actor.h"
#include "fdbserver/TLogInterface.h"
#include "fdbserver/MoveKeys.actor.h"
#include "fdbserver/Knobs.h"
#include "fdbserver/WaitFailure.h"
#include "fdbserver/IKeyValueStore.h"
#include "fdbclient/VersionedMap.h"
#include "fdbserver/StorageMetrics.h"
#include "fdbrpc/sim_validation.h"
#include "fdbserver/ServerDBInfo.h"
#include "fdbrpc/Smoother.h"
#include "flow/Stats.h"
#include "fdbserver/LogSystem.h"
#include "fdbserver/RecoveryState.h"
#include "fdbserver/LogProtocolMessage.h"
#include "fdbserver/LatencyBandConfig.h"
#include "fdbserver/FDBExecHelper.actor.h"
#include "flow/TDMetric.actor.h"
#include <type_traits>
#include "flow/actorcompiler.h"  // This must be the last #include.

using std::pair;
using std::make_pair;

#pragma region Data Structures

#define SHORT_CIRCUT_ACTUAL_STORAGE 0

inline bool canReplyWith(Error e) {
	switch(e.code()) {
		case error_code_transaction_too_old:
		case error_code_future_version:
		case error_code_wrong_shard_server:
		case error_code_process_behind:
		//case error_code_all_alternatives_failed:
			return true;
		default:
			return false;
	};
}

struct StorageServer;
class ValueOrClearToRef {
public:
	static ValueOrClearToRef value(ValueRef const& v) { return ValueOrClearToRef(v, false); }
	static ValueOrClearToRef clearTo(KeyRef const& k) { return ValueOrClearToRef(k, true); }

	bool isValue() const { return !isClear; };
	bool isClearTo() const { return isClear; }

	ValueRef const& getValue() const { ASSERT( isValue() ); return item; };
	KeyRef const&  getEndKey() const { ASSERT(isClearTo()); return item; };

private:
	ValueOrClearToRef( StringRef item, bool isClear ) : item(item), isClear(isClear) {}

	StringRef item;
	bool isClear;
};

struct AddingShard : NonCopyable {
	KeyRange keys;
	Future<Void> fetchClient;			// holds FetchKeys() actor
	Promise<Void> fetchComplete;
	Promise<Void> readWrite;

	std::deque< Standalone<VerUpdateRef> > updates;  // during the Fetching phase, mutations with key in keys and version>=(fetchClient's) fetchVersion;

	struct StorageServer* server;
	Version transferredVersion;

	enum Phase { WaitPrevious, Fetching, Waiting };
	Phase phase;

	AddingShard( StorageServer* server, KeyRangeRef const& keys );

	// When fetchKeys "partially completes" (splits an adding shard in two), this is used to construct the left half
	AddingShard( AddingShard* prev, KeyRange const& keys )
		: keys(keys), fetchClient(prev->fetchClient), server(prev->server), transferredVersion(prev->transferredVersion), phase(prev->phase)
	{
	}
	~AddingShard() {
		if( !fetchComplete.isSet() )
			fetchComplete.send(Void());
		if( !readWrite.isSet() )
			readWrite.send(Void());
	}

	void addMutation( Version version, MutationRef const& mutation );

	bool isTransferred() const { return phase == Waiting; }
};

struct ShardInfo : ReferenceCounted<ShardInfo>, NonCopyable {
	AddingShard* adding;
	struct StorageServer* readWrite;
	KeyRange keys;
	uint64_t changeCounter;

	ShardInfo(KeyRange keys, AddingShard* adding, StorageServer* readWrite)
		: adding(adding), readWrite(readWrite), keys(keys)
	{
	}

	~ShardInfo() {
		delete adding;
	}

	static ShardInfo* newNotAssigned(KeyRange keys) { return new ShardInfo(keys, NULL, NULL); }
	static ShardInfo* newReadWrite(KeyRange keys, StorageServer* data) { return new ShardInfo(keys, NULL, data); }
	static ShardInfo* newAdding(StorageServer* data, KeyRange keys) { return new ShardInfo(keys, new AddingShard(data, keys), NULL); }
	static ShardInfo* addingSplitLeft( KeyRange keys, AddingShard* oldShard) { return new ShardInfo(keys, new AddingShard(oldShard, keys), NULL); }

	bool isReadable() const { return readWrite!=NULL; }
	bool notAssigned() const { return !readWrite && !adding; }
	bool assigned() const { return readWrite || adding; }
	bool isInVersionedData() const { return readWrite || (adding && adding->isTransferred()); }
	void addMutation( Version version, MutationRef const& mutation );
	bool isFetched() const { return readWrite || ( adding && adding->fetchComplete.isSet() ); }

	const char* debugDescribeState() const {
		if (notAssigned()) return "NotAssigned";
		else if (adding && !adding->isTransferred()) return "AddingFetching";
		else if (adding) return "AddingTransferred";
		else return "ReadWrite";
	}
};

struct StorageServerDisk {
	explicit StorageServerDisk( struct StorageServer* data, IKeyValueStore* storage ) : data(data), storage(storage) {}

	void makeNewStorageServerDurable();
	bool makeVersionMutationsDurable( Version& prevStorageVersion, Version newStorageVersion, int64_t& bytesLeft );
	void makeVersionDurable( Version version );
	Future<bool> restoreDurableState();

	void changeLogProtocol(Version version, ProtocolVersion protocol);

	void writeMutation( MutationRef mutation );
	void writeKeyValue( KeyValueRef kv );
	void clearRange( KeyRangeRef keys );

	Future<Void> getError() { return storage->getError(); }
	Future<Void> init() { return storage->init(); }
	Future<Void> commit() { return storage->commit(); }

	// SOMEDAY: Put readNextKeyInclusive in IKeyValueStore
	Future<Key> readNextKeyInclusive( KeyRef key ) { return readFirstKey(storage, KeyRangeRef(key, allKeys.end)); }
	Future<Optional<Value>> readValue( KeyRef key, Optional<UID> debugID = Optional<UID>() ) { return storage->readValue(key, debugID); }
	Future<Optional<Value>> readValuePrefix( KeyRef key, int maxLength, Optional<UID> debugID = Optional<UID>() ) { return storage->readValuePrefix(key, maxLength, debugID); }
	Future<Standalone<VectorRef<KeyValueRef>>> readRange( KeyRangeRef keys, int rowLimit = 1<<30, int byteLimit = 1<<30 ) { return storage->readRange(keys, rowLimit, byteLimit); }

	KeyValueStoreType getKeyValueStoreType() { return storage->getType(); }
	StorageBytes getStorageBytes() { return storage->getStorageBytes(); }

private:
	struct StorageServer* data;
	IKeyValueStore* storage;

	void writeMutations( MutationListRef mutations, Version debugVersion, const char* debugContext );

	ACTOR static Future<Key> readFirstKey( IKeyValueStore* storage, KeyRangeRef range ) {
		Standalone<VectorRef<KeyValueRef>> r = wait( storage->readRange( range, 1 ) );
		if (r.size()) return r[0].key;
		else return range.end;
	}
};

struct UpdateEagerReadInfo {
	std::vector<KeyRef> keyBegin;
	std::vector<Key> keyEnd; // these are for ClearRange

	std::vector<std::pair<KeyRef, int>> keys;
	std::vector<Optional<Value>> value;

	Arena arena;

	void addMutations( VectorRef<MutationRef> const& mutations ) {
		for(auto& m : mutations)
			addMutation(m);
	}

	void addMutation( MutationRef const& m ) {
		// SOMEDAY: Theoretically we can avoid a read if there is an earlier overlapping ClearRange
		if (m.type == MutationRef::ClearRange && !m.param2.startsWith(systemKeys.end))
			keyBegin.push_back( m.param2 );
		else if (m.type == MutationRef::CompareAndClear) {
			keyBegin.push_back(keyAfter(m.param1, arena));
			if (keys.size() > 0 && keys.back().first == m.param1) {
				// Don't issue a second read, if the last read was equal to the current key.
				// CompareAndClear is likely to be used after another atomic operation on same key.
				keys.back().second = std::max(keys.back().second, m.param2.size() + 1);
			} else {
				keys.emplace_back(m.param1, m.param2.size() + 1);
			}
		} else if ((m.type == MutationRef::AppendIfFits) || (m.type == MutationRef::ByteMin) ||
		           (m.type == MutationRef::ByteMax))
			keys.emplace_back(m.param1, CLIENT_KNOBS->VALUE_SIZE_LIMIT);
		else if (isAtomicOp((MutationRef::Type) m.type))
			keys.emplace_back(m.param1, m.param2.size());
	}

	void finishKeyBegin() {
		std::sort(keyBegin.begin(), keyBegin.end());
		keyBegin.resize( std::unique(keyBegin.begin(), keyBegin.end()) - keyBegin.begin() );
		std::sort(keys.begin(), keys.end(), [](const pair<KeyRef, int>& lhs, const pair<KeyRef, int>& rhs) { return (lhs.first < rhs.first) || (lhs.first == rhs.first && lhs.second > rhs.second); } );
		keys.resize(std::unique(keys.begin(), keys.end(), [](const pair<KeyRef, int>& lhs, const pair<KeyRef, int>& rhs) { return lhs.first == rhs.first; } ) - keys.begin());
		//value gets populated in doEagerReads
	}

	Optional<Value>& getValue(KeyRef key) {
		int i = std::lower_bound(keys.begin(), keys.end(), pair<KeyRef, int>(key, 0), [](const pair<KeyRef, int>& lhs, const pair<KeyRef, int>& rhs) { return lhs.first < rhs.first; } ) - keys.begin();
		ASSERT( i < keys.size() && keys[i].first == key );
		return value[i];
	}

	KeyRef getKeyEnd( KeyRef key ) {
		int i = std::lower_bound(keyBegin.begin(), keyBegin.end(), key) - keyBegin.begin();
		ASSERT( i < keyBegin.size() && keyBegin[i] == key );
		return keyEnd[i];
	}
};

const int VERSION_OVERHEAD = 64 + sizeof(Version) + sizeof(Standalone<VersionUpdateRef>) + //mutationLog, 64b overhead for map
							 2 * (64 + sizeof(Version) + sizeof(Reference<VersionedMap<KeyRef, ValueOrClearToRef>::PTreeT>)); //versioned map [ x2 for createNewVersion(version+1) ], 64b overhead for map
static int mvccStorageBytes( MutationRef const& m ) { return VersionedMap<KeyRef, ValueOrClearToRef>::overheadPerItem * 2 + (MutationRef::OVERHEAD_BYTES + m.param1.size() + m.param2.size()) * 2; }

struct FetchInjectionInfo {
	Arena arena;
	vector<VerUpdateRef> changes;
};

struct StorageServer {
	typedef VersionedMap<KeyRef, ValueOrClearToRef> VersionedData;

private:
	// versionedData contains sets and clears.

	// * Nonoverlapping: No clear overlaps a set or another clear, or adjoins another clear.
	// ~ Clears are maximal: If versionedData.at(v) contains a clear [b,e) then
	//      there is a key data[e]@v, or e==allKeys.end, or a shard boundary or former boundary at e

	// * Reads are possible: When k is in a readable shard, for any v in [storageVersion, version.get()],
	//      storage[k] + versionedData.at(v)[k] = database[k] @ v    (storage[k] might be @ any version in [durableVersion, storageVersion])

	// * Transferred shards are partially readable: When k is in an adding, transferred shard, for any v in [transferredVersion, version.get()],
	//      storage[k] + versionedData.at(v)[k] = database[k] @ v

	// * versionedData contains versions [storageVersion(), version.get()].  It might also contain version (version.get()+1), in which changeDurableVersion may be deleting ghosts, and/or it might
	//      contain later versions if applyUpdate is on the stack.

	// * Old shards are erased: versionedData.atLatest() has entries (sets or intersecting clears) only for keys in readable or adding,transferred shards.
	//   Earlier versions may have extra entries for shards that *were* readable or adding,transferred when those versions were the latest, but they eventually are forgotten.

	// * Old mutations are erased: All items in versionedData.atLatest() have insertVersion() > durableVersion(), but views
	//   at older versions may contain older items which are also in storage (this is OK because of idempotency)

	VersionedData versionedData;
	std::map<Version, Standalone<VersionUpdateRef>> mutationLog; // versions (durableVersion, version]

public:
	Tag tag;
	vector<pair<Version,Tag>> history;
	vector<pair<Version,Tag>> allHistory;
	Version poppedAllAfter;
	std::map<Version, Arena> freeable;  // for each version, an Arena that must be held until that version is < oldestVersion
	Arena lastArena;
	double cpuUsage;
	double diskUsage;

	std::map<Version, Standalone<VersionUpdateRef>> const & getMutationLog() { return mutationLog; }
	std::map<Version, Standalone<VersionUpdateRef>>& getMutableMutationLog() { return mutationLog; }
	VersionedData const& data() const { return versionedData; }
	VersionedData& mutableData() { return versionedData; }

	double old_rate = 1.0;
	double currentRate() {
		auto versionLag = version.get() - durableVersion.get();
		double res;
		if (versionLag >= SERVER_KNOBS->STORAGE_DURABILITY_LAG_HARD_MAX) {
			res = 0.0;
		} else if (versionLag > SERVER_KNOBS->STORAGE_DURABILITY_LAG_SOFT_MAX) {
			res = 1.0 - (double(versionLag - SERVER_KNOBS->STORAGE_DURABILITY_LAG_SOFT_MAX) / double(SERVER_KNOBS->STORAGE_DURABILITY_LAG_HARD_MAX-SERVER_KNOBS->STORAGE_DURABILITY_LAG_SOFT_MAX));
		} else {
			res = 1.0;
		}
		if (res != old_rate) {
			TraceEvent(SevDebug, "LocalRatekeeperChange", thisServerID)
				.detail("Old", old_rate)
				.detail("New", res)
				.detail("NDV", versionLag);
			old_rate = res;
		}
		return res;
	}

	void addMutationToMutationLogOrStorage( Version ver, MutationRef m ); // Appends m to mutationLog@ver, or to storage if ver==invalidVersion

	// Update the byteSample, and write the updates to the mutation log@ver, or to storage if ver==invalidVersion
	void byteSampleApplyMutation( MutationRef const& m, Version ver );
	void byteSampleApplySet( KeyValueRef kv, Version ver );
	void byteSampleApplyClear( KeyRangeRef range, Version ver );

	void popVersion(Version v, bool popAllTags = false) {
		if(logSystem) {
			if(v > poppedAllAfter) {
				popAllTags = true;
				poppedAllAfter = std::numeric_limits<Version>::max();
			}

			vector<pair<Version,Tag>>* hist = &history;
			vector<pair<Version,Tag>> allHistoryCopy;
			if(popAllTags) {
				allHistoryCopy = allHistory;
				hist = &allHistoryCopy;
			}

			while(hist->size() && v > hist->back().first ) {
				logSystem->pop( v, hist->back().second );
				hist->pop_back();
			}
			if(hist->size()) {
				logSystem->pop( v, hist->back().second );
			} else {
				logSystem->pop( v, tag );
			}
		}
	}

	Standalone<VersionUpdateRef>& addVersionToMutationLog(Version v) {
		// return existing version...
		auto m = mutationLog.find(v);
		if (m != mutationLog.end())
			return m->second;

		// ...or create a new one
		auto& u = mutationLog[v];
		u.version = v;
		if (lastArena.getSize() >= 65536) lastArena = Arena(4096);
		u.arena() = lastArena;
		counters.bytesInput += VERSION_OVERHEAD;
		return u;
	}

	MutationRef addMutationToMutationLog(Standalone<VersionUpdateRef> &mLV, MutationRef const& m){
		byteSampleApplyMutation(m, mLV.version);
		counters.bytesInput += mvccStorageBytes(m);
		return mLV.mutations.push_back_deep( mLV.arena(), m );
	}

	StorageServerDisk storage;

	KeyRangeMap< Reference<ShardInfo> > shards;
	uint64_t shardChangeCounter;      // max( shards->changecounter )

	// newestAvailableVersion[k]
	//   == invalidVersion -> k is unavailable at all versions
	//   <= storageVersion -> k is unavailable at all versions (but might be read anyway from storage if we are in the process of committing makeShardDurable)
	//   == v              -> k is readable (from storage+versionedData) @ [storageVersion,v], and not being updated when version increases
	//   == latestVersion  -> k is readable (from storage+versionedData) @ [storageVersion,version.get()], and thus stays available when version increases
	CoalescedKeyRangeMap< Version > newestAvailableVersion;

	CoalescedKeyRangeMap< Version > newestDirtyVersion; // Similar to newestAvailableVersion, but includes (only) keys that were only partly available (due to cancelled fetchKeys)

	// The following are in rough order from newest to oldest
	Version lastTLogVersion, lastVersionWithData, restoredVersion;
	NotifiedVersion version;
	NotifiedVersion desiredOldestVersion;    // We can increase oldestVersion (and then durableVersion) to this version when the disk permits
	NotifiedVersion oldestVersion;           // See also storageVersion()
	NotifiedVersion durableVersion; 	     // At least this version will be readable from storage after a power failure
	Version rebootAfterDurableVersion;
	int8_t primaryLocality;

	Deque<std::pair<Version,Version>> recoveryVersionSkips;
	int64_t versionLag; // An estimate for how many versions it takes for the data to move from the logs to this storage server

	ProtocolVersion logProtocol;

	Reference<ILogSystem> logSystem;
	Reference<ILogSystem::IPeekCursor> logCursor;

	UID thisServerID;
	Key sk;
	Reference<AsyncVar<ServerDBInfo>> db;
	Database cx;

	StorageServerMetrics metrics;
	CoalescedKeyRangeMap<bool, int64_t, KeyBytesMetric<int64_t>> byteSampleClears;
	AsyncVar<bool> byteSampleClearsTooLarge;
	Future<Void> byteSampleRecovery;
	Future<Void> durableInProgress;

	AsyncMap<Key,bool> watches;
	int64_t watchBytes;
	int64_t numWatches;
	AsyncVar<bool> noRecentUpdates;
	double lastUpdate;

	Int64MetricHandle readQueueSizeMetric;

	std::string folder;

	// defined only during splitMutations()/addMutation()
	UpdateEagerReadInfo *updateEagerReads;

	FlowLock durableVersionLock;
	FlowLock fetchKeysParallelismLock;
	vector< Promise<FetchInjectionInfo*> > readyFetchKeys;

	int64_t instanceID;

	Promise<Void> otherError;
	Promise<Void> coreStarted;
	bool shuttingDown;

	bool behind;

	bool debug_inApplyUpdate;
	double debug_lastValidateTime;

	int maxQueryQueue;
	int getAndResetMaxQueryQueueSize() {
		int val = maxQueryQueue;
		maxQueryQueue = 0;
		return val;
	}

	Optional<LatencyBandConfig> latencyBandConfig;

	struct Counters {
		CounterCollection cc;
		Counter allQueries, getKeyQueries, getValueQueries, getRangeQueries, finishedQueries, rowsQueried, bytesQueried, watchQueries;
		Counter bytesInput, bytesDurable, bytesFetched,
			mutationBytes;  // Like bytesInput but without MVCC accounting
		Counter mutations, setMutations, clearRangeMutations, atomicMutations;
		Counter updateBatches, updateVersions;
		Counter loops;
		Counter fetchWaitingMS, fetchWaitingCount, fetchExecutingMS, fetchExecutingCount;

		LatencyBands readLatencyBands;

		Counters(StorageServer* self)
			: cc("StorageServer", self->thisServerID.toString()),
			getKeyQueries("GetKeyQueries", cc),
			getValueQueries("GetValueQueries",cc),
			getRangeQueries("GetRangeQueries", cc),
			allQueries("QueryQueue", cc),
			finishedQueries("FinishedQueries", cc),
			rowsQueried("RowsQueried", cc),
			bytesQueried("BytesQueried", cc),
			watchQueries("WatchQueries", cc),
			bytesInput("BytesInput", cc),
			bytesDurable("BytesDurable", cc),
			bytesFetched("BytesFetched", cc),
			mutationBytes("MutationBytes", cc),
			mutations("Mutations", cc),
			setMutations("SetMutations", cc),
			clearRangeMutations("ClearRangeMutations", cc),
			atomicMutations("AtomicMutations", cc),
			updateBatches("UpdateBatches", cc),
			updateVersions("UpdateVersions", cc),
			loops("Loops", cc),
			fetchWaitingMS("FetchWaitingMS", cc),
			fetchWaitingCount("FetchWaitingCount", cc),
			fetchExecutingMS("FetchExecutingMS", cc),
			fetchExecutingCount("FetchExecutingCount", cc),
			readLatencyBands("ReadLatencyMetrics", self->thisServerID, SERVER_KNOBS->STORAGE_LOGGING_DELAY)
		{
			specialCounter(cc, "LastTLogVersion", [self](){ return self->lastTLogVersion; });
			specialCounter(cc, "Version", [self](){ return self->version.get(); });
			specialCounter(cc, "StorageVersion", [self](){ return self->storageVersion(); });
			specialCounter(cc, "DurableVersion", [self](){ return self->durableVersion.get(); });
			specialCounter(cc, "DesiredOldestVersion", [self](){ return self->desiredOldestVersion.get(); });
			specialCounter(cc, "VersionLag", [self](){ return self->versionLag; });
			specialCounter(cc, "LocalRatekeeper", [self]{ return self->currentRate(); });

			specialCounter(cc, "FetchKeysFetchActive", [self](){ return self->fetchKeysParallelismLock.activePermits(); });
			specialCounter(cc, "FetchKeysWaiting", [self](){ return self->fetchKeysParallelismLock.waiters(); });

			specialCounter(cc, "QueryQueueMax", [self](){ return self->getAndResetMaxQueryQueueSize(); });

			specialCounter(cc, "BytesStored", [self](){ return self->metrics.byteSample.getEstimate(allKeys); });
			specialCounter(cc, "ActiveWatches", [self](){ return self->numWatches; });
			specialCounter(cc, "WatchBytes", [self](){ return self->watchBytes; });

			specialCounter(cc, "KvstoreBytesUsed", [self](){ return self->storage.getStorageBytes().used; });
			specialCounter(cc, "KvstoreBytesFree", [self](){ return self->storage.getStorageBytes().free; });
			specialCounter(cc, "KvstoreBytesAvailable", [self](){ return self->storage.getStorageBytes().available; });
			specialCounter(cc, "KvstoreBytesTotal", [self](){ return self->storage.getStorageBytes().total; });
		}
	} counters;

	StorageServer(IKeyValueStore* storage, Reference<AsyncVar<ServerDBInfo>> const& db, StorageServerInterface const& ssi)
		:	instanceID(deterministicRandom()->randomUniqueID().first()),
			storage(this, storage), db(db),
			lastTLogVersion(0), lastVersionWithData(0), restoredVersion(0),
			rebootAfterDurableVersion(std::numeric_limits<Version>::max()),
			durableInProgress(Void()),
			versionLag(0), primaryLocality(tagLocalityInvalid),
			updateEagerReads(0),
			shardChangeCounter(0),
			fetchKeysParallelismLock(SERVER_KNOBS->FETCH_KEYS_PARALLELISM_BYTES),
			shuttingDown(false), debug_inApplyUpdate(false), debug_lastValidateTime(0), watchBytes(0), numWatches(0),
			logProtocol(0), counters(this), tag(invalidTag), maxQueryQueue(0), thisServerID(ssi.id()),
			readQueueSizeMetric(LiteralStringRef("StorageServer.ReadQueueSize")),
			behind(false), byteSampleClears(false, LiteralStringRef("\xff\xff\xff")), noRecentUpdates(false),
			lastUpdate(now()), poppedAllAfter(std::numeric_limits<Version>::max()), cpuUsage(0.0), diskUsage(0.0)
	{
		version.initMetric(LiteralStringRef("StorageServer.Version"), counters.cc.id);
		oldestVersion.initMetric(LiteralStringRef("StorageServer.OldestVersion"), counters.cc.id);
		durableVersion.initMetric(LiteralStringRef("StorageServer.DurableVersion"), counters.cc.id);
		desiredOldestVersion.initMetric(LiteralStringRef("StorageServer.DesiredOldestVersion"), counters.cc.id);

		newestAvailableVersion.insert(allKeys, invalidVersion);
		newestDirtyVersion.insert(allKeys, invalidVersion);
		addShard( ShardInfo::newNotAssigned( allKeys ) );

		cx = openDBOnServer(db, TaskPriority::DefaultEndpoint, true, true);
	}
	//~StorageServer() { fclose(log); }

	// Puts the given shard into shards.  The caller is responsible for adding shards
	//   for all ranges in shards.getAffectedRangesAfterInsertion(newShard->keys)), because these
	//   shards are invalidated by the call.
	void addShard( ShardInfo* newShard ) {
		ASSERT( !newShard->keys.empty() );
		newShard->changeCounter = ++shardChangeCounter;
		//TraceEvent("AddShard", this->thisServerID).detail("KeyBegin", newShard->keys.begin).detail("KeyEnd", newShard->keys.end).detail("State", newShard->isReadable() ? "Readable" : newShard->notAssigned() ? "NotAssigned" : "Adding").detail("Version", this->version.get());
		/*auto affected = shards.getAffectedRangesAfterInsertion( newShard->keys, Reference<ShardInfo>() );
		for(auto i = affected.begin(); i != affected.end(); ++i)
			shards.insert( *i, Reference<ShardInfo>() );*/
		shards.insert( newShard->keys, Reference<ShardInfo>(newShard) );
	}
	void addMutation(Version version, MutationRef const& mutation, KeyRangeRef const& shard, UpdateEagerReadInfo* eagerReads );
	void setInitialVersion(Version ver) {
		version = ver;
		desiredOldestVersion = ver;
		oldestVersion = ver;
		durableVersion = ver;
		lastVersionWithData = ver;
		restoredVersion = ver;

		mutableData().createNewVersion(ver);
		mutableData().forgetVersionsBefore(ver);
	}

	// This is the maximum version that might be read from storage (the minimum version is durableVersion)
	Version storageVersion() const { return oldestVersion.get(); }

	bool isReadable( KeyRangeRef const& keys ) {
		auto sh = shards.intersectingRanges(keys);
		for(auto i = sh.begin(); i != sh.end(); ++i)
			if (!i->value()->isReadable())
				return false;
		return true;
	}

	void checkChangeCounter( uint64_t oldShardChangeCounter, KeyRef const& key ) {
		if (oldShardChangeCounter != shardChangeCounter &&
			shards[key]->changeCounter > oldShardChangeCounter)
		{
			TEST(true); // shard change during getValueQ
			throw wrong_shard_server();
		}
	}

	void checkChangeCounter( uint64_t oldShardChangeCounter, KeyRangeRef const& keys ) {
		if (oldShardChangeCounter != shardChangeCounter) {
			auto sh = shards.intersectingRanges(keys);
			for(auto i = sh.begin(); i != sh.end(); ++i)
				if (i->value()->changeCounter > oldShardChangeCounter) {
					TEST(true); // shard change during range operation
					throw wrong_shard_server();
				}
		}
	}

	Counter::Value queueSize() {
		return counters.bytesInput.getValue() - counters.bytesDurable.getValue();
	}

	double getPenalty() {
		return std::max(std::max(1.0, (queueSize() - (SERVER_KNOBS->TARGET_BYTES_PER_STORAGE_SERVER -
													  2.0 * SERVER_KNOBS->SPRING_BYTES_STORAGE_SERVER)) /
								 SERVER_KNOBS->SPRING_BYTES_STORAGE_SERVER),
						(currentRate() < 1e-6 ? 1e6 : 1.0 / currentRate()));
	}

	template<class Reply>
	using isLoadBalancedReply = std::is_base_of<LoadBalancedReply, Reply>;

	template <class Reply>
	static typename std::enable_if<isLoadBalancedReply<Reply>::value, void>::type sendErrorWithPenalty(
		const ReplyPromise<Reply>& promise, const Error& err, double penalty) {
		Reply reply;
		reply.error = err;
		reply.penalty = penalty;
		promise.send(reply);
	}

	template <class Reply>
	static typename std::enable_if<!isLoadBalancedReply<Reply>::value, void>::type sendErrorWithPenalty(
		const ReplyPromise<Reply>& promise, const Error& err, double) {
		promise.sendError(err);
	}

	template<class Request, class HandleFunction>
	Future<Void> readGuard(const Request& request, const HandleFunction& fun) {
		auto rate = currentRate();
		if (rate < SERVER_KNOBS->STORAGE_DURABILITY_LAG_REJECT_THRESHOLD && deterministicRandom()->random01() > rate/SERVER_KNOBS->STORAGE_DURABILITY_LAG_REJECT_THRESHOLD) {
			//request.error = future_version();
			sendErrorWithPenalty(request.reply, server_overloaded(), getPenalty());
			return Void();
		}
		return fun(this, request);
	}
};

// If and only if key:=value is in (storage+versionedData),    // NOT ACTUALLY: and key < allKeys.end,
//   and H(key) < |key+value|/bytesPerSample,
//     let sampledSize = max(|key+value|,bytesPerSample)
//     persistByteSampleKeys.begin()+key := sampledSize is in storage
//     (key,sampledSize) is in byteSample

// So P(key is sampled) * sampledSize == |key+value|

void StorageServer::byteSampleApplyMutation( MutationRef const& m, Version ver ){
	if (m.type == MutationRef::ClearRange)
		byteSampleApplyClear( KeyRangeRef(m.param1, m.param2), ver );
	else if (m.type == MutationRef::SetValue)
		byteSampleApplySet( KeyValueRef(m.param1, m.param2), ver );
	else
		ASSERT(false); // Mutation of unknown type modfying byte sample
}

#pragma endregion

/////////////////////////////////// Validation ///////////////////////////////////////
#pragma region Validation
bool validateRange( StorageServer::VersionedData::ViewAtVersion const& view, KeyRangeRef range, Version version, UID id, Version minInsertVersion ) {
	// * Nonoverlapping: No clear overlaps a set or another clear, or adjoins another clear.
	// * Old mutations are erased: All items in versionedData.atLatest() have insertVersion() > durableVersion()

	TraceEvent("ValidateRange", id).detail("KeyBegin", range.begin).detail("KeyEnd", range.end).detail("Version", version);
	KeyRef k;
	bool ok = true;
	bool kIsClear = false;
	auto i = view.lower_bound(range.begin);
	if (i != view.begin()) --i;
	for(; i != view.end() && i.key() < range.end; ++i) {
		ASSERT( i.insertVersion() > minInsertVersion );
		if (kIsClear && i->isClearTo() ? i.key() <= k : i.key() < k) {
			TraceEvent(SevError,"InvalidRange",id).detail("Key1", k).detail("Key2", i.key()).detail("Version", version);
			ok = false;
		}
		//ASSERT( i.key() >= k );
		kIsClear = i->isClearTo();
		k = kIsClear ? i->getEndKey() : i.key();
	}
	return ok;
}

void validate(StorageServer* data, bool force = false) {
	try {
		if (force || (EXPENSIVE_VALIDATION)) {
			data->newestAvailableVersion.validateCoalesced();
			data->newestDirtyVersion.validateCoalesced();

			for(auto s = data->shards.ranges().begin(); s != data->shards.ranges().end(); ++s) {
				ASSERT( s->value()->keys == s->range() );
				ASSERT( !s->value()->keys.empty() );
			}

			for(auto s = data->shards.ranges().begin(); s != data->shards.ranges().end(); ++s)
				if (s->value()->isReadable()) {
					auto ar = data->newestAvailableVersion.intersectingRanges(s->range());
					for(auto a = ar.begin(); a != ar.end(); ++a)
						ASSERT( a->value() == latestVersion );
				}

			// * versionedData contains versions [storageVersion(), version.get()].  It might also contain version (version.get()+1), in which changeDurableVersion may be deleting ghosts, and/or it might
			//      contain later versions if applyUpdate is on the stack.
			ASSERT( data->data().getOldestVersion() == data->storageVersion() );
			ASSERT( data->data().getLatestVersion() == data->version.get() || data->data().getLatestVersion() == data->version.get()+1 || (data->debug_inApplyUpdate && data->data().getLatestVersion() > data->version.get()) );

			auto latest = data->data().atLatest();

			// * Old shards are erased: versionedData.atLatest() has entries (sets or clear *begins*) only for keys in readable or adding,transferred shards.
			for(auto s = data->shards.ranges().begin(); s != data->shards.ranges().end(); ++s) {
				ShardInfo* shard = s->value().getPtr();
				if (!shard->isInVersionedData()) {
					if (latest.lower_bound(s->begin()) != latest.lower_bound(s->end())) {
						TraceEvent(SevError, "VF", data->thisServerID).detail("LastValidTime", data->debug_lastValidateTime).detail("KeyBegin", s->begin()).detail("KeyEnd", s->end())
							.detail("FirstKey", latest.lower_bound(s->begin()).key()).detail("FirstInsertV", latest.lower_bound(s->begin()).insertVersion());
					}
					ASSERT( latest.lower_bound(s->begin()) == latest.lower_bound(s->end()) );
				}
			}

			latest.validate();
			validateRange(latest, allKeys, data->version.get(), data->thisServerID, data->durableVersion.get());

			data->debug_lastValidateTime = now();
		}
	} catch (...) {
		TraceEvent(SevError, "ValidationFailure", data->thisServerID).detail("LastValidTime", data->debug_lastValidateTime);
		throw;
	}
}
#pragma endregion

void
updateProcessStats(StorageServer* self)
{
	if (g_network->isSimulated()) {
		// diskUsage and cpuUsage are not relevant in the simulator,
		// and relying on the actual values could break seed determinism
		self->cpuUsage = 100.0;
		self->diskUsage = 100.0;
		return;
	}

	SystemStatistics sysStats = getSystemStatistics();
	if (sysStats.initialized) {
		self->cpuUsage = 100 * sysStats.processCPUSeconds / sysStats.elapsed;
		self->diskUsage = 100 * std::max(0.0, (sysStats.elapsed - sysStats.processDiskIdleSeconds) / sysStats.elapsed);
	}
}

///////////////////////////////////// Queries /////////////////////////////////
#pragma region Queries
ACTOR Future<Version> waitForVersion( StorageServer* data, Version version ) {
	// This could become an Actor transparently, but for now it just does the lookup
	if (version == latestVersion)
		version = std::max(Version(1), data->version.get());
	if (version < data->oldestVersion.get() || version <= 0) throw transaction_too_old();
	else if (version <= data->version.get())
		return version;

	if(data->behind && version > data->version.get()) {
		throw process_behind();
	}

	if(deterministicRandom()->random01() < 0.001)
		TraceEvent("WaitForVersion1000x");
	choose {
		when ( wait( data->version.whenAtLeast(version) ) ) {
			//FIXME: A bunch of these can block with or without the following delay 0.
			//wait( delay(0) );  // don't do a whole bunch of these at once
			if (version < data->oldestVersion.get()) throw transaction_too_old();  // just in case
			return version;
		}
		when ( wait( delay( SERVER_KNOBS->FUTURE_VERSION_DELAY ) ) ) {
			if(deterministicRandom()->random01() < 0.001)
				TraceEvent(SevWarn, "ShardServerFutureVersion1000x", data->thisServerID)
					.detail("Version", version)
					.detail("MyVersion", data->version.get())
					.detail("ServerID", data->thisServerID);
			throw future_version();
		}
	}
}

ACTOR Future<Version> waitForVersionNoTooOld( StorageServer* data, Version version ) {
	// This could become an Actor transparently, but for now it just does the lookup
	if (version == latestVersion)
		version = std::max(Version(1), data->version.get());
	if (version <= data->version.get())
		return version;
	choose {
		when ( wait( data->version.whenAtLeast(version) ) ) {
			return version;
		}
		when ( wait( delay( SERVER_KNOBS->FUTURE_VERSION_DELAY ) ) ) {
			if(deterministicRandom()->random01() < 0.001)
				TraceEvent(SevWarn, "ShardServerFutureVersion1000x", data->thisServerID)
					.detail("Version", version)
					.detail("MyVersion", data->version.get())
					.detail("ServerID", data->thisServerID);
			throw future_version();
		}
	}
}

ACTOR Future<Void> getValueQ( StorageServer* data, GetValueRequest req ) {
	state int64_t resultSize = 0;

	try {
		++data->counters.getValueQueries;
		++data->counters.allQueries;
		++data->readQueueSizeMetric;
		data->maxQueryQueue = std::max<int>( data->maxQueryQueue, data->counters.allQueries.getValue() - data->counters.finishedQueries.getValue());

		// Active load balancing runs at a very high priority (to obtain accurate queue lengths)
		// so we need to downgrade here
		wait( delay(0, TaskPriority::DefaultEndpoint) );

		if( req.debugID.present() )
			g_traceBatch.addEvent("GetValueDebug", req.debugID.get().first(), "getValueQ.DoRead"); //.detail("TaskID", g_network->getCurrentTask());

		state Optional<Value> v;
		state Version version = wait( waitForVersion( data, req.version ) );
		if( req.debugID.present() )
			g_traceBatch.addEvent("GetValueDebug", req.debugID.get().first(), "getValueQ.AfterVersion"); //.detail("TaskID", g_network->getCurrentTask());

		state uint64_t changeCounter = data->shardChangeCounter;

		if (!data->shards[req.key]->isReadable()) {
			//TraceEvent("WrongShardServer", data->thisServerID).detail("Key", req.key).detail("Version", version).detail("In", "getValueQ");
			throw wrong_shard_server();
		}

		state int path = 0;
		auto i = data->data().at(version).lastLessOrEqual(req.key);
		if (i && i->isValue() && i.key() == req.key) {
			v = (Value)i->getValue();
			path = 1;
		} else if (!i || !i->isClearTo() || i->getEndKey() <= req.key) {
			path = 2;
			Optional<Value> vv = wait( data->storage.readValue( req.key, req.debugID ) );
			// Validate that while we were reading the data we didn't lose the version or shard
			if (version < data->storageVersion()) {
				TEST(true); // transaction_too_old after readValue
				throw transaction_too_old();
			}
			data->checkChangeCounter(changeCounter, req.key);
			v = vv;
		}

		debugMutation("ShardGetValue", version, MutationRef(MutationRef::DebugKey, req.key, v.present()?v.get():LiteralStringRef("<null>")));
		debugMutation("ShardGetPath", version, MutationRef(MutationRef::DebugKey, req.key, path==0?LiteralStringRef("0"):path==1?LiteralStringRef("1"):LiteralStringRef("2")));

		/*
		StorageMetrics m;
		m.bytesPerKSecond = req.key.size() + (v.present() ? v.get().size() : 0);
		m.iosPerKSecond = 1;
		data->metrics.notify(req.key, m);
		*/

		if (v.present()) {
			++data->counters.rowsQueried;
			resultSize = v.get().size();
			data->counters.bytesQueried += resultSize;
		}

		if( req.debugID.present() )
			g_traceBatch.addEvent("GetValueDebug", req.debugID.get().first(), "getValueQ.AfterRead"); //.detail("TaskID", g_network->getCurrentTask());

		GetValueReply reply(v);
		reply.penalty = data->getPenalty();
		req.reply.send(reply);
	} catch (Error& e) {
		if(!canReplyWith(e))
			throw;
		data->sendErrorWithPenalty(req.reply, e, data->getPenalty());
	}

	++data->counters.finishedQueries;
	--data->readQueueSizeMetric;
	if(data->latencyBandConfig.present()) {
		int maxReadBytes = data->latencyBandConfig.get().readConfig.maxReadBytes.orDefault(std::numeric_limits<int>::max());
		data->counters.readLatencyBands.addMeasurement(timer()-req.requestTime, resultSize > maxReadBytes);
	}

	return Void();
};

ACTOR Future<Void> watchValue_impl( StorageServer* data, WatchValueRequest req ) {
	try {
		++data->counters.watchQueries;

		if( req.debugID.present() )
			g_traceBatch.addEvent("WatchValueDebug", req.debugID.get().first(), "watchValueQ.Before"); //.detail("TaskID", g_network->getCurrentTask());

		wait(success(waitForVersionNoTooOld(data, req.version)));
		if( req.debugID.present() )
			g_traceBatch.addEvent("WatchValueDebug", req.debugID.get().first(), "watchValueQ.AfterVersion"); //.detail("TaskID", g_network->getCurrentTask());

		loop {
			try {
				state Version latest = data->data().latestVersion;
				state Future<Void> watchFuture = data->watches.onChange(req.key);
				GetValueRequest getReq( req.key, latest, req.debugID );
				state Future<Void> getValue = getValueQ( data, getReq ); //we are relying on the delay zero at the top of getValueQ, if removed we need one here
				GetValueReply reply = wait( getReq.reply.getFuture() );
				//TraceEvent("WatcherCheckValue").detail("Key",  req.key  ).detail("Value",  req.value  ).detail("CurrentValue",  v  ).detail("Ver", latest);

				if(reply.error.present()) {
					throw reply.error.get();
				}
				
				debugMutation("ShardWatchValue", latest, MutationRef(MutationRef::DebugKey, req.key, reply.value.present() ? StringRef( reply.value.get() ) : LiteralStringRef("<null>") ) );

				if( req.debugID.present() )
					g_traceBatch.addEvent("WatchValueDebug", req.debugID.get().first(), "watchValueQ.AfterRead"); //.detail("TaskID", g_network->getCurrentTask());

				if( reply.value != req.value ) {
					req.reply.send( latest );
					return Void();
				}

				if( data->watchBytes > SERVER_KNOBS->MAX_STORAGE_SERVER_WATCH_BYTES ) {
					TEST(true); //Too many watches, reverting to polling
					data->sendErrorWithPenalty(req.reply, watch_cancelled(), data->getPenalty());
					return Void();
				}

				++data->numWatches;
				data->watchBytes += ( req.key.expectedSize() + req.value.expectedSize() + 1000 );
				try {
					wait( watchFuture );
					--data->numWatches;
					data->watchBytes -= ( req.key.expectedSize() + req.value.expectedSize() + 1000 );
				} catch( Error &e ) {
					--data->numWatches;
					data->watchBytes -= ( req.key.expectedSize() + req.value.expectedSize() + 1000 );
					throw;
				}
			} catch( Error &e ) {
				if( e.code() != error_code_transaction_too_old )
					throw;
			}
		}
	} catch (Error& e) {
		if(!canReplyWith(e))
			throw;
		data->sendErrorWithPenalty(req.reply, e, data->getPenalty());
	}
	return Void();
}

ACTOR Future<Void> watchValueQ( StorageServer* data, WatchValueRequest req ) {
	state Future<Void> watch = watchValue_impl( data, req );
	state double startTime = now();

	loop {
		double timeoutDelay = -1;
		if(data->noRecentUpdates.get()) {
			timeoutDelay = std::max(CLIENT_KNOBS->FAST_WATCH_TIMEOUT - (now() - startTime), 0.0);
		} else if(!BUGGIFY) {
			timeoutDelay = std::max(CLIENT_KNOBS->WATCH_TIMEOUT - (now() - startTime), 0.0);
		}
		choose {
			when( wait( watch ) ) {
				return Void();
			}
			when( wait( timeoutDelay < 0 ? Never() : delay(timeoutDelay) ) ) {
				data->sendErrorWithPenalty(req.reply, timed_out(), data->getPenalty());
				return Void();
			}
			when( wait( data->noRecentUpdates.onChange()) ) {}
		}
	}
}

ACTOR Future<Void> getShardState_impl( StorageServer* data, GetShardStateRequest req ) {
	ASSERT( req.mode != GetShardStateRequest::NO_WAIT );

	loop {
		std::vector<Future<Void>> onChange;

		for( auto t : data->shards.intersectingRanges( req.keys ) ) {
			if( !t.value()->assigned() ) {
				onChange.push_back( delay( SERVER_KNOBS->SHARD_READY_DELAY ) );
				break;
			}

			if( req.mode == GetShardStateRequest::READABLE && !t.value()->isReadable() )
				onChange.push_back( t.value()->adding->readWrite.getFuture() );

			if( req.mode == GetShardStateRequest::FETCHING && !t.value()->isFetched() )
				onChange.push_back( t.value()->adding->fetchComplete.getFuture() );
		}

		if( !onChange.size() ) {
			req.reply.send(std::make_pair(data->version.get(), data->durableVersion.get()));
			return Void();
		}

		wait( waitForAll( onChange ) );
		wait( delay(0) ); //onChange could have been triggered by cancellation, let things settle before rechecking
	}
}

ACTOR Future<Void> getShardStateQ( StorageServer* data, GetShardStateRequest req ) {
	choose {
		when( wait( getShardState_impl( data, req ) ) ) {}
		when( wait( delay( g_network->isSimulated() ? 10 : 60 ) ) ) {
			data->sendErrorWithPenalty(req.reply, timed_out(), data->getPenalty());
		}
	}
	return Void();
}

void merge( Arena& arena, VectorRef<KeyValueRef>& output, VectorRef<KeyValueRef> const& base,
	        StorageServer::VersionedData::iterator& start, StorageServer::VersionedData::iterator const& end,
			int versionedDataCount, int limit, bool stopAtEndOfBase, int limitBytes = 1<<30 )
// Combines data from base (at an older version) with sets from newer versions in [start, end) and appends the first (up to) |limit| rows to output
// If limit<0, base and output are in descending order, and start->key()>end->key(), but start is still inclusive and end is exclusive
{
	if (limit==0) return;
	int originalLimit = abs(limit) + output.size();
	bool forward = limit>0;
	if (!forward) limit = -limit;
	int accumulatedBytes = 0;

	KeyValueRef const* baseStart = base.begin();
	KeyValueRef const* baseEnd = base.end();
	while (baseStart!=baseEnd && start!=end && --limit>=0 && accumulatedBytes < limitBytes) {
		if (forward ? baseStart->key < start.key() : baseStart->key > start.key())
			output.push_back_deep( arena, *baseStart++ );
		else {
			output.push_back_deep( arena, KeyValueRef(start.key(), start->getValue()) );
			if (baseStart->key == start.key()) ++baseStart;
			if (forward) ++start; else --start;
		}
		accumulatedBytes += sizeof(KeyValueRef) + output.end()[-1].expectedSize();
	}
	while (baseStart!=baseEnd && --limit>=0 && accumulatedBytes < limitBytes) {
		output.push_back_deep( arena, *baseStart++ );
		accumulatedBytes += sizeof(KeyValueRef) + output.end()[-1].expectedSize();
	}
	if( !stopAtEndOfBase ) {
		while (start!=end && --limit>=0 && accumulatedBytes < limitBytes) {
			output.push_back_deep( arena, KeyValueRef(start.key(), start->getValue()) );
			accumulatedBytes += sizeof(KeyValueRef) + output.end()[-1].expectedSize();
			if (forward) ++start; else --start;
		}
	}
	ASSERT( output.size() <= originalLimit );
}

// readRange reads up to |limit| rows from the given range and version, combining data->storage and data->versionedData.
// If limit>=0, it returns the first rows in the range (sorted ascending), otherwise the last rows (sorted descending).
// readRange has O(|result|) + O(log |data|) cost
ACTOR Future<GetKeyValuesReply> readRange( StorageServer* data, Version version, KeyRange range, int limit, int* pLimitBytes ) {
	state GetKeyValuesReply result;
	state StorageServer::VersionedData::ViewAtVersion view = data->data().at(version);
	state StorageServer::VersionedData::iterator vStart = view.end();
	state StorageServer::VersionedData::iterator vEnd = view.end();
	state KeyRef readBegin;
	state KeyRef readEnd;
	state Key readBeginTemp;
	state int vCount;
	//state UID rrid = deterministicRandom()->randomUniqueID();
	//state int originalLimit = limit;
	//state int originalLimitBytes = *pLimitBytes;
	//state bool track = rrid.first() == 0x1bc134c2f752187cLL;

	// FIXME: Review pLimitBytes behavior
	// if (limit >= 0) we are reading forward, else backward

	if (limit >= 0) {
		// We might care about a clear beginning before start that
		//  runs into range
		vStart = view.lastLessOrEqual(range.begin);
		if (vStart && vStart->isClearTo() && vStart->getEndKey() > range.begin)
			readBegin = vStart->getEndKey();
		else
			readBegin = range.begin;

		vStart = view.lower_bound(readBegin);

		/*if (track) {
			printf("readRange(%llx, @%lld, '%s'-'%s')\n", data->thisServerID.first(), version, printable(range.begin).c_str(), printable(range.end).c_str());
			printf("mvcc:\n");
			vEnd = view.upper_bound(range.end);
			for(auto r=vStart; r != vEnd; ++r) {
				if (r->isClearTo())
					printf("  '%s'-'%s' cleared\n", printable(r.key()).c_str(), printable(r->getEndKey()).c_str());
				else
					printf("  '%s' := '%s'\n", printable(r.key()).c_str(), printable(r->getValue()).c_str());
			}
		}*/

		while (limit>0 && *pLimitBytes>0 && readBegin < range.end) {
			// ASSERT( vStart == view.lower_bound(readBegin) );
			ASSERT( !vStart || vStart.key() >= readBegin );
			if (vStart) { auto b = vStart; --b; ASSERT( !b || b.key() < readBegin ); }
			ASSERT( data->storageVersion() <= version );

			// Read up to limit items from the view, stopping at the next clear (or the end of the range)
			vEnd = vStart;
			vCount = 0;
			int vSize = 0;
			while (vEnd && vEnd.key() < range.end && !vEnd->isClearTo() && vCount < limit && vSize < *pLimitBytes){
				vSize += sizeof(KeyValueRef) + vEnd->getValue().expectedSize() + vEnd.key().expectedSize();
				++vCount;
				++vEnd;
			}

			// Read the data on disk up to vEnd (or the end of the range)
			readEnd = vEnd ? std::min( vEnd.key(), range.end ) : range.end;
			Standalone<VectorRef<KeyValueRef>> atStorageVersion = wait(
					data->storage.readRange( KeyRangeRef(readBegin, readEnd), limit, *pLimitBytes ) );

			/*if (track) {
				printf("read [%s,%s): %d rows\n", printable(readBegin).c_str(), printable(readEnd).c_str(), atStorageVersion.size());
				for(auto r=atStorageVersion.begin(); r != atStorageVersion.end(); ++r)
					printf("  '%s' := '%s'\n", printable(r->key).c_str(), printable(r->value).c_str());
			}*/

			ASSERT( atStorageVersion.size() <= limit );
			if (data->storageVersion() > version) throw transaction_too_old();

			bool more = atStorageVersion.size()!=0;

			// merge the sets in [vStart,vEnd) with the sets on disk, stopping at the last key from disk if there is 'more'
			int prevSize = result.data.size();
			merge( result.arena, result.data, atStorageVersion, vStart, vEnd, vCount, limit, more, *pLimitBytes );
			limit -= result.data.size() - prevSize;

			for (auto i = &result.data[prevSize]; i != result.data.end(); i++)
				*pLimitBytes -= sizeof(KeyValueRef) + i->expectedSize();

			// Setup for the next iteration
			if (more) { // if there might be more data, begin reading right after what we already found to find out
				//if (track) printf("more\n");
				if (!(limit<=0 || *pLimitBytes<=0 || result.data.end()[-1].key == atStorageVersion.end()[-1].key))
					TraceEvent(SevError, "ReadRangeIssue", data->thisServerID).detail("ReadBegin", readBegin).detail("ReadEnd", readEnd)
						.detail("VStart", vStart ? vStart.key() : LiteralStringRef("nil")).detail("VEnd", vEnd ? vEnd.key() : LiteralStringRef("nil"))
						.detail("AtStorageVersionBack", atStorageVersion.end()[-1].key).detail("ResultBack", result.data.end()[-1].key)
						.detail("Limit", limit).detail("LimitBytes", *pLimitBytes).detail("ResultSize", result.data.size()).detail("PrevSize", prevSize);
				readBegin = readBeginTemp = keyAfter( result.data.end()[-1].key );
				ASSERT( limit<=0 || *pLimitBytes<=0 || result.data.end()[-1].key == atStorageVersion.end()[-1].key );
			} else if (vStart && vStart->isClearTo()){ // if vStart is a clear, skip it.
				//if (track) printf("skip clear\n");
				readBegin = vStart->getEndKey();  // next disk read should start at the end of the clear
				++vStart;
			} else { // Otherwise, continue at readEnd
				//if (track) printf("continue\n");
				readBegin = readEnd;
			}
		}
		// all but the last item are less than *pLimitBytes
		ASSERT( result.data.size() == 0 || *pLimitBytes + result.data.end()[-1].expectedSize() + sizeof(KeyValueRef) > 0 );
		/*if (*pLimitBytes <= 0)
			TraceEvent(SevWarn, "ReadRangeLimitExceeded")
				.detail("Version", version)
				.detail("Begin", range.begin )
				.detail("End", range.end )
				.detail("LimitReamin", limit)
				.detail("LimitBytesRemain", *pLimitBytes); */

		/*GetKeyValuesReply correct = wait( readRangeOld(data, version, range, originalLimit, originalLimitBytes) );
		bool prefix_equal = true;
		int totalsize = 0;
		int first_difference = -1;
		for(int i=0; i<result.data.size() && i<correct.data.size(); i++) {
			if (result.data[i] != correct.data[i]) {
				first_difference = i;
				prefix_equal = false;
				break;
			}
			totalsize += result.data[i].expectedSize() + sizeof(KeyValueRef);
		}

		// for the following check
		result.more = limit == 0 || *pLimitBytes<=0;  // FIXME: Does this have to be exact?
		result.version = version;
		if ( !(totalsize>originalLimitBytes ? prefix_equal : result.data==correct.data) || correct.more != result.more ) {
			TraceEvent(SevError, "IncorrectResult", rrid).detail("Server", data->thisServerID).detail("CorrectRows", correct.data.size())
				.detail("FirstDifference", first_difference).detail("OriginalLimit", originalLimit)
				.detail("ResultRows", result.data.size()).detail("Result0", result.data[0].key).detail("Correct0", correct.data[0].key)
				.detail("ResultN", result.data.size() ? result.data[std::min(correct.data.size(),result.data.size())-1].key : "nil")
				.detail("CorrectN", correct.data.size() ? correct.data[std::min(correct.data.size(),result.data.size())-1].key : "nil");
		}*/
	} else {
		// Reverse read - abandon hope alle ye who enter here
		readEnd = range.end;

		vStart = view.lastLess(readEnd);

		// A clear might extend all the way to range.end
		if (vStart && vStart->isClearTo() && vStart->getEndKey() >= readEnd) {
			readEnd = vStart.key();
			--vStart;
		}

		while (limit < 0 && *pLimitBytes > 0 && readEnd > range.begin) {
			vEnd = vStart;
			vCount = 0;
			int vSize=0;
			while (vEnd && vEnd.key() >= range.begin && !vEnd->isClearTo() && vCount < -limit && vSize < *pLimitBytes){
				vSize += sizeof(KeyValueRef) + vEnd->getValue().expectedSize() + vEnd.key().expectedSize();
				++vCount;
				--vEnd;
			}

			readBegin = range.begin;
			if (vEnd)
				readBegin = std::max( readBegin, vEnd->isClearTo() ? vEnd->getEndKey() : vEnd.key() );

			Standalone<VectorRef<KeyValueRef>> atStorageVersion = wait( data->storage.readRange( KeyRangeRef(readBegin, readEnd), limit ) );
			if (data->storageVersion() > version) throw transaction_too_old();

			int prevSize = result.data.size();
			merge( result.arena, result.data, atStorageVersion, vStart, vEnd, vCount, limit, false, *pLimitBytes );
			limit += result.data.size() - prevSize;

			for (auto i = &result.data[prevSize]; i != result.data.end(); i++)
				*pLimitBytes -= sizeof(KeyValueRef) + i->expectedSize();

			vStart = vEnd;
			readEnd = readBegin;

			if (vStart && vStart->isClearTo()) {
				ASSERT( vStart.key() < readEnd );
				readEnd = vStart.key();
				--vStart;
			}
		}
	}
	result.more = limit == 0 || *pLimitBytes<=0;  // FIXME: Does this have to be exact?
	result.version = version;
	return result;
}

bool selectorInRange( KeySelectorRef const& sel, KeyRangeRef const& range ) {
	// Returns true if the given range suffices to at least begin to resolve the given KeySelectorRef
	return sel.getKey() >= range.begin && (sel.isBackward() ? sel.getKey() <= range.end : sel.getKey() < range.end);
}

ACTOR Future<Key> findKey( StorageServer* data, KeySelectorRef sel, Version version, KeyRange range, int* pOffset)
// Attempts to find the key indicated by sel in the data at version, within range.
// Precondition: selectorInRange(sel, range)
// If it is found, offset is set to 0 and a key is returned which falls inside range.
// If the search would depend on any key outside range OR if the key selector offset is too large (range read returns too many bytes), it returns either
//   a negative offset and a key in [range.begin, sel.getKey()], indicating the key is (the first key <= returned key) + offset, or
//   a positive offset and a key in (sel.getKey(), range.end], indicating the key is (the first key >= returned key) + offset-1
// The range passed in to this function should specify a shard.  If range.begin is repeatedly not the beginning of a shard, then it is possible to get stuck looping here
{
	ASSERT( version != latestVersion );
	ASSERT( selectorInRange(sel, range) && version >= data->oldestVersion.get() );

	// Count forward or backward distance items, skipping the first one if it == key and skipEqualKey
	state bool forward = sel.offset > 0;                  // If forward, result >= sel.getKey(); else result <= sel.getKey()
	state int sign = forward ? +1 : -1;
	state bool skipEqualKey = sel.orEqual == forward;
	state int distance = forward ? sel.offset : 1-sel.offset;

	//Don't limit the number of bytes if this is a trivial key selector (there will be at most two items returned from the read range in this case)
	state int maxBytes;
	if (sel.offset <= 1 && sel.offset >= 0)
		maxBytes = std::numeric_limits<int>::max();
	else
		maxBytes = BUGGIFY ? SERVER_KNOBS->BUGGIFY_LIMIT_BYTES : SERVER_KNOBS->STORAGE_LIMIT_BYTES;

	state GetKeyValuesReply rep = wait( readRange( data, version, forward ? KeyRangeRef(sel.getKey(), range.end) : KeyRangeRef(range.begin, keyAfter(sel.getKey())), (distance + skipEqualKey)*sign, &maxBytes ) );
	state bool more = rep.more && rep.data.size() != distance + skipEqualKey;

	//If we get only one result in the reverse direction as a result of the data being too large, we could get stuck in a loop
	if(more && !forward && rep.data.size() == 1) {
		TEST(true); //Reverse key selector returned only one result in range read
		maxBytes = std::numeric_limits<int>::max();
		GetKeyValuesReply rep2 = wait( readRange( data, version, KeyRangeRef(range.begin, keyAfter(sel.getKey())), -2, &maxBytes ) );
		rep = rep2;
		more = rep.more && rep.data.size() != distance + skipEqualKey;
		ASSERT(rep.data.size() == 2 || !more);
	}

	int index = distance-1;
	if (skipEqualKey && rep.data.size() && rep.data[0].key == sel.getKey() )
		++index;

	if (index < rep.data.size()) {
		*pOffset = 0;
		return rep.data[ index ].key;
	} else {
		// FIXME: If range.begin=="" && !forward, return success?
		*pOffset = index - rep.data.size() + 1;
		if (!forward) *pOffset = -*pOffset;

		if (more) {
			TEST(true); // Key selector read range had more results

			ASSERT(rep.data.size());
			Key returnKey = forward ? keyAfter(rep.data.back().key) : rep.data.back().key;

			//This is possible if key/value pairs are very large and only one result is returned on a last less than query
			//SOMEDAY: graceful handling of exceptionally sized values
			ASSERT(returnKey != sel.getKey());

			return returnKey;
		} else
			return forward ? range.end : range.begin;
	}
}

KeyRange getShardKeyRange( StorageServer* data, const KeySelectorRef& sel )
// Returns largest range such that the shard state isReadable and selectorInRange(sel, range) or wrong_shard_server if no such range exists
{
	auto i = sel.isBackward() ? data->shards.rangeContainingKeyBefore( sel.getKey() ) : data->shards.rangeContaining( sel.getKey() );
	if (!i->value()->isReadable()) throw wrong_shard_server();
	ASSERT( selectorInRange(sel, i->range()) );
	return i->range();
}

ACTOR Future<Void> getKeyValues( StorageServer* data, GetKeyValuesRequest req )
// Throws a wrong_shard_server if the keys in the request or result depend on data outside this server OR if a large selector offset prevents
// all data from being read in one range read
{
	state int64_t resultSize = 0;

	++data->counters.getRangeQueries;
	++data->counters.allQueries;
	++data->readQueueSizeMetric;
	data->maxQueryQueue = std::max<int>( data->maxQueryQueue, data->counters.allQueries.getValue() - data->counters.finishedQueries.getValue());

	// Active load balancing runs at a very high priority (to obtain accurate queue lengths)
	// so we need to downgrade here
	wait( delay(0, TaskPriority::DefaultEndpoint) );

	try {
		if( req.debugID.present() )
			g_traceBatch.addEvent("TransactionDebug", req.debugID.get().first(), "storageserver.getKeyValues.Before");
		state Version version = wait( waitForVersion( data, req.version ) );

		state uint64_t changeCounter = data->shardChangeCounter;
//		try {
		state KeyRange shard = getShardKeyRange( data, req.begin );

		if( req.debugID.present() )
			g_traceBatch.addEvent("TransactionDebug", req.debugID.get().first(), "storageserver.getKeyValues.AfterVersion");
		//.detail("ShardBegin", shard.begin).detail("ShardEnd", shard.end);
		//} catch (Error& e) { TraceEvent("WrongShardServer", data->thisServerID).detail("Begin", req.begin.toString()).detail("End", req.end.toString()).detail("Version", version).detail("Shard", "None").detail("In", "getKeyValues>getShardKeyRange"); throw e; }

		if ( !selectorInRange(req.end, shard) && !(req.end.isFirstGreaterOrEqual() && req.end.getKey() == shard.end) ) {
//			TraceEvent("WrongShardServer1", data->thisServerID).detail("Begin", req.begin.toString()).detail("End", req.end.toString()).detail("Version", version).detail("ShardBegin", shard.begin).detail("ShardEnd", shard.end).detail("In", "getKeyValues>checkShardExtents");
			throw wrong_shard_server();
		}

		state int offset1;
		state int offset2;
		state Future<Key> fBegin = req.begin.isFirstGreaterOrEqual() ? Future<Key>(req.begin.getKey()) : findKey( data, req.begin, version, shard, &offset1 );
		state Future<Key> fEnd = req.end.isFirstGreaterOrEqual() ? Future<Key>(req.end.getKey()) : findKey( data, req.end, version, shard, &offset2 );
		state Key begin = wait(fBegin);
		state Key end = wait(fEnd);
		if( req.debugID.present() )
			g_traceBatch.addEvent("TransactionDebug", req.debugID.get().first(), "storageserver.getKeyValues.AfterKeys");
		//.detail("Off1",offset1).detail("Off2",offset2).detail("ReqBegin",req.begin.getKey()).detail("ReqEnd",req.end.getKey());

		// Offsets of zero indicate begin/end keys in this shard, which obviously means we can answer the query
		// An end offset of 1 is also OK because the end key is exclusive, so if the first key of the next shard is the end the last actual key returned must be from this shard.
		// A begin offset of 1 is also OK because then either begin is past end or equal to end (so the result is definitely empty)
		if ((offset1 && offset1!=1) || (offset2 && offset2!=1)) {
			TEST(true);  // wrong_shard_server due to offset
			// We could detect when offset1 takes us off the beginning of the database or offset2 takes us off the end, and return a clipped range rather
			// than an error (since that is what the NativeAPI.getRange will do anyway via its "slow path"), but we would have to add some flags to the response
			// to encode whether we went off the beginning and the end, since it needs that information.
			//TraceEvent("WrongShardServer2", data->thisServerID).detail("Begin", req.begin.toString()).detail("End", req.end.toString()).detail("Version", version).detail("ShardBegin", shard.begin).detail("ShardEnd", shard.end).detail("In", "getKeyValues>checkOffsets").detail("BeginKey", begin).detail("EndKey", end).detail("BeginOffset", offset1).detail("EndOffset", offset2);
			throw wrong_shard_server();
		}

		if (begin >= end) {
			if( req.debugID.present() )
				g_traceBatch.addEvent("TransactionDebug", req.debugID.get().first(), "storageserver.getKeyValues.Send");
			//.detail("Begin",begin).detail("End",end);

			GetKeyValuesReply none;
			none.version = version;
			none.more = false;
			none.penalty = data->getPenalty();

			data->checkChangeCounter( changeCounter, KeyRangeRef( std::min<KeyRef>(req.begin.getKey(), req.end.getKey()), std::max<KeyRef>(req.begin.getKey(), req.end.getKey()) ) );
			req.reply.send( none );
		} else {
			state int remainingLimitBytes = req.limitBytes;

			GetKeyValuesReply _r = wait( readRange(data, version, KeyRangeRef(begin, end), req.limit, &remainingLimitBytes) );
			GetKeyValuesReply r = _r;

			if( req.debugID.present() )
				g_traceBatch.addEvent("TransactionDebug", req.debugID.get().first(), "storageserver.getKeyValues.AfterReadRange");
			//.detail("Begin",begin).detail("End",end).detail("SizeOf",r.data.size());
			data->checkChangeCounter( changeCounter, KeyRangeRef( std::min<KeyRef>(begin, std::min<KeyRef>(req.begin.getKey(), req.end.getKey())), std::max<KeyRef>(end, std::max<KeyRef>(req.begin.getKey(), req.end.getKey())) ) );
			if (EXPENSIVE_VALIDATION) {
				for (int i = 0; i < r.data.size(); i++)
					ASSERT(r.data[i].key >= begin && r.data[i].key < end);
				ASSERT(r.data.size() <= std::abs(req.limit));
			}

			/*for( int i = 0; i < r.data.size(); i++ ) {
				StorageMetrics m;
				m.bytesPerKSecond = r.data[i].expectedSize();
				m.iosPerKSecond = 1; //FIXME: this should be 1/r.data.size(), but we cannot do that because it is an int
				data->metrics.notify(r.data[i].key, m);
			}*/

			r.penalty = data->getPenalty();
			req.reply.send( r );

			resultSize = req.limitBytes - remainingLimitBytes;
			data->counters.bytesQueried += resultSize;
			data->counters.rowsQueried += r.data.size();
		}
	} catch (Error& e) {
		if(!canReplyWith(e))
			throw;
		data->sendErrorWithPenalty(req.reply, e, data->getPenalty());
	}

	++data->counters.finishedQueries;
	--data->readQueueSizeMetric;
	
	if(data->latencyBandConfig.present()) {
		int maxReadBytes = data->latencyBandConfig.get().readConfig.maxReadBytes.orDefault(std::numeric_limits<int>::max());
		int maxSelectorOffset = data->latencyBandConfig.get().readConfig.maxKeySelectorOffset.orDefault(std::numeric_limits<int>::max());
		data->counters.readLatencyBands.addMeasurement(timer()-req.requestTime, resultSize > maxReadBytes || abs(req.begin.offset) > maxSelectorOffset || abs(req.end.offset) > maxSelectorOffset);
	}

	return Void();
}

ACTOR Future<Void> getKey( StorageServer* data, GetKeyRequest req ) {
	state int64_t resultSize = 0;

	++data->counters.getKeyQueries;
	++data->counters.allQueries;
	++data->readQueueSizeMetric;
	data->maxQueryQueue = std::max<int>( data->maxQueryQueue, data->counters.allQueries.getValue() - data->counters.finishedQueries.getValue());

	// Active load balancing runs at a very high priority (to obtain accurate queue lengths)
	// so we need to downgrade here
	wait( delay(0, TaskPriority::DefaultEndpoint) );

	try {
		state Version version = wait( waitForVersion( data, req.version ) );
		state uint64_t changeCounter = data->shardChangeCounter;
		state KeyRange shard = getShardKeyRange( data, req.sel );

		state int offset;
		Key k = wait( findKey( data, req.sel, version, shard, &offset ) );

		data->checkChangeCounter( changeCounter, KeyRangeRef( std::min<KeyRef>(req.sel.getKey(), k), std::max<KeyRef>(req.sel.getKey(), k) ) );

		KeySelector updated;
		if (offset < 0)
			updated = firstGreaterOrEqual(k)+offset;  // first thing on this shard OR (large offset case) smallest key retrieved in range read
		else if (offset > 0)
			updated = firstGreaterOrEqual(k)+offset-1;	// first thing on next shard OR (large offset case) keyAfter largest key retrieved in range read
		else
			updated = KeySelectorRef(k,true,0); //found

		resultSize = k.size();
		data->counters.bytesQueried += resultSize;
		++data->counters.rowsQueried;

		GetKeyReply reply(updated);
		reply.penalty = data->getPenalty();
		req.reply.send(reply);
	}
	catch (Error& e) {
		//if (e.code() == error_code_wrong_shard_server) TraceEvent("WrongShardServer").detail("In","getKey");
		if(!canReplyWith(e))
			throw;
		data->sendErrorWithPenalty(req.reply, e, data->getPenalty());
	}

	++data->counters.finishedQueries;
	--data->readQueueSizeMetric;
	if(data->latencyBandConfig.present()) {
		int maxReadBytes = data->latencyBandConfig.get().readConfig.maxReadBytes.orDefault(std::numeric_limits<int>::max());
		int maxSelectorOffset = data->latencyBandConfig.get().readConfig.maxKeySelectorOffset.orDefault(std::numeric_limits<int>::max());
		data->counters.readLatencyBands.addMeasurement(timer()-req.requestTime, resultSize > maxReadBytes || abs(req.sel.offset) > maxSelectorOffset);
	}

	return Void();
}

void getQueuingMetrics( StorageServer* self, StorageQueuingMetricsRequest const& req ) {
	StorageQueuingMetricsReply reply;
	reply.localTime = now();
	reply.instanceID = self->instanceID;
	reply.bytesInput = self->counters.bytesInput.getValue();
	reply.bytesDurable = self->counters.bytesDurable.getValue();

	reply.storageBytes = self->storage.getStorageBytes();
	reply.localRateLimit = self->currentRate();

	reply.version = self->version.get();
	reply.cpuUsage = self->cpuUsage;
	reply.diskUsage = self->diskUsage;
	reply.durableVersion = self->durableVersion.get();
	req.reply.send( reply );
}

#pragma endregion

/////////////////////////// Updates ////////////////////////////////
#pragma region Updates

ACTOR Future<Void> doEagerReads( StorageServer* data, UpdateEagerReadInfo* eager ) {
	eager->finishKeyBegin();

	vector<Future<Key>> keyEnd( eager->keyBegin.size() );
	for(int i=0; i<keyEnd.size(); i++)
		keyEnd[i] = data->storage.readNextKeyInclusive( eager->keyBegin[i] );

	state Future<vector<Key>> futureKeyEnds = getAll(keyEnd);

	vector<Future<Optional<Value>>> value( eager->keys.size() );
	for(int i=0; i<value.size(); i++)
		value[i] = data->storage.readValuePrefix( eager->keys[i].first, eager->keys[i].second );

	state Future<vector<Optional<Value>>> futureValues = getAll(value);
	state vector<Key> keyEndVal = wait( futureKeyEnds );
	vector<Optional<Value>> optionalValues = wait ( futureValues);

	eager->keyEnd = keyEndVal;
	eager->value = optionalValues;

	return Void();
}

bool changeDurableVersion( StorageServer* data, Version desiredDurableVersion ) {
	// Remove entries from the latest version of data->versionedData that haven't changed since they were inserted
	//   before or at desiredDurableVersion, to maintain the invariants for versionedData.
	// Such entries remain in older versions of versionedData until they are forgotten, because it is expensive to dig them out.
	// We also remove everything up to and including newDurableVersion from mutationLog, and everything
	//   up to but excluding desiredDurableVersion from freeable
	// May return false if only part of the work has been done, in which case the caller must call again with the same parameters

	auto& verData = data->mutableData();
	ASSERT( verData.getLatestVersion() == data->version.get() || verData.getLatestVersion() == data->version.get()+1 );

	Version nextDurableVersion = desiredDurableVersion;

	auto mlv = data->getMutationLog().begin();
	if (mlv != data->getMutationLog().end() && mlv->second.version <= desiredDurableVersion) {
		auto& v = mlv->second;
		nextDurableVersion = v.version;
		data->freeable[ data->version.get() ].dependsOn( v.arena() );

		if (verData.getLatestVersion() <= data->version.get())
			verData.createNewVersion( data->version.get()+1 );

		int64_t bytesDurable = VERSION_OVERHEAD;
		for(auto m = v.mutations.begin(); m; ++m) {
			bytesDurable += mvccStorageBytes(*m);
			auto i = verData.atLatest().find(m->param1);
			if (i) {
				ASSERT( i.key() == m->param1 );
				ASSERT( i.insertVersion() >= nextDurableVersion );
				if (i.insertVersion() == nextDurableVersion)
					verData.erase(i);
			}
			if (m->type == MutationRef::SetValue) {
				// A set can split a clear, so there might be another entry immediately after this one that should also be cleaned up
				i = verData.atLatest().upper_bound(m->param1);
				if (i) {
					ASSERT( i.insertVersion() >= nextDurableVersion );
					if (i.insertVersion() == nextDurableVersion)
						verData.erase(i);
				}
			}
		}
		data->counters.bytesDurable += bytesDurable;
	}

	if (EXPENSIVE_VALIDATION) {
		// Check that the above loop did its job
		auto view = data->data().atLatest();
		for(auto i = view.begin(); i != view.end(); ++i)
			ASSERT( i.insertVersion() > nextDurableVersion );
	}
	data->getMutableMutationLog().erase(data->getMutationLog().begin(), data->getMutationLog().upper_bound(nextDurableVersion));
	data->freeable.erase( data->freeable.begin(), data->freeable.lower_bound(nextDurableVersion) );

	Future<Void> checkFatalError = data->otherError.getFuture();
	data->durableVersion.set( nextDurableVersion );
	if (checkFatalError.isReady()) checkFatalError.get();

	//TraceEvent("ForgotVersionsBefore", data->thisServerID).detail("Version", nextDurableVersion);
	validate(data);

	return nextDurableVersion == desiredDurableVersion;
}

Optional<MutationRef> clipMutation( MutationRef const& m, KeyRangeRef range ) {
	if (isSingleKeyMutation((MutationRef::Type) m.type)) {
		if (range.contains(m.param1)) return m;
	}
	else if (m.type == MutationRef::ClearRange) {
		KeyRangeRef i = range & KeyRangeRef(m.param1, m.param2);
		if (!i.empty())
			return MutationRef( (MutationRef::Type)m.type, i.begin, i.end );
	}
	else
		ASSERT(false);
	return Optional<MutationRef>();
}

bool expandMutation( MutationRef& m, StorageServer::VersionedData const& data, UpdateEagerReadInfo* eager, KeyRef eagerTrustedEnd, Arena& ar ) {
	// After this function call, m should be copied into an arena immediately (before modifying data, shards, or eager)
	if (m.type == MutationRef::ClearRange) {
		// Expand the clear
		const auto& d = data.atLatest();

		// If another clear overlaps the beginning of this one, engulf it
		auto i = d.lastLess(m.param1);
		if (i && i->isClearTo() && i->getEndKey() >= m.param1)
			m.param1 = i.key();

		// If another clear overlaps the end of this one, engulf it; otherwise expand
		i = d.lastLessOrEqual(m.param2);
		if (i && i->isClearTo() && i->getEndKey() >= m.param2) {
			m.param2 = i->getEndKey();
		} else {
			// Expand to the next set or clear (from storage or latestVersion), and if it
			// is a clear, engulf it as well
			i = d.lower_bound(m.param2);
			KeyRef endKeyAtStorageVersion = m.param2 == eagerTrustedEnd ? eagerTrustedEnd : std::min( eager->getKeyEnd( m.param2 ), eagerTrustedEnd );
			if (!i || endKeyAtStorageVersion < i.key())
				m.param2 = endKeyAtStorageVersion;
			else if (i->isClearTo())
				m.param2 = i->getEndKey();
			else
				m.param2 = i.key();
		}
	}
	else if (m.type != MutationRef::SetValue && (m.type)) {

		Optional<StringRef> oldVal;
		auto it = data.atLatest().lastLessOrEqual(m.param1);
		if (it != data.atLatest().end() && it->isValue() && it.key() == m.param1)
			oldVal = it->getValue();
		else if (it != data.atLatest().end() && it->isClearTo() && it->getEndKey() > m.param1) {
			TEST(true); // Atomic op right after a clear.
		}
		else {
			Optional<Value>& oldThing = eager->getValue(m.param1);
			if (oldThing.present())
				oldVal = oldThing.get();
		}

		switch(m.type) {
		case MutationRef::AddValue:
			m.param2 = doLittleEndianAdd(oldVal, m.param2, ar);
			break;
		case MutationRef::And:
			m.param2 = doAnd(oldVal, m.param2, ar);
			break;
		case MutationRef::Or:
			m.param2 = doOr(oldVal, m.param2, ar);
			break;
		case MutationRef::Xor:
			m.param2 = doXor(oldVal, m.param2, ar);
			break;
		case MutationRef::AppendIfFits:
			m.param2 = doAppendIfFits(oldVal, m.param2, ar);
			break;
		case MutationRef::Max:
			m.param2 = doMax(oldVal, m.param2, ar);
			break;
		case MutationRef::Min:
			m.param2 = doMin(oldVal, m.param2, ar);
			break;
		case MutationRef::ByteMin:
			m.param2 = doByteMin(oldVal, m.param2, ar);
			break;
		case MutationRef::ByteMax:
			m.param2 = doByteMax(oldVal, m.param2, ar);
			break;
		case MutationRef::MinV2:
			m.param2 = doMinV2(oldVal, m.param2, ar);
			break;
		case MutationRef::AndV2:
			m.param2 = doAndV2(oldVal, m.param2, ar);
			break;
		case MutationRef::CompareAndClear:
			if (oldVal.present() && m.param2 == oldVal.get()) {
				m.type = MutationRef::ClearRange;
				m.param2 = keyAfter(m.param1, ar);
				return expandMutation(m, data, eager, eagerTrustedEnd, ar);
			}
			return false;
		}
		m.type = MutationRef::SetValue;
	}

	return true;
}

bool isClearContaining( StorageServer::VersionedData::ViewAtVersion const& view, KeyRef key ) {
	auto i = view.lastLessOrEqual(key);
	return i && i->isClearTo() && i->getEndKey() > key;
}

void applyMutation( StorageServer *self, MutationRef const& m, Arena& arena, StorageServer::VersionedData &data ) {
	// m is expected to be in arena already
	// Clear split keys are added to arena
	StorageMetrics metrics;
	metrics.bytesPerKSecond = mvccStorageBytes( m ) / 2;
	metrics.iosPerKSecond = 1;
	self->metrics.notify(m.param1, metrics);

	if (m.type == MutationRef::SetValue) {
		auto prev = data.atLatest().lastLessOrEqual(m.param1);
		if (prev && prev->isClearTo() && prev->getEndKey() > m.param1) {
			ASSERT( prev.key() <= m.param1 );
			KeyRef end = prev->getEndKey();
			// the insert version of the previous clear is preserved for the "left half", because in changeDurableVersion() the previous clear is still responsible for removing it
			// insert() invalidates prev, so prev.key() is not safe to pass to it by reference
			data.insert( KeyRef(prev.key()), ValueOrClearToRef::clearTo( m.param1 ), prev.insertVersion() );  // overwritten by below insert if empty
			KeyRef nextKey = keyAfter(m.param1, arena);
			if ( end != nextKey ) {
				ASSERT( end > nextKey );
				// the insert version of the "right half" is not preserved, because in changeDurableVersion() this set is responsible for removing it
				// FIXME: This copy is technically an asymptotic problem, definitely a waste of memory (copy of keyAfter is a waste, but not asymptotic)
				data.insert( nextKey, ValueOrClearToRef::clearTo( KeyRef(arena, end) ) );
			}
		}
		data.insert( m.param1, ValueOrClearToRef::value(m.param2) );
		self->watches.trigger( m.param1 );
	} else if (m.type == MutationRef::ClearRange) {
		data.erase( m.param1, m.param2 );
		ASSERT( m.param2 > m.param1 );
		ASSERT( !isClearContaining( data.atLatest(), m.param1 ) );
		data.insert( m.param1, ValueOrClearToRef::clearTo(m.param2) );
		self->watches.triggerRange( m.param1, m.param2 );
	}

}

void removeDataRange( StorageServer *ss, Standalone<VersionUpdateRef> &mLV, KeyRangeMap<Reference<ShardInfo>>& shards, KeyRangeRef range ) {
	// modify the latest version of data to remove all sets and trim all clears to exclude range.
	// Add a clear to mLV (mutationLog[data.getLatestVersion()]) that ensures all keys in range are removed from the disk when this latest version becomes durable
	// mLV is also modified if necessary to ensure that split clears can be forgotten

	MutationRef clearRange( MutationRef::ClearRange, range.begin, range.end );
	clearRange = ss->addMutationToMutationLog( mLV, clearRange );

	auto& data = ss->mutableData();

	// Expand the range to the right to include other shards not in versionedData
	for( auto r = shards.rangeContaining(range.end); r != shards.ranges().end() && !r->value()->isInVersionedData(); ++r )
		range = KeyRangeRef(range.begin, r->end());

	auto endClear = data.atLatest().lastLess( range.end );
	if (endClear && endClear->isClearTo() && endClear->getEndKey() > range.end ) {
		// This clear has been bumped up to insertVersion==data.getLatestVersion and needs a corresponding mutation log entry to forget
		MutationRef m( MutationRef::ClearRange, range.end, endClear->getEndKey() );
		m = ss->addMutationToMutationLog( mLV, m );
		data.insert( m.param1, ValueOrClearToRef::clearTo( m.param2 ) );
	}

	auto beginClear = data.atLatest().lastLess( range.begin );
	if (beginClear && beginClear->isClearTo() && beginClear->getEndKey() > range.begin ) {
		// We don't need any special mutationLog entry - because the begin key and insert version are unchanged the original clear
		//   mutation works to forget this one - but we need range.begin in the right arena
		KeyRef rb(  mLV.arena(), range.begin );
		// insert() invalidates beginClear, so beginClear.key() is not safe to pass to it by reference
		data.insert( KeyRef(beginClear.key()), ValueOrClearToRef::clearTo( rb ), beginClear.insertVersion() );
	}

	data.erase( range.begin, range.end );
}

void setAvailableStatus( StorageServer* self, KeyRangeRef keys, bool available );
void setAssignedStatus( StorageServer* self, KeyRangeRef keys, bool nowAssigned );

void coalesceShards(StorageServer *data, KeyRangeRef keys) {
	auto shardRanges = data->shards.intersectingRanges(keys);
	auto fullRange = data->shards.ranges();

	auto iter = shardRanges.begin();
	if( iter != fullRange.begin() ) --iter;
	auto iterEnd = shardRanges.end();
	if( iterEnd != fullRange.end() ) ++iterEnd;

	bool lastReadable = false;
	bool lastNotAssigned = false;
	KeyRangeMap<Reference<ShardInfo>>::Iterator lastRange;

	for( ; iter != iterEnd; ++iter) {
		if( lastReadable && iter->value()->isReadable() ) {
			KeyRange range = KeyRangeRef( lastRange->begin(), iter->end() );
			data->addShard( ShardInfo::newReadWrite( range, data) );
			iter = data->shards.rangeContaining(range.begin);
		} else if( lastNotAssigned && iter->value()->notAssigned() ) {
			KeyRange range = KeyRangeRef( lastRange->begin(), iter->end() );
			data->addShard( ShardInfo::newNotAssigned( range) );
			iter = data->shards.rangeContaining(range.begin);
		}

		lastReadable = iter->value()->isReadable();
		lastNotAssigned = iter->value()->notAssigned();
		lastRange = iter;
	}
}

ACTOR Future<Standalone<RangeResultRef>> tryGetRange( Database cx, Version version, KeyRangeRef keys, GetRangeLimits limits, bool* isTooOld ) {
	state Transaction tr( cx );
	state Standalone<RangeResultRef> output;
	state KeySelectorRef begin = firstGreaterOrEqual( keys.begin );
	state KeySelectorRef end = firstGreaterOrEqual( keys.end );

	if( *isTooOld )
		throw transaction_too_old();

	tr.setVersion( version );
	limits.minRows = 0;

	try {
		loop {
			Standalone<RangeResultRef> rep = wait( tr.getRange( begin, end, limits, true ) );
			limits.decrement( rep );

			if( limits.isReached() || !rep.more ) {
				if( output.size() ) {
					output.arena().dependsOn( rep.arena() );
					output.append( output.arena(), rep.begin(), rep.size() );
					if( limits.isReached() && rep.readThrough.present() )
						output.readThrough = rep.readThrough.get();
				} else {
					output = rep;
				}

				output.more = limits.isReached();

				return output;
			} else if( rep.readThrough.present() ) {
				output.arena().dependsOn( rep.arena() );
				if( rep.size() ) {
					output.append( output.arena(), rep.begin(), rep.size() );
					ASSERT( rep.readThrough.get() > rep.end()[-1].key );
				} else {
					ASSERT( rep.readThrough.get() > keys.begin );
				}
				begin = firstGreaterOrEqual( rep.readThrough.get() );
			} else {
				output.arena().dependsOn( rep.arena() );
				output.append( output.arena(), rep.begin(), rep.size() );
				begin = firstGreaterThan( output.end()[-1].key );
			}
		}
	} catch( Error &e ) {
		if( begin.getKey() != keys.begin && ( e.code() == error_code_transaction_too_old || e.code() == error_code_future_version || e.code() == error_code_process_behind ) ) {
			if( e.code() == error_code_transaction_too_old )
				*isTooOld = true;
			output.more = true;
			if( begin.isFirstGreaterOrEqual() )
				output.readThrough = begin.getKey();
			return output;
		}
		throw;
	}
}

template <class T>
void addMutation( T& target, Version version, MutationRef const& mutation ) {
	target.addMutation( version, mutation );
}

template <class T>
void addMutation( Reference<T>& target, Version version, MutationRef const& mutation ) {
	addMutation(*target, version, mutation);
}

template <class T>
void splitMutations(StorageServer* data, KeyRangeMap<T>& map, VerUpdateRef const& update, vector<int>& execIndex) {
	for(int i = 0; i < update.mutations.size(); i++) {
		splitMutation(data, map, update.mutations[i], update.version);
		if (update.mutations[i].type == MutationRef::Exec) {
			execIndex.push_back(i);
		}
	}
}

template <class T>
void splitMutation(StorageServer* data, KeyRangeMap<T>& map, MutationRef const& m, Version ver) {
	if(isSingleKeyMutation((MutationRef::Type) m.type)) {
		if ( !SHORT_CIRCUT_ACTUAL_STORAGE || !normalKeys.contains(m.param1) )
			addMutation( map.rangeContaining(m.param1)->value(), ver, m );
	}
	else if (m.type == MutationRef::ClearRange) {
		KeyRangeRef mKeys( m.param1, m.param2 );
		if ( !SHORT_CIRCUT_ACTUAL_STORAGE || !normalKeys.contains(mKeys) ){
			auto r = map.intersectingRanges( mKeys );
			for(auto i = r.begin(); i != r.end(); ++i) {
				KeyRangeRef k = mKeys & i->range();
				addMutation( i->value(), ver, MutationRef((MutationRef::Type)m.type, k.begin, k.end) );
			}
		}
	} else if (m.type == MutationRef::Exec) {
	} else
		ASSERT(false);  // Unknown mutation type in splitMutations
}

ACTOR Future<Void>
snapHelper(StorageServer* data, MutationRef m, Version ver)
{
	state std::string cmd = m.param1.toString();
	if ((cmd == execDisableTLogPop) || (cmd == execEnableTLogPop)) {
		TraceEvent("IgnoreNonSnapCommands").detail("ExecCommand", cmd);
		return Void();
	}

	state ExecCmdValueString execArg(m.param2);
	state StringRef uidStr = execArg.getBinaryArgValue(LiteralStringRef("uid"));
	state int err = 0;
	state Future<int> cmdErr;
	state UID execUID = UID::fromString(uidStr.toString());
	state bool skip = false;
	if (cmd == execSnap && isTLogInSameNode()) {
		skip = true;
	}
	// other storage has initiated the exec, so we can skip
	if (!skip && isExecOpInProgress(execUID)) {
		skip = true;
	}

	if (!skip) {
		setExecOpInProgress(execUID);
		int err = wait(execHelper(&execArg, data->folder, "role=storage"));
		clearExecOpInProgress(execUID);
	}
	TraceEvent te = TraceEvent("ExecTraceStorage");
	te.detail("Uid", uidStr.toString());
	te.detail("Status", err);
	te.detail("Role", "storage");
	te.detail("Version", ver);
	te.detail("Mutation", m.toString());
	te.detail("Mid", data->thisServerID.toString());
	te.detail("DurableVersion", data->durableVersion.get());
	te.detail("DataVersion", data->version.get());
	te.detail("Tag", data->tag.toString());
	te.detail("SnapCreateSkipped", skip);
	return Void();
}

ACTOR Future<Void> fetchKeys( StorageServer *data, AddingShard* shard ) {
	state TraceInterval interval("FetchKeys");
	state KeyRange keys = shard->keys;
	state double startt = now();
	state int fetchBlockBytes = BUGGIFY ? SERVER_KNOBS->BUGGIFY_BLOCK_BYTES : SERVER_KNOBS->FETCH_BLOCK_BYTES;

	// delay(0) to force a return to the run loop before the work of fetchKeys is started.
	//  This allows adding->start() to be called inline with CSK.
	wait( data->coreStarted.getFuture() && delay( 0 ) );

	try {
		debugKeyRange("fetchKeysBegin", data->version.get(), shard->keys);

		TraceEvent(SevDebug, interval.begin(), data->thisServerID)
			.detail("KeyBegin", shard->keys.begin)
			.detail("KeyEnd",shard->keys.end);

		validate(data);

		// Wait (if necessary) for the latest version at which any key in keys was previously available (+1) to be durable
		auto navr = data->newestAvailableVersion.intersectingRanges( keys );
		Version lastAvailable = invalidVersion;
		for(auto r=navr.begin(); r!=navr.end(); ++r) {
			ASSERT( r->value() != latestVersion );
			lastAvailable = std::max(lastAvailable, r->value());
		}
		auto ndvr = data->newestDirtyVersion.intersectingRanges( keys );
		for(auto r=ndvr.begin(); r!=ndvr.end(); ++r)
			lastAvailable = std::max(lastAvailable, r->value());

		if (lastAvailable != invalidVersion && lastAvailable >= data->durableVersion.get()) {
			TEST(true);  // FetchKeys waits for previous available version to be durable
			wait( data->durableVersion.whenAtLeast(lastAvailable+1) );
		}

		TraceEvent(SevDebug, "FetchKeysVersionSatisfied", data->thisServerID).detail("FKID", interval.pairID);

		wait( data->fetchKeysParallelismLock.take( TaskPriority::DefaultYield, fetchBlockBytes ) );
		state FlowLock::Releaser holdingFKPL( data->fetchKeysParallelismLock, fetchBlockBytes );

		state double executeStart = now();
		++data->counters.fetchWaitingCount;
		data->counters.fetchWaitingMS += 1000*(executeStart - startt);

		// Fetch keys gets called while the update actor is processing mutations. data->version will not be updated until all mutations for a version
		// have been processed. We need to take the durableVersionLock to ensure data->version is greater than the version of the mutation which caused
		// the fetch to be initiated.
		wait( data->durableVersionLock.take() );

		shard->phase = AddingShard::Fetching;
		state Version fetchVersion = data->version.get();

		data->durableVersionLock.release();

		wait(delay(0));

		TraceEvent(SevDebug, "FetchKeysUnblocked", data->thisServerID).detail("FKID", interval.pairID).detail("Version", fetchVersion);

		// Get the history
		state int debug_getRangeRetries = 0;
		state int debug_nextRetryToLog = 1;
		state bool isTooOld = false;

		//FIXME: The client cache does not notice when servers are added to a team. To read from a local storage server we must refresh the cache manually.
		data->cx->invalidateCache(keys);

		loop {
			try {
				TEST(true);		// Fetching keys for transferred shard

				state Standalone<RangeResultRef> this_block = wait( tryGetRange( data->cx, fetchVersion, keys, GetRangeLimits( CLIENT_KNOBS->ROW_LIMIT_UNLIMITED, fetchBlockBytes ), &isTooOld ) );

				int expectedSize = (int)this_block.expectedSize() + (8-(int)sizeof(KeyValueRef))*this_block.size();

				TraceEvent(SevDebug, "FetchKeysBlock", data->thisServerID).detail("FKID", interval.pairID)
					.detail("BlockRows", this_block.size()).detail("BlockBytes", expectedSize)
					.detail("KeyBegin", keys.begin).detail("KeyEnd", keys.end)
					.detail("Last", this_block.size() ? this_block.end()[-1].key : std::string())
					.detail("Version", fetchVersion).detail("More", this_block.more);
				debugKeyRange("fetchRange", fetchVersion, keys);
				for(auto k = this_block.begin(); k != this_block.end(); ++k) debugMutation("fetch", fetchVersion, MutationRef(MutationRef::SetValue, k->key, k->value));

				data->counters.bytesFetched += expectedSize;
				if( fetchBlockBytes > expectedSize ) {
					holdingFKPL.release( fetchBlockBytes - expectedSize );
				}

				// Wait for permission to proceed
				//wait( data->fetchKeysStorageWriteLock.take() );
				//state FlowLock::Releaser holdingFKSWL( data->fetchKeysStorageWriteLock );

				// Write this_block to storage
				state KeyValueRef *kvItr = this_block.begin();
				for(; kvItr != this_block.end(); ++kvItr) {
					data->storage.writeKeyValue( *kvItr );
					wait(yield());
				}

				kvItr = this_block.begin();
				for(; kvItr != this_block.end(); ++kvItr) {
					data->byteSampleApplySet( *kvItr, invalidVersion );
					wait(yield());
				}

				if (this_block.more) {
					Key nfk = this_block.readThrough.present() ? this_block.readThrough.get() : keyAfter( this_block.end()[-1].key );
					if (nfk != keys.end) {
						state std::deque< Standalone<VerUpdateRef> > updatesToSplit = std::move( shard->updates );

						// This actor finishes committing the keys [keys.begin,nfk) that we already fetched.
						// The remaining unfetched keys [nfk,keys.end) will become a separate AddingShard with its own fetchKeys.
						shard->server->addShard( ShardInfo::addingSplitLeft( KeyRangeRef(keys.begin, nfk), shard ) );
						shard->server->addShard( ShardInfo::newAdding( data, KeyRangeRef(nfk, keys.end) ) );
						shard = data->shards.rangeContaining( keys.begin ).value()->adding;
						state AddingShard* otherShard = data->shards.rangeContaining( nfk ).value()->adding;
						keys = shard->keys;

						// Split our prior updates.  The ones that apply to our new, restricted key range will go back into shard->updates,
						// and the ones delivered to the new shard will be discarded because it is in WaitPrevious phase (hasn't chosen a fetchVersion yet).
						// What we are doing here is expensive and could get more expensive if we started having many more blocks per shard. May need optimization in the future.
						state vector<int> execIdxVec;
						state std::deque< Standalone<VerUpdateRef> >::iterator u = updatesToSplit.begin();
						for(; u != updatesToSplit.end(); ++u) {
							ASSERT(execIdxVec.size() == 0);
							splitMutations(data, data->shards, *u, execIdxVec);
							for (auto execIdx : execIdxVec) {
								wait(snapHelper(data, u->mutations[execIdx], u->version));
							}
							execIdxVec.clear();
						}

						TEST( true );
						TEST( shard->updates.size() );
						ASSERT( otherShard->updates.empty() );
					}
				}

				this_block = Standalone<RangeResultRef>();

				if (BUGGIFY) wait( delay( 1 ) );

				break;
			} catch (Error& e) {
				TraceEvent("FKBlockFail", data->thisServerID).error(e,true).suppressFor(1.0).detail("FKID", interval.pairID);
				if (e.code() == error_code_transaction_too_old){
					TEST(true); // A storage server has forgotten the history data we are fetching
					Version lastFV = fetchVersion;
					fetchVersion = data->version.get();
					isTooOld = false;

					// Throw away deferred updates from before fetchVersion, since we don't need them to use blocks fetched at that version
					while (!shard->updates.empty() && shard->updates[0].version <= fetchVersion) shard->updates.pop_front();

					//FIXME: remove when we no longer support upgrades from 5.X
					if(debug_getRangeRetries >= 100) {
						data->cx->enableLocalityLoadBalance = false;
					}

					debug_getRangeRetries++;
					if (debug_nextRetryToLog==debug_getRangeRetries){
						debug_nextRetryToLog += std::min(debug_nextRetryToLog, 1024);
						TraceEvent(SevWarn, "FetchPast", data->thisServerID).detail("TotalAttempts", debug_getRangeRetries).detail("FKID", interval.pairID).detail("V", lastFV).detail("N", fetchVersion).detail("E", data->version.get());
					}
				} else if (e.code() == error_code_future_version || e.code() == error_code_process_behind) {
					TEST(true); // fetchKeys got future_version or process_behind, so there must be a huge storage lag somewhere.  Keep trying.
				} else {
					throw;
				}
				wait( delayJittered( FLOW_KNOBS->PREVENT_FAST_SPIN_DELAY ) );
			}
		}

		//FIXME: remove when we no longer support upgrades from 5.X
		data->cx->enableLocalityLoadBalance = true;

		// We have completed the fetch and write of the data, now we wait for MVCC window to pass.
		//  As we have finished this work, we will allow more work to start...
		shard->fetchComplete.send(Void());

		TraceEvent(SevDebug, "FKBeforeFinalCommit", data->thisServerID).detail("FKID", interval.pairID).detail("SV", data->storageVersion()).detail("DV", data->durableVersion.get());
		// Directly commit()ing the IKVS would interfere with updateStorage, possibly resulting in an incomplete version being recovered.
		// Instead we wait for the updateStorage loop to commit something (and consequently also what we have written)

		wait( data->durableVersion.whenAtLeast( data->storageVersion()+1 ) );
		holdingFKPL.release();

		TraceEvent(SevDebug, "FKAfterFinalCommit", data->thisServerID).detail("FKID", interval.pairID).detail("SV", data->storageVersion()).detail("DV", data->durableVersion.get());

		// Wait to run during update(), after a new batch of versions is received from the tlog but before eager reads take place.
		Promise<FetchInjectionInfo*> p;
		data->readyFetchKeys.push_back( p );

		FetchInjectionInfo* batch = wait( p.getFuture() );
		TraceEvent(SevDebug, "FKUpdateBatch", data->thisServerID).detail("FKID", interval.pairID);

		shard->phase = AddingShard::Waiting;

		// Choose a transferredVersion.  This choice and timing ensure that
		//   * The transferredVersion can be mutated in versionedData
		//   * The transferredVersion isn't yet committed to storage (so we can write the availability status change)
		//   * The transferredVersion is <= the version of any of the updates in batch, and if there is an equal version
		//     its mutations haven't been processed yet
		shard->transferredVersion = data->version.get() + 1;
		//shard->transferredVersion = batch->changes[0].version;  //< FIXME: This obeys the documented properties, and seems "safer" because it never introduces extra versions into the data structure, but violates some ASSERTs currently
		data->mutableData().createNewVersion( shard->transferredVersion );
		ASSERT( shard->transferredVersion > data->storageVersion() );
		ASSERT( shard->transferredVersion == data->data().getLatestVersion() );

		TraceEvent(SevDebug, "FetchKeysHaveData", data->thisServerID).detail("FKID", interval.pairID)
			.detail("Version", shard->transferredVersion).detail("StorageVersion", data->storageVersion());
		validate(data);

		// Put the updates that were collected during the FinalCommit phase into the batch at the transferredVersion.  Eager reads will be done
		// for them by update(), and the mutations will come back through AddingShard::addMutations and be applied to versionedMap and mutationLog as normal.
		// The lie about their version is acceptable because this shard will never be read at versions < transferredVersion
		for(auto i=shard->updates.begin(); i!=shard->updates.end(); ++i) {
			i->version = shard->transferredVersion;
			batch->arena.dependsOn(i->arena());
		}

		int startSize = batch->changes.size();
		TEST(startSize); //Adding fetch data to a batch which already has changes
		batch->changes.resize( batch->changes.size()+shard->updates.size() );

		//FIXME: pass the deque back rather than copy the data
		std::copy( shard->updates.begin(), shard->updates.end(), batch->changes.begin()+startSize );
		Version checkv = shard->transferredVersion;

		for(auto b = batch->changes.begin()+startSize; b != batch->changes.end(); ++b ) {
			ASSERT( b->version >= checkv );
			checkv = b->version;
			for(auto& m : b->mutations)
				debugMutation("fetchKeysFinalCommitInject", batch->changes[0].version, m);
		}

		shard->updates.clear();

		setAvailableStatus(data, keys, true); // keys will be available when getLatestVersion()==transferredVersion is durable

		// Wait for the transferredVersion (and therefore the shard data) to be committed and durable.
		wait( data->durableVersion.whenAtLeast( shard->transferredVersion ) );

		ASSERT( data->shards[shard->keys.begin]->assigned() && data->shards[shard->keys.begin]->keys == shard->keys );  // We aren't changing whether the shard is assigned
		data->newestAvailableVersion.insert(shard->keys, latestVersion);
		shard->readWrite.send(Void());
		data->addShard( ShardInfo::newReadWrite(shard->keys, data) );   // invalidates shard!
		coalesceShards(data, keys);

		validate(data);

		++data->counters.fetchExecutingCount;
		data->counters.fetchExecutingMS += 1000*(now() - executeStart);

		TraceEvent(SevDebug, interval.end(), data->thisServerID);
	} catch (Error &e){
		TraceEvent(SevDebug, interval.end(), data->thisServerID).error(e, true).detail("Version", data->version.get());

		if (e.code() == error_code_actor_cancelled && !data->shuttingDown && shard->phase >= AddingShard::Fetching) {
			if (shard->phase < AddingShard::Waiting) {
				data->storage.clearRange( keys );
				data->byteSampleApplyClear( keys, invalidVersion );
			} else {
				ASSERT( data->data().getLatestVersion() > data->version.get() );
				removeDataRange( data, data->addVersionToMutationLog(data->data().getLatestVersion()), data->shards, keys );
				setAvailableStatus(data, keys, false);
				// Prevent another, overlapping fetchKeys from entering the Fetching phase until data->data().getLatestVersion() is durable
				data->newestDirtyVersion.insert( keys, data->data().getLatestVersion() );
			}
		}

		TraceEvent(SevError, "FetchKeysError", data->thisServerID)
			.error(e)
			.detail("Elapsed", now()-startt)
			.detail("KeyBegin", keys.begin)
			.detail("KeyEnd",keys.end);
		if (e.code() != error_code_actor_cancelled)
			data->otherError.sendError(e);  // Kill the storage server.  Are there any recoverable errors?
		throw; // goes nowhere
	}

	return Void();
};

AddingShard::AddingShard( StorageServer* server, KeyRangeRef const& keys )
	: server(server), keys(keys), transferredVersion(invalidVersion), phase(WaitPrevious)
{
	fetchClient = fetchKeys(server, this);
}

void AddingShard::addMutation( Version version, MutationRef const& mutation ){
	if (mutation.type == mutation.ClearRange) {
		ASSERT( keys.begin<=mutation.param1 && mutation.param2<=keys.end );
	}
	else if (isSingleKeyMutation((MutationRef::Type) mutation.type)) {
		ASSERT( keys.contains(mutation.param1) );
	}

	if (phase == WaitPrevious) {
		// Updates can be discarded
	} else if (phase == Fetching) {
		if (!updates.size() || version > updates.end()[-1].version) {
			VerUpdateRef v;
			v.version = version;
			v.isPrivateData = false;
			updates.push_back(v);
		} else {
			ASSERT( version == updates.end()[-1].version );
		}
		updates.back().mutations.push_back_deep( updates.back().arena(), mutation );
	} else if (phase == Waiting) {
		server->addMutation(version, mutation, keys, server->updateEagerReads);
	} else ASSERT(false);
}

void ShardInfo::addMutation(Version version, MutationRef const& mutation) {
	ASSERT( (void *)this);
	ASSERT( keys.contains( mutation.param1 ) );
	if (adding)
		adding->addMutation(version, mutation);
	else if (readWrite)
		readWrite->addMutation(version, mutation, this->keys, readWrite->updateEagerReads);
	else if ((mutation.type != MutationRef::ClearRange)
	         && (mutation.type != MutationRef::Exec)) {
		TraceEvent(SevError, "DeliveredToNotAssigned").detail("Version", version).detail("Mutation", mutation.toString());
		ASSERT(false);  // Mutation delivered to notAssigned shard!
	}
}

enum ChangeServerKeysContext { CSK_UPDATE, CSK_RESTORE };
const char* changeServerKeysContextName[] = { "Update", "Restore" };

void changeServerKeys( StorageServer* data, const KeyRangeRef& keys, bool nowAssigned, Version version, ChangeServerKeysContext context ) {
	ASSERT( !keys.empty() );

	//TraceEvent("ChangeServerKeys", data->thisServerID)
	//	.detail("KeyBegin", keys.begin)
	//	.detail("KeyEnd", keys.end)
	//	.detail("NowAssigned", nowAssigned)
	//	.detail("Version", version)
	//	.detail("Context", changeServerKeysContextName[(int)context]);
	validate(data);

	debugKeyRange( nowAssigned ? "KeysAssigned" : "KeysUnassigned", version, keys );

	bool isDifferent = false;
	auto existingShards = data->shards.intersectingRanges(keys);
	for( auto it = existingShards.begin(); it != existingShards.end(); ++it ) {
		if( nowAssigned != it->value()->assigned() ) {
			isDifferent = true;
			/*TraceEvent("CSKRangeDifferent", data->thisServerID)
			  .detail("KeyBegin", it->range().begin)
			  .detail("KeyEnd", it->range().end);*/
			break;
		}
	}
	if( !isDifferent ) {
		//TraceEvent("CSKShortCircuit", data->thisServerID)
		//	.detail("KeyBegin", keys.begin)
		//	.detail("KeyEnd", keys.end);
		return;
	}

	// Save a backup of the ShardInfo references before we start messing with shards, in order to defer fetchKeys cancellation (and
	// its potential call to removeDataRange()) until shards is again valid
	vector< Reference<ShardInfo> > oldShards;
	auto os = data->shards.intersectingRanges(keys);
	for(auto r = os.begin(); r != os.end(); ++r)
		oldShards.push_back( r->value() );

	// As addShard (called below)'s documentation requires, reinitialize any overlapping range(s)
	auto ranges = data->shards.getAffectedRangesAfterInsertion( keys, Reference<ShardInfo>() );  // null reference indicates the range being changed
	for(int i=0; i<ranges.size(); i++) {
		if (!ranges[i].value) {
			ASSERT( (KeyRangeRef&)ranges[i] == keys ); // there shouldn't be any nulls except for the range being inserted
		} else if (ranges[i].value->notAssigned())
			data->addShard( ShardInfo::newNotAssigned(ranges[i]) );
		else if (ranges[i].value->isReadable())
			data->addShard( ShardInfo::newReadWrite(ranges[i], data) );
		else {
			ASSERT( ranges[i].value->adding );
			data->addShard( ShardInfo::newAdding( data, ranges[i] ) );
			TEST( true );	// ChangeServerKeys reFetchKeys
		}
	}

	// Shard state depends on nowAssigned and whether the data is available (actually assigned in memory or on the disk) up to the given
	// version.  The latter depends on data->newestAvailableVersion, so loop over the ranges of that.
	// SOMEDAY: Could this just use shards?  Then we could explicitly do the removeDataRange here when an adding/transferred shard is cancelled
	auto vr = data->newestAvailableVersion.intersectingRanges(keys);
	std::vector<std::pair<KeyRange,Version>> changeNewestAvailable;
	std::vector<KeyRange> removeRanges;
	for (auto r = vr.begin(); r != vr.end(); ++r) {
		KeyRangeRef range = keys & r->range();
		bool dataAvailable = r->value()==latestVersion || r->value() >= version;
		/*TraceEvent("CSKRange", data->thisServerID)
			.detail("KeyBegin", range.begin)
			.detail("KeyEnd", range.end)
			.detail("Available", dataAvailable)
			.detail("NowAssigned", nowAssigned)
			.detail("NewestAvailable", r->value())
			.detail("ShardState0", data->shards[range.begin]->debugDescribeState());*/
		if (!nowAssigned) {
			if (dataAvailable) {
				ASSERT( r->value() == latestVersion);  // Not that we care, but this used to be checked instead of dataAvailable
				ASSERT( data->mutableData().getLatestVersion() > version || context == CSK_RESTORE );
				changeNewestAvailable.emplace_back(range, version);
				removeRanges.push_back( range );
			}
			data->addShard( ShardInfo::newNotAssigned(range) );
			data->watches.triggerRange( range.begin, range.end );
		} else if (!dataAvailable) {
			// SOMEDAY: Avoid restarting adding/transferred shards
			if (version==0){ // bypass fetchkeys; shard is known empty at version 0
				changeNewestAvailable.emplace_back(range, latestVersion);
				data->addShard( ShardInfo::newReadWrite(range, data) );
				setAvailableStatus(data, range, true);
			} else {
				auto& shard = data->shards[range.begin];
				if( !shard->assigned() || shard->keys != range )
					data->addShard( ShardInfo::newAdding(data, range) );
			}
		} else {
			changeNewestAvailable.emplace_back(range, latestVersion);
			data->addShard( ShardInfo::newReadWrite(range, data) );
		}
	}
	// Update newestAvailableVersion when a shard becomes (un)available (in a separate loop to avoid invalidating vr above)
	for(auto r = changeNewestAvailable.begin(); r != changeNewestAvailable.end(); ++r)
		data->newestAvailableVersion.insert( r->first, r->second );

	if (!nowAssigned)
		data->metrics.notifyNotReadable( keys );

	coalesceShards( data, KeyRangeRef(ranges[0].begin, ranges[ranges.size()-1].end) );

	// Now it is OK to do removeDataRanges, directly and through fetchKeys cancellation (and we have to do so before validate())
	oldShards.clear();
	ranges.clear();
	for(auto r=removeRanges.begin(); r!=removeRanges.end(); ++r) {
		removeDataRange( data, data->addVersionToMutationLog(data->data().getLatestVersion()), data->shards, *r );
		setAvailableStatus(data, *r, false);
	}
	validate(data);
}

void rollback( StorageServer* data, Version rollbackVersion, Version nextVersion ) {
	TEST(true); // call to shard rollback
	debugKeyRange("Rollback", rollbackVersion, allKeys);

	// We used to do a complicated dance to roll back in MVCC history.  It's much simpler, and more testable,
	// to simply restart the storage server actor and restore from the persistent disk state, and then roll
	// forward from the TLog's history.  It's not quite as efficient, but we rarely have to do this in practice.

	// FIXME: This code is relying for liveness on an undocumented property of the log system implementation: that after a rollback the rolled back versions will
	// eventually be missing from the peeked log.  A more sophisticated approach would be to make the rollback range durable and, after reboot, skip over
	// those versions if they appear in peek results.

	throw please_reboot();
}

void StorageServer::addMutation(Version version, MutationRef const& mutation, KeyRangeRef const& shard, UpdateEagerReadInfo* eagerReads ) {
	MutationRef expanded = mutation;
	auto& mLog = addVersionToMutationLog(version);

	if ( !expandMutation( expanded, data(), eagerReads, shard.end, mLog.arena()) ) {
		return;
	}
	expanded = addMutationToMutationLog(mLog, expanded);
	if (debugMutation("expandedMutation", version, expanded)) {
		const char* type =
			mutation.type == MutationRef::SetValue ? "SetValue" :
			mutation.type == MutationRef::ClearRange ? "ClearRange" :
			mutation.type == MutationRef::DebugKeyRange ? "DebugKeyRange" :
			mutation.type == MutationRef::DebugKey ? "DebugKey" :
			"UnknownMutation";
		printf("DEBUGMUTATION:\t%.6f\t%s\t%s\t%" PRId64 "\t%s\t%s\t%s\n", now(), g_network->getLocalAddress().toString().c_str(), "originalMutation", version, type, printable(mutation.param1).c_str(), printable(mutation.param2).c_str());
		printf("  shard: %s - %s\n", printable(shard.begin).c_str(), printable(shard.end).c_str());
		if (mutation.type == MutationRef::ClearRange && mutation.param2 != shard.end)
			printf("  eager: %s\n", printable( eagerReads->getKeyEnd( mutation.param2 ) ).c_str() );
	}
	applyMutation( this, expanded, mLog.arena(), mutableData() );
}

struct OrderByVersion {
	bool operator()( const VersionUpdateRef& a, const VersionUpdateRef& b ) {
		if (a.version != b.version) return a.version < b.version;
		if (a.isPrivateData != b.isPrivateData) return a.isPrivateData;
		return false;
	}
};

#define PERSIST_PREFIX "\xff\xff"

// Immutable
static const KeyValueRef persistFormat( LiteralStringRef( PERSIST_PREFIX "Format" ), LiteralStringRef("FoundationDB/StorageServer/1/4") );
static const KeyRangeRef persistFormatReadableRange( LiteralStringRef("FoundationDB/StorageServer/1/2"), LiteralStringRef("FoundationDB/StorageServer/1/5") );
static const KeyRef persistID = LiteralStringRef( PERSIST_PREFIX "ID" );

// (Potentially) change with the durable version or when fetchKeys completes
static const KeyRef persistVersion = LiteralStringRef( PERSIST_PREFIX "Version" );
static const KeyRangeRef persistShardAssignedKeys = KeyRangeRef( LiteralStringRef( PERSIST_PREFIX "ShardAssigned/" ), LiteralStringRef( PERSIST_PREFIX "ShardAssigned0" ) );
static const KeyRangeRef persistShardAvailableKeys = KeyRangeRef( LiteralStringRef( PERSIST_PREFIX "ShardAvailable/" ), LiteralStringRef( PERSIST_PREFIX "ShardAvailable0" ) );
static const KeyRangeRef persistByteSampleKeys = KeyRangeRef( LiteralStringRef( PERSIST_PREFIX "BS/" ), LiteralStringRef( PERSIST_PREFIX "BS0" ) );
static const KeyRangeRef persistByteSampleSampleKeys = KeyRangeRef( LiteralStringRef( PERSIST_PREFIX "BS/" PERSIST_PREFIX "BS/" ), LiteralStringRef( PERSIST_PREFIX "BS/" PERSIST_PREFIX "BS0" ) );
static const KeyRef persistLogProtocol = LiteralStringRef(PERSIST_PREFIX "LogProtocol");
static const KeyRef persistPrimaryLocality = LiteralStringRef( PERSIST_PREFIX "PrimaryLocality" );
// data keys are unmangled (but never start with PERSIST_PREFIX because they are always in allKeys)

class StorageUpdater {
public:
	StorageUpdater() : fromVersion(invalidVersion), currentVersion(invalidVersion), restoredVersion(invalidVersion), processedStartKey(false) {}
	StorageUpdater(Version fromVersion, Version restoredVersion) : fromVersion(fromVersion), currentVersion(fromVersion), restoredVersion(restoredVersion), processedStartKey(false) {}

	void applyMutation(StorageServer* data, MutationRef const& m, Version ver) {
		//TraceEvent("SSNewVersion", data->thisServerID).detail("VerWas", data->mutableData().latestVersion).detail("ChVer", ver);

		if(currentVersion != ver) {
			fromVersion = currentVersion;
			currentVersion = ver;
			data->mutableData().createNewVersion(ver);
		}

		if (m.param1.startsWith( systemKeys.end )) {
			//TraceEvent("PrivateData", data->thisServerID).detail("Mutation", m.toString()).detail("Version", ver);
			applyPrivateData( data, m );
		} else {
			// FIXME: enable when debugMutation is active
			//for(auto m = changes[c].mutations.begin(); m; ++m) {
			//	debugMutation("SSUpdateMutation", changes[c].version, *m);
			//}

			splitMutation(data, data->shards, m, ver);
		}

		if (data->otherError.getFuture().isReady()) data->otherError.getFuture().get();
	}

	Version currentVersion;
private:
	Version fromVersion;
	Version restoredVersion;

	KeyRef startKey;
	bool nowAssigned;
	bool processedStartKey;

	void applyPrivateData( StorageServer* data, MutationRef const& m ) {
		TraceEvent(SevDebug, "SSPrivateMutation", data->thisServerID).detail("Mutation", m.toString());

		if (processedStartKey) {
			// Because of the implementation of the krm* functions, we expect changes in pairs, [begin,end)
			// We can also ignore clearRanges, because they are always accompanied by such a pair of sets with the same keys
			ASSERT (m.type == MutationRef::SetValue && m.param1.startsWith(data->sk));
			KeyRangeRef keys( startKey.removePrefix( data->sk ), m.param1.removePrefix( data->sk ));

			// add changes in shard assignment to the mutation log
			setAssignedStatus( data, keys, nowAssigned );

			// The changes for version have already been received (and are being processed now).  We need
			// to fetch the data for change.version-1 (changes from versions < change.version)
			changeServerKeys( data, keys, nowAssigned, currentVersion-1, CSK_UPDATE );
			processedStartKey = false;
		} else if (m.type == MutationRef::SetValue && m.param1.startsWith( data->sk )) {
			// Because of the implementation of the krm* functions, we expect changes in pairs, [begin,end)
			// We can also ignore clearRanges, because they are always accompanied by such a pair of sets with the same keys
			startKey = m.param1;
			nowAssigned = m.param2 != serverKeysFalse;
			processedStartKey = true;
		} else if (m.type == MutationRef::SetValue && m.param1 == lastEpochEndPrivateKey) {
			// lastEpochEnd transactions are guaranteed by the master to be alone in their own batch (version)
			// That means we don't have to worry about the impact on changeServerKeys
			//ASSERT( /*isFirstVersionUpdateFromTLog && */!std::next(it) );

			Version rollbackVersion;
			BinaryReader br(m.param2, Unversioned());
			br >> rollbackVersion;

			if ( rollbackVersion < fromVersion && rollbackVersion > restoredVersion ) {
				TEST( true );  // ShardApplyPrivateData shard rollback
				TraceEvent(SevWarn, "Rollback", data->thisServerID)
					.detail("FromVersion", fromVersion)
					.detail("ToVersion", rollbackVersion)
					.detail("AtVersion", currentVersion)
					.detail("StorageVersion", data->storageVersion());
				ASSERT( rollbackVersion >= data->storageVersion() );
				rollback( data, rollbackVersion, currentVersion );
			}

			data->recoveryVersionSkips.emplace_back(rollbackVersion, currentVersion - rollbackVersion);
		} else if (m.type == MutationRef::SetValue && m.param1 == killStoragePrivateKey) {
			throw worker_removed();
		} else if ((m.type == MutationRef::SetValue || m.type == MutationRef::ClearRange) && m.param1.substr(1).startsWith(serverTagPrefix)) {
			bool matchesThisServer = decodeServerTagKey(m.param1.substr(1)) == data->thisServerID;
			if( (m.type == MutationRef::SetValue && !matchesThisServer) || (m.type == MutationRef::ClearRange && matchesThisServer) )
				throw worker_removed();
		} else if (m.type == MutationRef::SetValue && m.param1 == rebootWhenDurablePrivateKey) {
			data->rebootAfterDurableVersion = currentVersion;
			TraceEvent("RebootWhenDurableSet", data->thisServerID).detail("DurableVersion", data->durableVersion.get()).detail("RebootAfterDurableVersion", data->rebootAfterDurableVersion);
		} else if (m.type == MutationRef::SetValue && m.param1 == primaryLocalityPrivateKey) {
			data->primaryLocality = BinaryReader::fromStringRef<int8_t>(m.param2, Unversioned());
			auto& mLV = data->addVersionToMutationLog( data->data().getLatestVersion() );
			data->addMutationToMutationLog( mLV, MutationRef(MutationRef::SetValue, persistPrimaryLocality, m.param2) );
		} else {
			ASSERT(false);  // Unknown private mutation
		}
	}
};

ACTOR Future<Void> update( StorageServer* data, bool* pReceivedUpdate )
{
	state double start;
	try {
		// If we are disk bound and durableVersion is very old, we need to block updates or we could run out of memory
		// This is often referred to as the storage server e-brake (emergency brake)
		state double waitStartT = 0;
		while ( data->queueSize() >= SERVER_KNOBS->STORAGE_HARD_LIMIT_BYTES && data->durableVersion.get() < data->desiredOldestVersion.get() ) {
			if (now() - waitStartT >= 1) {
				TraceEvent(SevWarn, "StorageServerUpdateLag", data->thisServerID)
					.detail("Version", data->version.get())
					.detail("DurableVersion", data->durableVersion.get());
				waitStartT = now();
			}

			data->behind = true;
			wait( delayJittered(.005, TaskPriority::TLogPeekReply) );
		}

		while( data->byteSampleClearsTooLarge.get() ) {
			wait( data->byteSampleClearsTooLarge.onChange() );
		}

		state Reference<ILogSystem::IPeekCursor> cursor = data->logCursor;
		//TraceEvent("SSUpdatePeeking", data->thisServerID).detail("MyVer", data->version.get()).detail("Epoch", data->updateEpoch).detail("Seq", data->updateSequence);

		loop {
			wait( cursor->getMore() );
			if(!cursor->isExhausted()) {
				break;
			}
		}
		if(cursor->popped() > 0)
			throw worker_removed();

		++data->counters.updateBatches;
		data->lastTLogVersion = cursor->getMaxKnownVersion();
		data->versionLag = std::max<int64_t>(0, data->lastTLogVersion - data->version.get());

		ASSERT(*pReceivedUpdate == false);
		*pReceivedUpdate = true;

		start = now();
		wait( data->durableVersionLock.take(TaskPriority::TLogPeekReply,1) );
		state FlowLock::Releaser holdingDVL( data->durableVersionLock );
		if(now() - start > 0.1)
			TraceEvent("SSSlowTakeLock1", data->thisServerID).detailf("From", "%016llx", debug_lastLoadBalanceResultEndpointToken).detail("Duration", now() - start).detail("Version", data->version.get());

		start = now();
		state UpdateEagerReadInfo eager;
		state FetchInjectionInfo fii;
		state Reference<ILogSystem::IPeekCursor> cloneCursor2;

		loop{
			state uint64_t changeCounter = data->shardChangeCounter;
			bool epochEnd = false;
			bool hasPrivateData = false;
			bool firstMutation = true;
			bool dbgLastMessageWasProtocol = false;

			Reference<ILogSystem::IPeekCursor> cloneCursor1 = cursor->cloneNoMore();
			cloneCursor2 = cursor->cloneNoMore();

			cloneCursor1->setProtocolVersion(data->logProtocol);

			for (; cloneCursor1->hasMessage(); cloneCursor1->nextMessage()) {
				ArenaReader& cloneReader = *cloneCursor1->reader();

				if (LogProtocolMessage::isNextIn(cloneReader)) {
					LogProtocolMessage lpm;
					cloneReader >> lpm;
					dbgLastMessageWasProtocol = true;
					cloneCursor1->setProtocolVersion(cloneReader.protocolVersion());
				}
				else {
					MutationRef msg;
					cloneReader >> msg;

					if (firstMutation && msg.param1.startsWith(systemKeys.end))
						hasPrivateData = true;
					firstMutation = false;

					if (msg.param1 == lastEpochEndPrivateKey) {
						epochEnd = true;
						ASSERT(dbgLastMessageWasProtocol);
					}

					eager.addMutation(msg);
					dbgLastMessageWasProtocol = false;
				}
			}

			// Any fetchKeys which are ready to transition their shards to the adding,transferred state do so now.
			// If there is an epoch end we skip this step, to increase testability and to prevent inserting a version in the middle of a rolled back version range.
			while(!hasPrivateData && !epochEnd && !data->readyFetchKeys.empty()) {
				auto fk = data->readyFetchKeys.back();
				data->readyFetchKeys.pop_back();
				fk.send( &fii );
			}

			for(auto& c : fii.changes)
				eager.addMutations(c.mutations);

			wait( doEagerReads( data, &eager ) );
			if (data->shardChangeCounter == changeCounter) break;
			TEST(true); // A fetchKeys completed while we were doing this, so eager might be outdated.  Read it again.
			// SOMEDAY: Theoretically we could check the change counters of individual shards and retry the reads only selectively
			eager = UpdateEagerReadInfo();
		}

		if(now() - start > 0.1)
			TraceEvent("SSSlowTakeLock2", data->thisServerID).detailf("From", "%016llx", debug_lastLoadBalanceResultEndpointToken).detail("Duration", now() - start).detail("Version", data->version.get());

		data->updateEagerReads = &eager;
		data->debug_inApplyUpdate = true;

		state StorageUpdater updater(data->lastVersionWithData, data->restoredVersion);

		if (EXPENSIVE_VALIDATION) data->data().atLatest().validate();
		validate(data);

		state bool injectedChanges = false;
		state int changeNum = 0;
		state int mutationBytes = 0;
		for(; changeNum < fii.changes.size(); changeNum++) {
			state int mutationNum = 0;
			state VerUpdateRef* pUpdate = &fii.changes[changeNum];
			for(; mutationNum < pUpdate->mutations.size(); mutationNum++) {
				updater.applyMutation(data, pUpdate->mutations[mutationNum], pUpdate->version);
				if (pUpdate->mutations[mutationNum].type == MutationRef::Exec) {
					wait(snapHelper(data, pUpdate->mutations[mutationNum], pUpdate->version));
				}
				mutationBytes += pUpdate->mutations[mutationNum].totalSize();
				injectedChanges = true;
				if(mutationBytes > SERVER_KNOBS->DESIRED_UPDATE_BYTES) {
					mutationBytes = 0;
					wait(delay(SERVER_KNOBS->UPDATE_DELAY));
				}
			}
		}

		state Version ver = invalidVersion;
		cloneCursor2->setProtocolVersion(data->logProtocol);
		//TraceEvent("SSUpdatePeeked", data->thisServerID).detail("FromEpoch", data->updateEpoch).detail("FromSeq", data->updateSequence).detail("ToEpoch", results.end_epoch).detail("ToSeq", results.end_seq).detail("MsgSize", results.messages.size());
		for (;cloneCursor2->hasMessage(); cloneCursor2->nextMessage()) {
			if(mutationBytes > SERVER_KNOBS->DESIRED_UPDATE_BYTES) {
				mutationBytes = 0;
				//Instead of just yielding, leave time for the storage server to respond to reads
				wait(delay(SERVER_KNOBS->UPDATE_DELAY));
			}

			if (cloneCursor2->version().version > ver) {
				ASSERT(cloneCursor2->version().version > data->version.get());
			}

			auto &rd = *cloneCursor2->reader();

			if (cloneCursor2->version().version > ver && cloneCursor2->version().version > data->version.get()) {
				++data->counters.updateVersions;
				ver = cloneCursor2->version().version;
			}

			if (LogProtocolMessage::isNextIn(rd)) {
				LogProtocolMessage lpm;
				rd >> lpm;

				data->logProtocol = rd.protocolVersion();
				data->storage.changeLogProtocol(ver, data->logProtocol);
				cloneCursor2->setProtocolVersion(rd.protocolVersion());
			}
			else {
				MutationRef msg;
				rd >> msg;

				if (ver != invalidVersion) {  // This change belongs to a version < minVersion
					if (debugMutation("SSPeek", ver, msg) || ver == 1)
						TraceEvent("SSPeekMutation", data->thisServerID).detail("Mutation", msg.toString()).detail("Version", cloneCursor2->version().toString());

					updater.applyMutation(data, msg, ver);
					mutationBytes += msg.totalSize();
					data->counters.mutationBytes += msg.totalSize();
					++data->counters.mutations;
					switch(msg.type) {
						case MutationRef::SetValue:
							++data->counters.setMutations;
							break;
						case MutationRef::ClearRange:
							++data->counters.clearRangeMutations;
							break;
						case MutationRef::AddValue:
						case MutationRef::And:
						case MutationRef::AndV2:
						case MutationRef::AppendIfFits:
						case MutationRef::ByteMax:
						case MutationRef::ByteMin:
						case MutationRef::Max:
						case MutationRef::Min:
						case MutationRef::MinV2:
						case MutationRef::Or:
						case MutationRef::Xor:
						case MutationRef::CompareAndClear:
							++data->counters.atomicMutations;
							break;
					}
					if (msg.type == MutationRef::Exec) {
						wait(snapHelper(data, msg, ver));
					}
				}
				else
					TraceEvent(SevError, "DiscardingPeekedData", data->thisServerID).detail("Mutation", msg.toString()).detail("Version", cloneCursor2->version().toString());
			}
		}

		if(ver != invalidVersion) {
			data->lastVersionWithData = ver;
		} else {
			ver = cloneCursor2->version().version - 1;
		}
		if(injectedChanges) data->lastVersionWithData = ver;

		data->updateEagerReads = NULL;
		data->debug_inApplyUpdate = false;

		if(ver == invalidVersion && !fii.changes.empty() ) {
			ver = updater.currentVersion;
		}

		if(ver != invalidVersion && ver > data->version.get()) {
			debugKeyRange("SSUpdate", ver, allKeys);

			data->mutableData().createNewVersion(ver);
			if (data->otherError.getFuture().isReady()) data->otherError.getFuture().get();

			data->noRecentUpdates.set(false);
			data->lastUpdate = now();
			data->version.set( ver );		// Triggers replies to waiting gets for new version(s)
			if (data->otherError.getFuture().isReady()) data->otherError.getFuture().get();

			Version maxVersionsInMemory = SERVER_KNOBS->MAX_READ_TRANSACTION_LIFE_VERSIONS;
			for(int i = 0; i < data->recoveryVersionSkips.size(); i++) {
				maxVersionsInMemory += data->recoveryVersionSkips[i].second;
			}

			// Trigger updateStorage if necessary
			Version proposedOldestVersion = std::max(data->version.get(), cursor->getMinKnownCommittedVersion()) - maxVersionsInMemory;
			if(data->primaryLocality == tagLocalitySpecial || data->tag.locality == data->primaryLocality) {
				proposedOldestVersion = std::max(proposedOldestVersion, data->lastTLogVersion - maxVersionsInMemory);
			}
			proposedOldestVersion = std::min(proposedOldestVersion, data->version.get()-1);
			proposedOldestVersion = std::max(proposedOldestVersion, data->oldestVersion.get());
			proposedOldestVersion = std::max(proposedOldestVersion, data->desiredOldestVersion.get());

			//TraceEvent("StorageServerUpdated", data->thisServerID).detail("Ver", ver).detail("DataVersion", data->version.get())
			//	.detail("LastTLogVersion", data->lastTLogVersion).detail("NewOldest", data->oldestVersion.get()).detail("DesiredOldest",data->desiredOldestVersion.get())
			//	.detail("MaxVersionInMemory", maxVersionsInMemory).detail("Proposed", proposedOldestVersion).detail("PrimaryLocality", data->primaryLocality).detail("Tag", data->tag.toString());

			while(!data->recoveryVersionSkips.empty() && proposedOldestVersion > data->recoveryVersionSkips.front().first) {
				data->recoveryVersionSkips.pop_front();
			}
			data->desiredOldestVersion.set(proposedOldestVersion);

		}

		validate(data);

		data->logCursor->advanceTo( cloneCursor2->version() );
		if(cursor->version().version >= data->lastTLogVersion) {
			if(data->behind) {
				TraceEvent("StorageServerNoLongerBehind", data->thisServerID).detail("CursorVersion", cursor->version().version).detail("TLogVersion", data->lastTLogVersion);
			}
			data->behind = false;
		}

		return Void();  // update will get called again ASAP
	} catch (Error& err) {
		state Error e = err;
		if (e.code() != error_code_worker_removed && e.code() != error_code_please_reboot) {
			TraceEvent(SevError, "SSUpdateError", data->thisServerID).error(e).backtrace();
		} else if (e.code() == error_code_please_reboot) {
			wait( data->durableInProgress );
		}
		throw e;
	}
}

ACTOR Future<Void> updateStorage(StorageServer* data) {
	loop {
		ASSERT( data->durableVersion.get() == data->storageVersion() );
		if (g_network->isSimulated()) {
			double endTime = g_simulator.checkDisabled(format("%s/updateStorage", data->thisServerID.toString().c_str()));
			if(endTime > now()) {
<<<<<<< HEAD
				wait(delay(endTime - now(), TaskPriority::Storage));
			}
		}
		wait( data->desiredOldestVersion.whenAtLeast( data->storageVersion()+1 ) );
		wait( delay(0, TaskPriority::Storage) );
=======
				wait(delay(endTime - now(), TaskUpdateStorage));
			}
		}
		wait( data->desiredOldestVersion.whenAtLeast( data->storageVersion()+1 ) );
		wait( delay(0, TaskUpdateStorage) );
>>>>>>> 5ea2e690

		state Promise<Void> durableInProgress;
		data->durableInProgress = durableInProgress.getFuture();

		state Version startOldestVersion = data->storageVersion();
		state Version newOldestVersion = data->storageVersion();
		state Version desiredVersion = data->desiredOldestVersion.get();
		state int64_t bytesLeft = SERVER_KNOBS->STORAGE_COMMIT_BYTES;

		// Write mutations to storage until we reach the desiredVersion or have written too much (bytesleft)
		loop {
			state bool done = data->storage.makeVersionMutationsDurable(newOldestVersion, desiredVersion, bytesLeft);
			// We want to forget things from these data structures atomically with changing oldestVersion (and "before", since oldestVersion.set() may trigger waiting actors)
			// forgetVersionsBeforeAsync visibly forgets immediately (without waiting) but asynchronously frees memory.
<<<<<<< HEAD
			Future<Void> finishedForgetting = data->mutableData().forgetVersionsBeforeAsync( newOldestVersion, TaskPriority::Storage );
			data->oldestVersion.set( newOldestVersion );
			wait( finishedForgetting );
			wait( yield(TaskPriority::Storage) );
=======
			Future<Void> finishedForgetting = data->mutableData().forgetVersionsBeforeAsync( newOldestVersion, TaskUpdateStorage );
			data->oldestVersion.set( newOldestVersion );
			wait( finishedForgetting );
			wait( yield(TaskUpdateStorage) );
>>>>>>> 5ea2e690
			if (done) break;
		}

		// Set the new durable version as part of the outstanding change set, before commit
		if (startOldestVersion != newOldestVersion)
			data->storage.makeVersionDurable( newOldestVersion );

		debug_advanceMaxCommittedVersion( data->thisServerID, newOldestVersion );
		state Future<Void> durable = data->storage.commit();
		state Future<Void> durableDelay = Void();

		if (bytesLeft > 0) {
<<<<<<< HEAD
			durableDelay = delay(SERVER_KNOBS->STORAGE_COMMIT_INTERVAL, TaskPriority::Storage);
		} else {
			durableDelay = delay(0, TaskPriority::UpdateStorage) || delay(SERVER_KNOBS->STORAGE_COMMIT_INTERVAL, TaskPriority::Storage);
=======
			durableDelay = delay(SERVER_KNOBS->STORAGE_COMMIT_INTERVAL, TaskUpdateStorage);
>>>>>>> 5ea2e690
		}

		wait( durable );

		debug_advanceMinCommittedVersion( data->thisServerID, newOldestVersion );

		if(newOldestVersion > data->rebootAfterDurableVersion) {
			TraceEvent("RebootWhenDurableTriggered", data->thisServerID).detail("NewOldestVersion", newOldestVersion).detail("RebootAfterDurableVersion", data->rebootAfterDurableVersion);
			// To avoid brokenPromise error, which is caused by the sender of the durableInProgress (i.e., this process)
			// never sets durableInProgress, we should set durableInProgress before send the please_reboot() error.
			// Otherwise, in the race situation when storage server receives both reboot and
			// brokenPromise of durableInProgress, the worker of the storage server will die.
			// We will eventually end up with no worker for storage server role.
			// The data distributor's buildTeam() will get stuck in building a team
			durableInProgress.sendError(please_reboot());
			throw please_reboot();
		}

		durableInProgress.send(Void());
<<<<<<< HEAD
		wait( delay(0, TaskPriority::Storage) ); //Setting durableInProgess could cause the storage server to shut down, so delay to check for cancellation
=======
		wait( delay(0, TaskUpdateStorage) ); //Setting durableInProgess could cause the storage server to shut down, so delay to check for cancellation
>>>>>>> 5ea2e690

		// Taking and releasing the durableVersionLock ensures that no eager reads both begin before the commit was effective and
		// are applied after we change the durable version. Also ensure that we have to lock while calling changeDurableVersion,
		// because otherwise the latest version of mutableData might be partially loaded.
		wait( data->durableVersionLock.take() );
		data->popVersion( data->durableVersion.get() + 1 );

		while (!changeDurableVersion( data, newOldestVersion )) {
<<<<<<< HEAD
			if(g_network->check_yield(TaskPriority::Storage)) {
				data->durableVersionLock.release();
				wait(delay(0, TaskPriority::Storage));
=======
			if(g_network->check_yield(TaskUpdateStorage)) {
				data->durableVersionLock.release();
				wait(delay(0, TaskUpdateStorage));
>>>>>>> 5ea2e690
				wait( data->durableVersionLock.take() );
			}
		}

		data->durableVersionLock.release();

		//TraceEvent("StorageServerDurable", data->thisServerID).detail("Version", newOldestVersion);

		wait( durableDelay );
	}
}

#pragma endregion

////////////////////////////////// StorageServerDisk ///////////////////////////////////////
#pragma region StorageServerDisk

void StorageServerDisk::makeNewStorageServerDurable() {
	storage->set( persistFormat );
	storage->set( KeyValueRef(persistID, BinaryWriter::toValue(data->thisServerID, Unversioned())) );
	storage->set( KeyValueRef(persistVersion, BinaryWriter::toValue(data->version.get(), Unversioned())) );
	storage->set( KeyValueRef(persistShardAssignedKeys.begin.toString(), LiteralStringRef("0")) );
	storage->set( KeyValueRef(persistShardAvailableKeys.begin.toString(), LiteralStringRef("0")) );
}

void setAvailableStatus( StorageServer* self, KeyRangeRef keys, bool available ) {
	//ASSERT( self->debug_inApplyUpdate );
	ASSERT( !keys.empty() );

	auto& mLV = self->addVersionToMutationLog( self->data().getLatestVersion() );

	KeyRange availableKeys = KeyRangeRef( persistShardAvailableKeys.begin.toString() + keys.begin.toString(), persistShardAvailableKeys.begin.toString() + keys.end.toString() );
	//TraceEvent("SetAvailableStatus", self->thisServerID).detail("Version", mLV.version).detail("RangeBegin", availableKeys.begin).detail("RangeEnd", availableKeys.end);

	self->addMutationToMutationLog( mLV, MutationRef( MutationRef::ClearRange, availableKeys.begin, availableKeys.end ) );
	self->addMutationToMutationLog( mLV, MutationRef( MutationRef::SetValue, availableKeys.begin, available ? LiteralStringRef("1") : LiteralStringRef("0") ) );
	if (keys.end != allKeys.end) {
		bool endAvailable = self->shards.rangeContaining( keys.end )->value()->isInVersionedData();
		self->addMutationToMutationLog( mLV, MutationRef( MutationRef::SetValue, availableKeys.end, endAvailable ? LiteralStringRef("1") : LiteralStringRef("0") ) );
	}

}

void setAssignedStatus( StorageServer* self, KeyRangeRef keys, bool nowAssigned ) {
	ASSERT( !keys.empty() );
	auto& mLV = self->addVersionToMutationLog( self->data().getLatestVersion() );
	KeyRange assignedKeys = KeyRangeRef(
		persistShardAssignedKeys.begin.toString() + keys.begin.toString(),
		persistShardAssignedKeys.begin.toString() + keys.end.toString() );
	//TraceEvent("SetAssignedStatus", self->thisServerID).detail("Version", mLV.version).detail("RangeBegin", assignedKeys.begin).detail("RangeEnd", assignedKeys.end);
	self->addMutationToMutationLog( mLV, MutationRef( MutationRef::ClearRange, assignedKeys.begin, assignedKeys.end ) );
	self->addMutationToMutationLog( mLV, MutationRef( MutationRef::SetValue, assignedKeys.begin,
			nowAssigned ? LiteralStringRef("1") : LiteralStringRef("0") ) );
	if (keys.end != allKeys.end) {
		bool endAssigned = self->shards.rangeContaining( keys.end )->value()->assigned();
		self->addMutationToMutationLog( mLV, MutationRef( MutationRef::SetValue, assignedKeys.end, endAssigned ? LiteralStringRef("1") : LiteralStringRef("0") ) );
	}
}

void StorageServerDisk::clearRange( KeyRangeRef keys ) {
	storage->clear(keys);
}

void StorageServerDisk::writeKeyValue( KeyValueRef kv ) {
	storage->set( kv );
}

void StorageServerDisk::writeMutation( MutationRef mutation ) {
	// FIXME: debugMutation(debugContext, debugVersion, *m);
	if (mutation.type == MutationRef::SetValue) {
		storage->set( KeyValueRef(mutation.param1, mutation.param2) );
	} else if (mutation.type == MutationRef::ClearRange) {
		storage->clear( KeyRangeRef(mutation.param1, mutation.param2) );
	} else
		ASSERT(false);
}

void StorageServerDisk::writeMutations( MutationListRef mutations, Version debugVersion, const char* debugContext ) {
	for(auto m = mutations.begin(); m; ++m) {
		debugMutation(debugContext, debugVersion, *m);
		if (m->type == MutationRef::SetValue) {
			storage->set( KeyValueRef(m->param1, m->param2) );
		} else if (m->type == MutationRef::ClearRange) {
			storage->clear( KeyRangeRef(m->param1, m->param2) );
		}
	}
}

bool StorageServerDisk::makeVersionMutationsDurable( Version& prevStorageVersion, Version newStorageVersion, int64_t& bytesLeft ) {
	if (bytesLeft <= 0) return true;

	// Apply mutations from the mutationLog
	auto u = data->getMutationLog().upper_bound(prevStorageVersion);
	if (u != data->getMutationLog().end() && u->first <= newStorageVersion) {
		VersionUpdateRef const& v = u->second;
		ASSERT( v.version > prevStorageVersion && v.version <= newStorageVersion );
		debugKeyRange("makeVersionMutationsDurable", v.version, allKeys);
		writeMutations(v.mutations, v.version, "makeVersionDurable");
		for(auto m=v.mutations.begin(); m; ++m)
			bytesLeft -= mvccStorageBytes(*m);
		prevStorageVersion = v.version;
		return false;
	} else {
		prevStorageVersion = newStorageVersion;
		return true;
	}
}

// Update data->storage to persist the changes from (data->storageVersion(),version]
void StorageServerDisk::makeVersionDurable( Version version ) {
	storage->set( KeyValueRef(persistVersion, BinaryWriter::toValue(version, Unversioned())) );

	//TraceEvent("MakeDurable", data->thisServerID).detail("FromVersion", prevStorageVersion).detail("ToVersion", version);
}

void StorageServerDisk::changeLogProtocol(Version version, ProtocolVersion protocol) {
	data->addMutationToMutationLogOrStorage(version, MutationRef(MutationRef::SetValue, persistLogProtocol, BinaryWriter::toValue(protocol, Unversioned())));
}

ACTOR Future<Void> applyByteSampleResult( StorageServer* data, IKeyValueStore* storage, Key begin, Key end, std::vector<Standalone<VectorRef<KeyValueRef>>>* results = NULL) {
	state int totalFetches = 0;
	state int totalKeys = 0;
	state int totalBytes = 0;
	loop {
		Standalone<VectorRef<KeyValueRef>> bs = wait( storage->readRange( KeyRangeRef(begin, end), SERVER_KNOBS->STORAGE_LIMIT_BYTES, SERVER_KNOBS->STORAGE_LIMIT_BYTES ) );
		if(results) results->push_back(bs);
		int rangeSize = bs.expectedSize();
		totalFetches++;
		totalKeys += bs.size();
		totalBytes += rangeSize;
		for( int j = 0; j < bs.size(); j++ ) {
			KeyRef key = bs[j].key.removePrefix(persistByteSampleKeys.begin);
			if(!data->byteSampleClears.rangeContaining(key).value()) {
				data->metrics.byteSample.sample.insert( key, BinaryReader::fromStringRef<int32_t>(bs[j].value, Unversioned()), false );
			}
		}
		if( rangeSize >= SERVER_KNOBS->STORAGE_LIMIT_BYTES ) {
			Key nextBegin = keyAfter(bs.back().key);
			data->byteSampleClears.insert(KeyRangeRef(begin, nextBegin).removePrefix(persistByteSampleKeys.begin), true);
			data->byteSampleClearsTooLarge.set(data->byteSampleClears.size() > SERVER_KNOBS->MAX_BYTE_SAMPLE_CLEAR_MAP_SIZE);
			begin = nextBegin;
			if(begin == end) {
				break;
			}
		} else {
			data->byteSampleClears.insert(KeyRangeRef(begin.removePrefix(persistByteSampleKeys.begin), end == persistByteSampleKeys.end ? LiteralStringRef("\xff\xff\xff") : end.removePrefix(persistByteSampleKeys.begin)), true);
			data->byteSampleClearsTooLarge.set(data->byteSampleClears.size() > SERVER_KNOBS->MAX_BYTE_SAMPLE_CLEAR_MAP_SIZE);
			break;
		}

		if(!results) {
			wait(delay(SERVER_KNOBS->BYTE_SAMPLE_LOAD_DELAY));
		}
	}
	TraceEvent("RecoveredByteSampleRange", data->thisServerID).detail("Begin", begin).detail("End", end).detail("Fetches", totalFetches).detail("Keys", totalKeys).detail("ReadBytes", totalBytes);
	return Void();
}

ACTOR Future<Void> restoreByteSample(StorageServer* data, IKeyValueStore* storage, Promise<Void> byteSampleSampleRecovered, Future<Void> startRestore) {
	state std::vector<Standalone<VectorRef<KeyValueRef>>> byteSampleSample;
	wait( applyByteSampleResult(data, storage, persistByteSampleSampleKeys.begin, persistByteSampleSampleKeys.end, &byteSampleSample) );
	byteSampleSampleRecovered.send(Void());
	wait( startRestore );
	wait( delay(SERVER_KNOBS->BYTE_SAMPLE_START_DELAY) );

	size_t bytes_per_fetch = 0;
	// Since the expected size also includes (as of now) the space overhead of the container, we calculate our own number here
	for( auto& it : byteSampleSample ) {
		for( auto& kv : it ) {
			bytes_per_fetch += BinaryReader::fromStringRef<int32_t>(kv.value, Unversioned());
		}
	}
	bytes_per_fetch = (bytes_per_fetch/SERVER_KNOBS->BYTE_SAMPLE_LOAD_PARALLELISM) + 1;

	state std::vector<Future<Void>> sampleRanges;
	int accumulatedSize = 0;
	Key lastStart = persistByteSampleKeys.begin; // make sure the first range starts at the absolute beginning of the byte sample
	for( auto& it : byteSampleSample ) {
		for( auto& kv : it ) {
			if( accumulatedSize >= bytes_per_fetch ) {
				accumulatedSize = 0;
				Key realKey = kv.key.removePrefix(  persistByteSampleKeys.begin );
				sampleRanges.push_back( applyByteSampleResult(data, storage, lastStart, realKey) );
				lastStart = realKey;
			}
			accumulatedSize += BinaryReader::fromStringRef<int32_t>(kv.value, Unversioned());
		}
	}
	// make sure that the last range goes all the way to the end of the byte sample
	sampleRanges.push_back( applyByteSampleResult(data, storage, lastStart, persistByteSampleKeys.end) );

	wait( waitForAll( sampleRanges ) );
	TraceEvent("RecoveredByteSampleChunkedRead", data->thisServerID).detail("Ranges",sampleRanges.size());

	if( BUGGIFY )
		wait( delay( deterministicRandom()->random01() * 10.0 ) );

	return Void();
}

ACTOR Future<bool> restoreDurableState( StorageServer* data, IKeyValueStore* storage ) {
	state Future<Optional<Value>> fFormat = storage->readValue(persistFormat.key);
	state Future<Optional<Value>> fID = storage->readValue(persistID);
	state Future<Optional<Value>> fVersion = storage->readValue(persistVersion);
	state Future<Optional<Value>> fLogProtocol = storage->readValue(persistLogProtocol);
	state Future<Optional<Value>> fPrimaryLocality = storage->readValue(persistPrimaryLocality);
	state Future<Standalone<VectorRef<KeyValueRef>>> fShardAssigned = storage->readRange(persistShardAssignedKeys);
	state Future<Standalone<VectorRef<KeyValueRef>>> fShardAvailable = storage->readRange(persistShardAvailableKeys);

	state Promise<Void> byteSampleSampleRecovered;
	state Promise<Void> startByteSampleRestore;
	data->byteSampleRecovery = restoreByteSample(data, storage, byteSampleSampleRecovered, startByteSampleRestore.getFuture());

	TraceEvent("ReadingDurableState", data->thisServerID);
	wait( waitForAll( (vector<Future<Optional<Value>>>(), fFormat, fID, fVersion, fLogProtocol, fPrimaryLocality) ) );
	wait( waitForAll( (vector<Future<Standalone<VectorRef<KeyValueRef>>>>(), fShardAssigned, fShardAvailable) ) );
	wait( byteSampleSampleRecovered.getFuture() );
	TraceEvent("RestoringDurableState", data->thisServerID);

	if (!fFormat.get().present()) {
		// The DB was never initialized
		TraceEvent("DBNeverInitialized", data->thisServerID);
		storage->dispose();
		data->thisServerID = UID();
		data->sk = Key();
		return false;
	}
	if (!persistFormatReadableRange.contains( fFormat.get().get() )) {
		TraceEvent(SevError, "UnsupportedDBFormat").detail("Format", fFormat.get().get().toString()).detail("Expected", persistFormat.value.toString());
		throw worker_recovery_failed();
	}
	data->thisServerID = BinaryReader::fromStringRef<UID>(fID.get().get(), Unversioned());
	data->sk = serverKeysPrefixFor( data->thisServerID ).withPrefix(systemKeys.begin);  // FFFF/serverKeys/[this server]/

	if (fLogProtocol.get().present())
		data->logProtocol = BinaryReader::fromStringRef<ProtocolVersion>(fLogProtocol.get().get(), Unversioned());

	if (fPrimaryLocality.get().present())
		data->primaryLocality = BinaryReader::fromStringRef<int8_t>(fPrimaryLocality.get().get(), Unversioned());

	state Version version = BinaryReader::fromStringRef<Version>( fVersion.get().get(), Unversioned() );
	debug_checkRestoredVersion( data->thisServerID, version, "StorageServer" );
	data->setInitialVersion( version );

	state Standalone<VectorRef<KeyValueRef>> available = fShardAvailable.get();
	state int availableLoc;
	for(availableLoc=0; availableLoc<available.size(); availableLoc++) {
		KeyRangeRef keys(
			available[availableLoc].key.removePrefix(persistShardAvailableKeys.begin),
			availableLoc+1==available.size() ? allKeys.end : available[availableLoc+1].key.removePrefix(persistShardAvailableKeys.begin));
		ASSERT( !keys.empty() );
		bool nowAvailable = available[availableLoc].value!=LiteralStringRef("0");
		/*if(nowAvailable)
		  TraceEvent("AvailableShard", data->thisServerID).detail("RangeBegin", keys.begin).detail("RangeEnd", keys.end);*/
		data->newestAvailableVersion.insert( keys, nowAvailable ? latestVersion : invalidVersion );
		wait(yield());
	}

	state Standalone<VectorRef<KeyValueRef>> assigned = fShardAssigned.get();
	state int assignedLoc;
	for(assignedLoc=0; assignedLoc<assigned.size(); assignedLoc++) {
		KeyRangeRef keys(
			assigned[assignedLoc].key.removePrefix(persistShardAssignedKeys.begin),
			assignedLoc+1==assigned.size() ? allKeys.end : assigned[assignedLoc+1].key.removePrefix(persistShardAssignedKeys.begin));
		ASSERT( !keys.empty() );
		bool nowAssigned = assigned[assignedLoc].value!=LiteralStringRef("0");
		/*if(nowAssigned)
		  TraceEvent("AssignedShard", data->thisServerID).detail("RangeBegin", keys.begin).detail("RangeEnd", keys.end);*/
		changeServerKeys(data, keys, nowAssigned, version, CSK_RESTORE);

		if (!nowAssigned) ASSERT( data->newestAvailableVersion.allEqual(keys, invalidVersion) );
		wait(yield());
	}

	wait( delay( 0.0001 ) );

	{
		// Erase data which isn't available (it is from some fetch at a later version)
		// SOMEDAY: Keep track of keys that might be fetching, make sure we don't have any data elsewhere?
		for(auto it = data->newestAvailableVersion.ranges().begin(); it != data->newestAvailableVersion.ranges().end(); ++it) {
			if (it->value() == invalidVersion) {
				KeyRangeRef clearRange(it->begin(), it->end());
				debugKeyRange("clearInvalidVersion", invalidVersion, clearRange);
				storage->clear( clearRange );
				data->byteSampleApplyClear( clearRange, invalidVersion );
			}
		}
	}

	validate(data, true);
	startByteSampleRestore.send(Void());

	return true;
}

Future<bool> StorageServerDisk::restoreDurableState() {
	return ::restoreDurableState(data, storage);
}

//Determines whether a key-value pair should be included in a byte sample
//Also returns size information about the sample
ByteSampleInfo isKeyValueInSample(KeyValueRef keyValue) {
	ByteSampleInfo info;

	const KeyRef key = keyValue.key;
	info.size = key.size() + keyValue.value.size();

	uint32_t a = 0;
	uint32_t b = 0;
	hashlittle2( key.begin(), key.size(), &a, &b );

	double probability = (double)info.size / (key.size() + SERVER_KNOBS->BYTE_SAMPLING_OVERHEAD) / SERVER_KNOBS->BYTE_SAMPLING_FACTOR;
	info.inSample = a / ((1 << 30) * 4.0) < probability;
	info.sampledSize = info.size / std::min(1.0, probability);

	return info;
}

void StorageServer::addMutationToMutationLogOrStorage( Version ver, MutationRef m ) {
	if (ver != invalidVersion) {
		addMutationToMutationLog( addVersionToMutationLog(ver), m );
	} else {
		storage.writeMutation( m );
		byteSampleApplyMutation( m, ver );
	}
}

void StorageServer::byteSampleApplySet( KeyValueRef kv, Version ver ) {
	// Update byteSample in memory and (eventually) on disk and notify waiting metrics

	ByteSampleInfo sampleInfo = isKeyValueInSample(kv);
	auto& byteSample = metrics.byteSample.sample;

	int64_t delta = 0;
	const KeyRef key = kv.key;

	auto old = byteSample.find(key);
	if (old != byteSample.end()) delta = -byteSample.getMetric(old);
	if (sampleInfo.inSample) {
		delta += sampleInfo.sampledSize;
		byteSample.insert( key, sampleInfo.sampledSize );
		addMutationToMutationLogOrStorage( ver, MutationRef(MutationRef::SetValue, key.withPrefix(persistByteSampleKeys.begin), BinaryWriter::toValue( sampleInfo.sampledSize, Unversioned() )) );
	} else {
		bool any = old != byteSample.end();
		if(!byteSampleRecovery.isReady() ) {
			if(!byteSampleClears.rangeContaining(key).value()) {
				byteSampleClears.insert(key, true);
				byteSampleClearsTooLarge.set(byteSampleClears.size() > SERVER_KNOBS->MAX_BYTE_SAMPLE_CLEAR_MAP_SIZE);
				any = true;
			}
		}
		if (any) {
			byteSample.erase(old);
			auto diskRange = singleKeyRange(key.withPrefix(persistByteSampleKeys.begin));
			addMutationToMutationLogOrStorage( ver, MutationRef(MutationRef::ClearRange, diskRange.begin, diskRange.end) );
		}
	}

	if (delta) metrics.notifyBytes( key, delta );
}

void StorageServer::byteSampleApplyClear( KeyRangeRef range, Version ver ) {
	// Update byteSample in memory and (eventually) on disk via the mutationLog and notify waiting metrics

	auto& byteSample = metrics.byteSample.sample;
	bool any = false;

	if(range.begin < allKeys.end) {
		//NotifyBytes should not be called for keys past allKeys.end
		KeyRangeRef searchRange = KeyRangeRef(range.begin, std::min(range.end, allKeys.end));
		auto r = metrics.waitMetricsMap.intersectingRanges(searchRange);
		for(auto shard = r.begin(); shard != r.end(); ++shard) {
			KeyRangeRef intersectingRange = shard.range() & range;
			int64_t bytes = byteSample.sumRange(intersectingRange.begin, intersectingRange.end);
			metrics.notifyBytes(shard, -bytes);
			any = any || bytes > 0;
		}
	}

	if(range.end > allKeys.end && byteSample.sumRange(std::max(allKeys.end, range.begin), range.end) > 0)
		any = true;

	if(!byteSampleRecovery.isReady()) {
		auto clearRanges = byteSampleClears.intersectingRanges(range);
		for(auto it : clearRanges) {
			if(!it.value()) {
				byteSampleClears.insert(range, true);
				byteSampleClearsTooLarge.set(byteSampleClears.size() > SERVER_KNOBS->MAX_BYTE_SAMPLE_CLEAR_MAP_SIZE);
				any = true;
				break;
			}
		}
	}

	if (any) {
		byteSample.eraseAsync( range.begin, range.end );
		auto diskRange = range.withPrefix( persistByteSampleKeys.begin );
		addMutationToMutationLogOrStorage( ver, MutationRef(MutationRef::ClearRange, diskRange.begin, diskRange.end) );
	}
}

ACTOR Future<Void> waitMetrics( StorageServerMetrics* self, WaitMetricsRequest req, Future<Void> timeout ) {
	state PromiseStream< StorageMetrics > change;
	state StorageMetrics metrics = self->getMetrics( req.keys );
	state Error error = success();
	state bool timedout = false;

	if ( !req.min.allLessOrEqual( metrics ) || !metrics.allLessOrEqual( req.max ) ) {
		TEST( true ); // ShardWaitMetrics return case 1 (quickly)
		req.reply.send( metrics );
		return Void();
	}

	{
		auto rs = self->waitMetricsMap.modify( req.keys );
		for(auto r = rs.begin(); r != rs.end(); ++r)
			r->value().push_back( change );
		loop {
			try {
				choose {
					when( StorageMetrics c = waitNext( change.getFuture() ) ) {
						metrics += c;

						// SOMEDAY: validation! The changes here are possibly partial changes (we recieve multiple messages per
						//  update to our requested range). This means that the validation would have to occur after all
						//  the messages for one clear or set have been dispatched.

						/*StorageMetrics m = getMetrics( data, req.keys );
						  bool b = ( m.bytes != metrics.bytes || m.bytesPerKSecond != metrics.bytesPerKSecond || m.iosPerKSecond != metrics.iosPerKSecond );
						  if (b) {
						  printf("keys: '%s' - '%s' @%p\n", printable(req.keys.begin).c_str(), printable(req.keys.end).c_str(), this);
						  printf("waitMetrics: desync %d (%lld %lld %lld) != (%lld %lld %lld); +(%lld %lld %lld)\n", b, m.bytes, m.bytesPerKSecond, m.iosPerKSecond, metrics.bytes, metrics.bytesPerKSecond, metrics.iosPerKSecond, c.bytes, c.bytesPerKSecond, c.iosPerKSecond);

						  }*/
					}
					when( wait( timeout ) ) {
						timedout = true;
					}
				}
			} catch (Error& e) {
				if( e.code() == error_code_actor_cancelled ) throw; // This is only cancelled when the main loop had exited...no need in this case to clean up self
				error = e;
				break;
			}

			if ( timedout || !req.min.allLessOrEqual( metrics ) || !metrics.allLessOrEqual( req.max ) ) {
				TEST( !timedout ); // ShardWaitMetrics return case 2 (delayed)
				TEST( timedout ); // ShardWaitMetrics return on timeout
				req.reply.send( metrics );
				break;
			}
		}

		wait( delay(0) ); //prevent iterator invalidation of functions sending changes
	}

	auto rs = self->waitMetricsMap.modify( req.keys );
	for(auto i = rs.begin(); i != rs.end(); ++i) {
		auto &x = i->value();
		for( int j = 0; j < x.size(); j++ ) {
			if( x[j] == change ) {
				swapAndPop(&x, j);
				break;
			}
		}
	}
	self->waitMetricsMap.coalesce( req.keys );

	if (error.code() != error_code_success ) {
		if (error.code() != error_code_wrong_shard_server) throw error;
		TEST( true );	// ShardWaitMetrics delayed wrong_shard_server()
		req.reply.sendError(error);
	}

	return Void();
}

Future<Void> StorageServerMetrics::waitMetrics(WaitMetricsRequest req, Future<Void> delay) {
	return ::waitMetrics(this, req, delay);
}

#pragma endregion

/////////////////////////////// Core //////////////////////////////////////
#pragma region Core

ACTOR Future<Void> metricsCore( StorageServer* self, StorageServerInterface ssi ) {
	state Future<Void> doPollMetrics = Void();
	state ActorCollection actors(false);

	wait( self->byteSampleRecovery );

	actors.add(traceCounters("StorageMetrics", self->thisServerID, SERVER_KNOBS->STORAGE_LOGGING_DELAY, &self->counters.cc, self->thisServerID.toString() + "/StorageMetrics"));

	loop {
		choose {
			when (WaitMetricsRequest req = waitNext(ssi.waitMetrics.getFuture())) {
				if (!self->isReadable( req.keys )) {
					TEST( true );	// waitMetrics immediate wrong_shard_server()
					self->sendErrorWithPenalty(req.reply, wrong_shard_server(), self->getPenalty());
				} else {
					actors.add( self->metrics.waitMetrics( req, delayJittered( SERVER_KNOBS->STORAGE_METRIC_TIMEOUT ) ) );
				}
			}
			when (SplitMetricsRequest req = waitNext(ssi.splitMetrics.getFuture())) {
				if (!self->isReadable( req.keys )) {
					TEST( true );	// splitMetrics immediate wrong_shard_server()
					self->sendErrorWithPenalty(req.reply, wrong_shard_server(), self->getPenalty());
				} else {
					self->metrics.splitMetrics( req );
				}
			}
			when (GetPhysicalMetricsRequest req = waitNext(ssi.getPhysicalMetrics.getFuture())) {
				StorageBytes sb = self->storage.getStorageBytes();
				self->metrics.getPhysicalMetrics( req, sb );
			}
			when (wait(doPollMetrics) ) {
				self->metrics.poll();
				doPollMetrics = delay(SERVER_KNOBS->STORAGE_SERVER_POLL_METRICS_DELAY);
			}
			when(wait(actors.getResult())) {}
		}
	}
}

ACTOR Future<Void> logLongByteSampleRecovery(Future<Void> recovery) {
	choose {
		when(wait(recovery)) {}
		when(wait(delay(SERVER_KNOBS->LONG_BYTE_SAMPLE_RECOVERY_DELAY))) {
			TraceEvent(g_network->isSimulated() ? SevWarn : SevWarnAlways, "LongByteSampleRecovery");
		}
	}

	return Void();
}

ACTOR Future<Void> storageServerCore( StorageServer* self, StorageServerInterface ssi )
{
	state Future<Void> doUpdate = Void();
	state bool updateReceived = false;  // true iff the current update() actor assigned to doUpdate has already received an update from the tlog
	state ActorCollection actors(false);
	state double lastLoopTopTime = now();
	state Future<Void> dbInfoChange = Void();
	state Future<Void> checkLastUpdate = Void();
	state double updateProcessStatsDelay = SERVER_KNOBS->UPDATE_STORAGE_PROCESS_STATS_INTERVAL;
	state Future<Void> updateProcessStatsTimer = delay(updateProcessStatsDelay);

	actors.add(updateStorage(self));
	actors.add(waitFailureServer(ssi.waitFailure.getFuture()));
	actors.add(self->otherError.getFuture());
	actors.add(metricsCore(self, ssi));
	actors.add(logLongByteSampleRecovery(self->byteSampleRecovery));

	self->coreStarted.send( Void() );

	loop {
		++self->counters.loops;

		double loopTopTime = now();
		double elapsedTime = loopTopTime - lastLoopTopTime;
		if( elapsedTime > 0.050 ) {
			if (deterministicRandom()->random01() < 0.01)
				TraceEvent(SevWarn, "SlowSSLoopx100", self->thisServerID).detail("Elapsed", elapsedTime);
		}
		lastLoopTopTime = loopTopTime;

		choose {
			when( wait( checkLastUpdate ) ) {
				if(now() - self->lastUpdate >= CLIENT_KNOBS->NO_RECENT_UPDATES_DURATION) {
					self->noRecentUpdates.set(true);
					checkLastUpdate = delay(CLIENT_KNOBS->NO_RECENT_UPDATES_DURATION);
				} else {
					checkLastUpdate = delay( std::max(CLIENT_KNOBS->NO_RECENT_UPDATES_DURATION-(now()-self->lastUpdate), 0.1) );
				}
			}
			when( wait( dbInfoChange ) ) {
				TEST( self->logSystem );  // shardServer dbInfo changed
				dbInfoChange = self->db->onChange();
				if( self->db->get().recoveryState >= RecoveryState::ACCEPTING_COMMITS ) {
					self->logSystem = ILogSystem::fromServerDBInfo( self->thisServerID, self->db->get() );
					if (self->logSystem) {
						if(self->db->get().logSystemConfig.recoveredAt.present()) {
							self->poppedAllAfter = self->db->get().logSystemConfig.recoveredAt.get();
						}
						self->logCursor = self->logSystem->peekSingle( self->thisServerID, self->version.get() + 1, self->tag, self->history );
						self->popVersion( self->durableVersion.get() + 1, true );
					}
					// If update() is waiting for results from the tlog, it might never get them, so needs to be cancelled.  But if it is waiting later,
					// cancelling it could cause problems (e.g. fetchKeys that already committed to transitioning to waiting state)
					if (!updateReceived) {
						doUpdate = Void();
					}
				}

				Optional<LatencyBandConfig> newLatencyBandConfig = self->db->get().latencyBandConfig;
				if(newLatencyBandConfig.present() != self->latencyBandConfig.present()
					|| (newLatencyBandConfig.present() && newLatencyBandConfig.get().readConfig != self->latencyBandConfig.get().readConfig))
				{
					self->latencyBandConfig = newLatencyBandConfig;
					self->counters.readLatencyBands.clearBands();
					TraceEvent("LatencyBandReadUpdatingConfig").detail("Present", newLatencyBandConfig.present());
					if(self->latencyBandConfig.present()) {
						for(auto band : self->latencyBandConfig.get().readConfig.bands) {
							self->counters.readLatencyBands.addThreshold(band);
						}
					}
				}
			}
			when( GetValueRequest req = waitNext(ssi.getValue.getFuture()) ) {
				// Warning: This code is executed at extremely high priority (TaskPriority::LoadBalancedEndpoint), so downgrade before doing real work
				if( req.debugID.present() )
					g_traceBatch.addEvent("GetValueDebug", req.debugID.get().first(), "storageServer.recieved"); //.detail("TaskID", g_network->getCurrentTask());

				if (SHORT_CIRCUT_ACTUAL_STORAGE && normalKeys.contains(req.key))
					req.reply.send(GetValueReply());
				else
					actors.add(self->readGuard(req , getValueQ));
			}
			when( WatchValueRequest req = waitNext(ssi.watchValue.getFuture()) ) {
				// TODO: fast load balancing?
				// SOMEDAY: combine watches for the same key/value into a single watch
				actors.add(self->readGuard(req, watchValueQ));
			}
			when (GetKeyRequest req = waitNext(ssi.getKey.getFuture())) {
				// Warning: This code is executed at extremely high priority (TaskPriority::LoadBalancedEndpoint), so downgrade before doing real work
				actors.add(self->readGuard(req , getKey));
			}
			when (GetKeyValuesRequest req = waitNext(ssi.getKeyValues.getFuture()) ) {
				// Warning: This code is executed at extremely high priority (TaskPriority::LoadBalancedEndpoint), so downgrade before doing real work
				actors.add(self->readGuard(req , getKeyValues));
			}
			when (GetShardStateRequest req = waitNext(ssi.getShardState.getFuture()) ) {
				if (req.mode == GetShardStateRequest::NO_WAIT ) {
					if( self->isReadable( req.keys ) )
						req.reply.send(std::make_pair(self->version.get(),self->durableVersion.get()));
					else
						req.reply.sendError(wrong_shard_server());
				} else {
					actors.add( getShardStateQ( self, req ) );
				}
			}
			when (StorageQueuingMetricsRequest req = waitNext(ssi.getQueuingMetrics.getFuture())) {
				getQueuingMetrics(self, req);
			}
			when( ReplyPromise<Version> reply = waitNext(ssi.getVersion.getFuture()) ) {
				reply.send( self->version.get() );
			}
			when( ReplyPromise<KeyValueStoreType> reply = waitNext(ssi.getKeyValueStoreType.getFuture()) ) {
				reply.send( self->storage.getKeyValueStoreType() );
			}
			when( wait(doUpdate) ) {
				updateReceived = false;
				if (!self->logSystem)
					doUpdate = Never();
				else
					doUpdate = update( self, &updateReceived );
			}
			when(wait(updateProcessStatsTimer)) {
				updateProcessStats(self);
				updateProcessStatsTimer = delay(updateProcessStatsDelay);
			}
			when(wait(actors.getResult())) {}
		}
	}
}

bool storageServerTerminated(StorageServer& self, IKeyValueStore* persistentData, Error const& e) {
	self.shuttingDown = true;

	// Clearing shards shuts down any fetchKeys actors; these may do things on cancellation that are best done with self still valid
	self.shards.insert( allKeys, Reference<ShardInfo>() );

	// Dispose the IKVS (destroying its data permanently) only if this shutdown is definitely permanent.  Otherwise just close it.
	if (e.code() == error_code_please_reboot) {
		// do nothing.
	} else if (e.code() == error_code_worker_removed || e.code() == error_code_recruitment_failed) {
		persistentData->dispose();
	} else {
		persistentData->close();
	}

	if ( e.code() == error_code_worker_removed ||
		 e.code() == error_code_recruitment_failed ||
		 e.code() == error_code_file_not_found ||
		 e.code() == error_code_actor_cancelled )
	{
		TraceEvent("StorageServerTerminated", self.thisServerID).error(e, true);
		return true;
	} else
		return false;
}

ACTOR Future<Void> memoryStoreRecover(IKeyValueStore* store, Reference<ClusterConnectionFile> connFile, UID id)
{
	if (store->getType() != KeyValueStoreType::MEMORY || connFile.getPtr() == nullptr) {
		return Never();
	}

	// create a temp client connect to DB
	Database cx = Database::createDatabase(connFile, Database::API_VERSION_LATEST);

	state Transaction tr( cx );
	state int noCanRemoveCount = 0;
	loop {
		try {
			tr.setOption(FDBTransactionOptions::PRIORITY_SYSTEM_IMMEDIATE);

			state bool canRemove = wait( canRemoveStorageServer( &tr, id ) );
			if (!canRemove) {
				TEST(true); // it's possible that the caller had a transaction in flight that assigned keys to the server. Wait for it to reverse its mistake.
				wait( delayJittered(SERVER_KNOBS->REMOVE_RETRY_DELAY, TaskUpdateStorage) );
				tr.reset();
				TraceEvent("RemoveStorageServerRetrying").detail("Count", noCanRemoveCount++).detail("ServerID", id).detail("CanRemove", canRemove);
			} else {
				return Void();
			}
		} catch (Error& e) {
			state Error err = e;
			wait(tr.onError(e));
			TraceEvent("RemoveStorageServerRetrying").error(err);
		}
	}
}

ACTOR Future<Void> storageServer( IKeyValueStore* persistentData, StorageServerInterface ssi, Tag seedTag, ReplyPromise<InitializeStorageReply> recruitReply,
	Reference<AsyncVar<ServerDBInfo>> db, std::string folder )
{
	state StorageServer self(persistentData, db, ssi);

	self.sk = serverKeysPrefixFor( self.thisServerID ).withPrefix(systemKeys.begin);  // FFFF/serverKeys/[this server]/
	self.folder = folder;

	try {
		wait( self.storage.init() );
		wait( self.storage.commit() );

		if (seedTag == invalidTag) {
			std::pair<Version, Tag> verAndTag = wait( addStorageServer(self.cx, ssi) ); // Might throw recruitment_failed in case of simultaneous master failure
			self.tag = verAndTag.second;
			self.setInitialVersion( verAndTag.first-1 );
		} else {
			self.tag = seedTag;
		}

		self.storage.makeNewStorageServerDurable();
		wait( self.storage.commit() );

		TraceEvent("StorageServerInit", ssi.id()).detail("Version", self.version.get()).detail("SeedTag", seedTag.toString());
		InitializeStorageReply rep;
		rep.interf = ssi;
		rep.addedVersion = self.version.get();
		recruitReply.send(rep);
		self.byteSampleRecovery = Void();
		wait( storageServerCore(&self, ssi) );

		throw internal_error();
	} catch (Error& e) {
		// If we die with an error before replying to the recruitment request, send the error to the recruiter (ClusterController, and from there to the DataDistributionTeamCollection)
		if (!recruitReply.isSet())
			recruitReply.sendError( recruitment_failed() );
		if (storageServerTerminated(self, persistentData, e))
			return Void();
		throw e;
	}
}

ACTOR Future<Void> replaceInterface( StorageServer* self, StorageServerInterface ssi )
{
	state Transaction tr(self->cx);

	loop {
		state Future<Void> infoChanged = self->db->onChange();
		state Reference<ProxyInfo> proxies( new ProxyInfo(self->db->get().client.proxies, self->db->get().myLocality) );
		choose {
			when( GetStorageServerRejoinInfoReply _rep = wait( proxies->size() ? loadBalance( proxies, &MasterProxyInterface::getStorageServerRejoinInfo, GetStorageServerRejoinInfoRequest(ssi.id(), ssi.locality.dcId()) ) : Never() ) ) {
				state GetStorageServerRejoinInfoReply rep = _rep;
				try {
					tr.reset();
					tr.setOption(FDBTransactionOptions::PRIORITY_SYSTEM_IMMEDIATE);
					tr.setVersion( rep.version );

					tr.addReadConflictRange(singleKeyRange(serverListKeyFor(ssi.id())));
					tr.addReadConflictRange(singleKeyRange(serverTagKeyFor(ssi.id())));
					tr.addReadConflictRange(serverTagHistoryRangeFor(ssi.id()));
					tr.addReadConflictRange(singleKeyRange(tagLocalityListKeyFor(ssi.locality.dcId())));

					tr.set(serverListKeyFor(ssi.id()), serverListValue(ssi));

					if(rep.newLocality) {
						tr.addReadConflictRange(tagLocalityListKeys);
						tr.set( tagLocalityListKeyFor(ssi.locality.dcId()), tagLocalityListValue(rep.newTag.get().locality) );
					}

					if(rep.newTag.present()) {
						KeyRange conflictRange = singleKeyRange(serverTagConflictKeyFor(rep.newTag.get()));
						tr.addReadConflictRange( conflictRange );
						tr.addWriteConflictRange( conflictRange );
						tr.setOption(FDBTransactionOptions::FIRST_IN_BATCH);
						tr.set( serverTagKeyFor(ssi.id()), serverTagValue(rep.newTag.get()) );
						tr.atomicOp( serverTagHistoryKeyFor(ssi.id()), serverTagValue(rep.tag), MutationRef::SetVersionstampedKey );
					}

					if(rep.history.size() && rep.history.back().first < self->version.get()) {
						tr.clear(serverTagHistoryRangeBefore(ssi.id(), self->version.get()));
					}

					choose {
						when ( wait( tr.commit() ) ) {
							self->history = rep.history;

							if(rep.newTag.present()) {
								self->tag = rep.newTag.get();
								self->history.insert(self->history.begin(), std::make_pair(tr.getCommittedVersion(), rep.tag));
							} else {
								self->tag = rep.tag;
							}
							self->allHistory = self->history;

							TraceEvent("SSTag", self->thisServerID).detail("MyTag", self->tag.toString());
							for(auto it : self->history) {
								TraceEvent("SSHistory", self->thisServerID).detail("Ver", it.first).detail("Tag", it.second.toString());
							}

							if(self->history.size() && BUGGIFY) {
								TraceEvent("SSHistoryReboot", self->thisServerID);
								throw please_reboot();
							}

							break;
						}
						when ( wait(infoChanged) ) {}
					}
				} catch (Error& e) {
					wait( tr.onError(e) );
				}
			}
			when ( wait(infoChanged) ) {}
		}
	}

	return Void();
}

ACTOR Future<Void> storageServer( IKeyValueStore* persistentData, StorageServerInterface ssi, Reference<AsyncVar<ServerDBInfo>> db, std::string folder, Promise<Void> recovered, Reference<ClusterConnectionFile> connFile)
{
	state StorageServer self(persistentData, db, ssi);
	self.folder = folder;
	self.sk = serverKeysPrefixFor( self.thisServerID ).withPrefix(systemKeys.begin);  // FFFF/serverKeys/[this server]/
	try {
		state double start = now();
		TraceEvent("StorageServerRebootStart", self.thisServerID);

		wait(self.storage.init());
		choose {
			//after a rollback there might be uncommitted changes.
			//for memory storage engine type, wait until recovery is done before commit
			when( wait(self.storage.commit()))  {}

			when( wait(memoryStoreRecover (persistentData, connFile, self.thisServerID))) {
				TraceEvent("DisposeStorageServer", self.thisServerID);
				throw worker_removed();
			}
		}

		bool ok = wait( self.storage.restoreDurableState() );
		if (!ok) {
			if(recovered.canBeSet()) recovered.send(Void());
			return Void();
		}
		TraceEvent("SSTimeRestoreDurableState", self.thisServerID).detail("TimeTaken", now() - start);

		ASSERT( self.thisServerID == ssi.id() );
		TraceEvent("StorageServerReboot", self.thisServerID)
			.detail("Version", self.version.get());

		if(recovered.canBeSet()) recovered.send(Void());

		wait( replaceInterface( &self, ssi ) );

		TraceEvent("StorageServerStartingCore", self.thisServerID).detail("TimeTaken", now() - start);

		//wait( delay(0) );  // To make sure self->zkMasterInfo.onChanged is available to wait on
		wait( storageServerCore(&self, ssi) );

		throw internal_error();
	} catch (Error& e) {
		if(recovered.canBeSet()) recovered.send(Void());
		if (storageServerTerminated(self, persistentData, e))
			return Void();
		throw e;
	}
}

#pragma endregion

/*
4 Reference count
4 priority
24 pointers
8 lastUpdateVersion
2 updated, replacedPointer
--
42 PTree overhead

8 Version insertVersion
--
50 VersionedMap overhead

12 KeyRef
12 ValueRef
1  isClear
--
25 payload


50 overhead
25 payload
21 structure padding
32 allocator rounds up
---
128 allocated

To reach 64, need to save: 11 bytes + all padding

Possibilities:
  -8 Combine lastUpdateVersion, insertVersion?
  -2 Fold together updated, replacedPointer, isClear bits
  -3 Fold away updated, replacedPointer, isClear
  -8 Move value lengths into arena
  -4 Replace priority with H(pointer)
  -12 Compress pointers (using special allocator)
  -4 Modular lastUpdateVersion (make sure no node survives 4 billion updates)
*/

void versionedMapTest() {
	VersionedMap<int,int> vm;

	printf("SS Ptree node is %zu bytes\n", sizeof( StorageServer::VersionedData::PTreeT ) );

	const int NSIZE = sizeof(VersionedMap<int,int>::PTreeT);
	const int ASIZE = NSIZE <= 64 ? 64 : nextFastAllocatedSize(NSIZE);

	auto before = FastAllocator< ASIZE >::getTotalMemory();

	for(int v=1; v<=1000; ++v) {
		vm.createNewVersion(v);
		for(int i=0; i<1000; i++) {
			int k = deterministicRandom()->randomInt(0, 2000000);
			/*for(int k2=k-5; k2<k+5; k2++)
				if (vm.atLatest().find(k2) != vm.atLatest().end())
					vm.erase(k2);*/
			vm.erase( k-5, k+5 );
			vm.insert( k, v );
		}
	}

	auto after = FastAllocator< ASIZE >::getTotalMemory();

	int count = 0;
	for(auto i = vm.atLatest().begin(); i != vm.atLatest().end(); ++i)
		++count;

	printf("PTree node is %d bytes, allocated as %d bytes\n", NSIZE, ASIZE);
	printf("%d distinct after %d insertions\n", count, 1000*1000);
	printf("Memory used: %f MB\n",
		 (after - before)/ 1e6);
}<|MERGE_RESOLUTION|>--- conflicted
+++ resolved
@@ -2865,19 +2865,11 @@
 		if (g_network->isSimulated()) {
 			double endTime = g_simulator.checkDisabled(format("%s/updateStorage", data->thisServerID.toString().c_str()));
 			if(endTime > now()) {
-<<<<<<< HEAD
-				wait(delay(endTime - now(), TaskPriority::Storage));
+				wait(delay(endTime - now(), TaskPriority::UpdateStorage));
 			}
 		}
 		wait( data->desiredOldestVersion.whenAtLeast( data->storageVersion()+1 ) );
-		wait( delay(0, TaskPriority::Storage) );
-=======
-				wait(delay(endTime - now(), TaskUpdateStorage));
-			}
-		}
-		wait( data->desiredOldestVersion.whenAtLeast( data->storageVersion()+1 ) );
-		wait( delay(0, TaskUpdateStorage) );
->>>>>>> 5ea2e690
+		wait( delay(0, TaskPriority::UpdateStorage) );
 
 		state Promise<Void> durableInProgress;
 		data->durableInProgress = durableInProgress.getFuture();
@@ -2892,17 +2884,10 @@
 			state bool done = data->storage.makeVersionMutationsDurable(newOldestVersion, desiredVersion, bytesLeft);
 			// We want to forget things from these data structures atomically with changing oldestVersion (and "before", since oldestVersion.set() may trigger waiting actors)
 			// forgetVersionsBeforeAsync visibly forgets immediately (without waiting) but asynchronously frees memory.
-<<<<<<< HEAD
-			Future<Void> finishedForgetting = data->mutableData().forgetVersionsBeforeAsync( newOldestVersion, TaskPriority::Storage );
+			Future<Void> finishedForgetting = data->mutableData().forgetVersionsBeforeAsync( newOldestVersion, TaskPriority::UpdateStorage );
 			data->oldestVersion.set( newOldestVersion );
 			wait( finishedForgetting );
-			wait( yield(TaskPriority::Storage) );
-=======
-			Future<Void> finishedForgetting = data->mutableData().forgetVersionsBeforeAsync( newOldestVersion, TaskUpdateStorage );
-			data->oldestVersion.set( newOldestVersion );
-			wait( finishedForgetting );
-			wait( yield(TaskUpdateStorage) );
->>>>>>> 5ea2e690
+			wait( yield(TaskPriority::UpdateStorage) );
 			if (done) break;
 		}
 
@@ -2915,13 +2900,7 @@
 		state Future<Void> durableDelay = Void();
 
 		if (bytesLeft > 0) {
-<<<<<<< HEAD
-			durableDelay = delay(SERVER_KNOBS->STORAGE_COMMIT_INTERVAL, TaskPriority::Storage);
-		} else {
-			durableDelay = delay(0, TaskPriority::UpdateStorage) || delay(SERVER_KNOBS->STORAGE_COMMIT_INTERVAL, TaskPriority::Storage);
-=======
-			durableDelay = delay(SERVER_KNOBS->STORAGE_COMMIT_INTERVAL, TaskUpdateStorage);
->>>>>>> 5ea2e690
+			durableDelay = delay(SERVER_KNOBS->STORAGE_COMMIT_INTERVAL, TaskPriority::UpdateStorage);
 		}
 
 		wait( durable );
@@ -2941,11 +2920,7 @@
 		}
 
 		durableInProgress.send(Void());
-<<<<<<< HEAD
-		wait( delay(0, TaskPriority::Storage) ); //Setting durableInProgess could cause the storage server to shut down, so delay to check for cancellation
-=======
-		wait( delay(0, TaskUpdateStorage) ); //Setting durableInProgess could cause the storage server to shut down, so delay to check for cancellation
->>>>>>> 5ea2e690
+		wait( delay(0, TaskPriority::UpdateStorage) ); //Setting durableInProgess could cause the storage server to shut down, so delay to check for cancellation
 
 		// Taking and releasing the durableVersionLock ensures that no eager reads both begin before the commit was effective and
 		// are applied after we change the durable version. Also ensure that we have to lock while calling changeDurableVersion,
@@ -2954,15 +2929,9 @@
 		data->popVersion( data->durableVersion.get() + 1 );
 
 		while (!changeDurableVersion( data, newOldestVersion )) {
-<<<<<<< HEAD
-			if(g_network->check_yield(TaskPriority::Storage)) {
+			if(g_network->check_yield(TaskPriority::UpdateStorage)) {
 				data->durableVersionLock.release();
-				wait(delay(0, TaskPriority::Storage));
-=======
-			if(g_network->check_yield(TaskUpdateStorage)) {
-				data->durableVersionLock.release();
-				wait(delay(0, TaskUpdateStorage));
->>>>>>> 5ea2e690
+				wait(delay(0, TaskPriority::UpdateStorage));
 				wait( data->durableVersionLock.take() );
 			}
 		}
@@ -3673,7 +3642,7 @@
 			state bool canRemove = wait( canRemoveStorageServer( &tr, id ) );
 			if (!canRemove) {
 				TEST(true); // it's possible that the caller had a transaction in flight that assigned keys to the server. Wait for it to reverse its mistake.
-				wait( delayJittered(SERVER_KNOBS->REMOVE_RETRY_DELAY, TaskUpdateStorage) );
+				wait( delayJittered(SERVER_KNOBS->REMOVE_RETRY_DELAY, TaskPriority::UpdateStorage) );
 				tr.reset();
 				TraceEvent("RemoveStorageServerRetrying").detail("Count", noCanRemoveCount++).detail("ServerID", id).detail("CanRemove", canRemove);
 			} else {
