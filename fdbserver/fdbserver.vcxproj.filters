--- conflicted
+++ resolved
@@ -253,7 +253,6 @@
     <ActorCompiler Include="workloads\AtomicRestore.actor.cpp">
       <Filter>workloads</Filter>
     </ActorCompiler>
-    <ActorCompiler Include="workloads\SlowTaskWorkload.actor.cpp" />
     <ActorCompiler Include="MemoryPager.actor.cpp" />
     <ActorCompiler Include="IndirectShadowPager.actor.cpp" />
     <ActorCompiler Include="OldTLogServer.actor.cpp" />
@@ -352,14 +351,11 @@
     <ClInclude Include="ApplyMetadataMutation.h" />
     <ClInclude Include="RecoveryState.h" />
     <ClInclude Include="LogProtocolMessage.h" />
-<<<<<<< HEAD
     <ClInclude Include="IPager.h" />
     <ClInclude Include="IVersionedStore.h" />
     <ClInclude Include="MemoryPager.h" />
     <ClInclude Include="IndirectShadowPager.h" />
-=======
     <ClInclude Include="template_fdb.h" />
->>>>>>> 555dc723
   </ItemGroup>
   <ItemGroup>
     <Filter Include="workloads">
