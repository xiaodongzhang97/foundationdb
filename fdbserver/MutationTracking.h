--- conflicted
+++ resolved
@@ -28,28 +28,17 @@
 #define MUTATION_TRACKING_ENABLED 0
 // The keys to track are defined in the .cpp file to limit recompilation.
 
-<<<<<<< HEAD
-#define DEBUG_MUTATION(...) MUTATION_TRACKING_ENABLED && debugMutation(__VA_ARGS__)
-=======
 #define DEBUG_MUTATION(...) MUTATION_TRACKING_ENABLED&& debugMutation(__VA_ARGS__)
->>>>>>> 3727c02b
 TraceEvent debugMutation(const char* context, Version version, MutationRef const& mutation, UID id = UID());
 
 // debugKeyRange and debugTagsAndMessage only log the *first* occurrence of a key in their range/commit.
 // TODO: Create a TraceEventGroup that forwards all calls to each element of a vector<TraceEvent>,
 //       to allow "multiple" TraceEvents to be returned.
 
-<<<<<<< HEAD
-#define DEBUG_KEY_RANGE(...) MUTATION_TRACKING_ENABLED && debugKeyRange(__VA_ARGS__)
-TraceEvent debugKeyRange(const char* context, Version version, KeyRangeRef const& keys, UID id = UID());
-
-#define DEBUG_TAGS_AND_MESSAGE(...) MUTATION_TRACKING_ENABLED && debugTagsAndMessage(__VA_ARGS__)
-=======
 #define DEBUG_KEY_RANGE(...) MUTATION_TRACKING_ENABLED&& debugKeyRange(__VA_ARGS__)
 TraceEvent debugKeyRange(const char* context, Version version, KeyRangeRef const& keys, UID id = UID());
 
 #define DEBUG_TAGS_AND_MESSAGE(...) MUTATION_TRACKING_ENABLED&& debugTagsAndMessage(__VA_ARGS__)
->>>>>>> 3727c02b
 TraceEvent debugTagsAndMessage(const char* context, Version version, StringRef commitBlob, UID id = UID());
 
 // TODO: Version Tracking.  If the bug is in handling a version rather than a key, then it'd be good to be able to log
