/*
 * MoveKeys.actor.cpp
 *
 * This source file is part of the FoundationDB open source project
 *
 * Copyright 2013-2018 Apple Inc. and the FoundationDB project authors
 *
 * Licensed under the Apache License, Version 2.0 (the "License");
 * you may not use this file except in compliance with the License.
 * You may obtain a copy of the License at
 *
 *     http://www.apache.org/licenses/LICENSE-2.0
 *
 * Unless required by applicable law or agreed to in writing, software
 * distributed under the License is distributed on an "AS IS" BASIS,
 * WITHOUT WARRANTIES OR CONDITIONS OF ANY KIND, either express or implied.
 * See the License for the specific language governing permissions and
 * limitations under the License.
 */

#include "flow/Util.h"
#include "fdbrpc/FailureMonitor.h"
#include "fdbclient/SystemData.h"
#include "fdbserver/MoveKeys.actor.h"
#include "fdbserver/Knobs.h"
#include "flow/actorcompiler.h"  // This must be the last #include.

using std::min;
using std::max;

// in-memory flag to disable DD
bool ddEnabled = true;
UID ddEnabledStatusUID = UID();

bool isDDEnabled() {
	return ddEnabled;
}

bool setDDEnabled(bool status, UID snapUID) {
	TraceEvent("SetDDEnabled")
		.detail("Status", status)
		.detail("SnapUID", snapUID);
	ASSERT(snapUID != UID());
	if (!status) {
		// disabling DD
		if (ddEnabledStatusUID != UID()) {
			// disable DD when a disable is already in progress not allowed
			return false;
		}
		ddEnabled = status;
		ddEnabledStatusUID = snapUID;
		return true;
	}
	// enabling DD
	if (snapUID != ddEnabledStatusUID) {
		// enabling DD not allowed if UID does not match with the disable request
		return false;
	}
	// reset to default status
	ddEnabled = status;
	ddEnabledStatusUID = UID();
	return true;
}

ACTOR Future<MoveKeysLock> takeMoveKeysLock( Database cx, UID ddId ) {
	state Transaction tr(cx);
	loop {
		try {
			state MoveKeysLock lock;
			tr.setOption(FDBTransactionOptions::PRIORITY_SYSTEM_IMMEDIATE);
			if( !g_network->isSimulated() ) {
				UID id(deterministicRandom()->randomUniqueID());
				TraceEvent("TakeMoveKeysLockTransaction", ddId)
					.detail("TransactionUID", id);
				tr.debugTransaction( id );
			}
			{
				Optional<Value> readVal = wait( tr.get( moveKeysLockOwnerKey ) );
				lock.prevOwner = readVal.present() ? BinaryReader::fromStringRef<UID>(readVal.get(), Unversioned()) : UID();
			}
			{
				Optional<Value> readVal = wait( tr.get( moveKeysLockWriteKey ) );
				lock.prevWrite = readVal.present() ? BinaryReader::fromStringRef<UID>(readVal.get(), Unversioned()) : UID();
			}
			lock.myOwner = deterministicRandom()->randomUniqueID();
			tr.set(moveKeysLockOwnerKey, BinaryWriter::toValue(lock.myOwner, Unversioned()));
			wait(tr.commit());
			return lock;
		} catch (Error &e){
			wait(tr.onError(e));
			TEST(true);  // takeMoveKeysLock retry
		}
	}
}

ACTOR Future<Void> checkMoveKeysLock( Transaction* tr, MoveKeysLock lock, bool isWrite = true ) {
	if (!isDDEnabled()) {
		TraceEvent(SevDebug, "DDDisabledByInMemoryCheck");
		throw movekeys_conflict();
	}
	Optional<Value> readVal = wait( tr->get( moveKeysLockOwnerKey ) );
	UID currentOwner = readVal.present() ? BinaryReader::fromStringRef<UID>(readVal.get(), Unversioned()) : UID();

	if (currentOwner == lock.prevOwner) {
		// Check that the previous owner hasn't touched the lock since we took it
		Optional<Value> readVal = wait( tr->get( moveKeysLockWriteKey ) );
		UID lastWrite = readVal.present() ? BinaryReader::fromStringRef<UID>(readVal.get(), Unversioned()) : UID();
		if (lastWrite != lock.prevWrite) {
			TEST(true);  // checkMoveKeysLock: Conflict with previous owner
			throw movekeys_conflict();
		}

		// Take the lock
		if(isWrite) {
			BinaryWriter wrMyOwner(Unversioned()); wrMyOwner << lock.myOwner;
			tr->set( moveKeysLockOwnerKey, wrMyOwner.toValue() );
			BinaryWriter wrLastWrite(Unversioned()); wrLastWrite << deterministicRandom()->randomUniqueID();
			tr->set( moveKeysLockWriteKey, wrLastWrite.toValue() );
		}

		return Void();
	} else if (currentOwner == lock.myOwner) {
		if(isWrite) {
			// Touch the lock, preventing overlapping attempts to take it
			BinaryWriter wrLastWrite(Unversioned()); wrLastWrite << deterministicRandom()->randomUniqueID();
			tr->set( moveKeysLockWriteKey, wrLastWrite.toValue() );
			// Make this transaction self-conflicting so the database will not execute it twice with the same write key
			tr->makeSelfConflicting();
		}

		return Void();
	} else {
		TEST(true);  // checkMoveKeysLock: Conflict with new owner
		throw movekeys_conflict();
	}
}

Future<Void> checkMoveKeysLockReadOnly( Transaction* tr, MoveKeysLock lock ) {
	return checkMoveKeysLock(tr, lock, false);
}

ACTOR Future<Optional<UID>> checkReadWrite(Future<ErrorOr<GetShardStateReply>> fReply, UID uid, Version version) {
	ErrorOr<GetShardStateReply> reply = wait(fReply);
	if (!reply.present() || reply.get().first < version)
		return Optional<UID>();
	return Optional<UID>(uid);
}

Future<Void> removeOldDestinations(Transaction *tr, UID oldDest, VectorRef<KeyRangeRef> shards, KeyRangeRef currentKeys) {
	KeyRef beginKey = currentKeys.begin;

	vector<Future<Void>> actors;
	for(int i = 0; i < shards.size(); i++) {
		if(beginKey < shards[i].begin)
			actors.push_back(krmSetRangeCoalescing(tr, serverKeysPrefixFor(oldDest), KeyRangeRef(beginKey, shards[i].begin), allKeys, serverKeysFalse));

		beginKey = shards[i].end;
	}

	if(beginKey < currentKeys.end)
		actors.push_back(krmSetRangeCoalescing(tr, serverKeysPrefixFor(oldDest), KeyRangeRef(beginKey, currentKeys.end), allKeys, serverKeysFalse));

	return waitForAll(actors);
}

ACTOR Future<vector<UID>> addReadWriteDestinations(KeyRangeRef shard, vector<StorageServerInterface> srcInterfs, vector<StorageServerInterface> destInterfs, Version version, int desiredHealthy, int maxServers) {
	if(srcInterfs.size() >= maxServers) {
		return vector<UID>();
	}

	state vector< Future<Optional<UID>> > srcChecks;
	for(int s=0; s<srcInterfs.size(); s++) {
		srcChecks.push_back( checkReadWrite( srcInterfs[s].getShardState.getReplyUnlessFailedFor( GetShardStateRequest( shard, GetShardStateRequest::NO_WAIT), SERVER_KNOBS->SERVER_READY_QUORUM_INTERVAL, 0, TaskPriority::MoveKeys ), srcInterfs[s].id(), 0 ) );
	}

	state vector< Future<Optional<UID>> > destChecks;
	for(int s=0; s<destInterfs.size(); s++) {
		destChecks.push_back( checkReadWrite( destInterfs[s].getShardState.getReplyUnlessFailedFor( GetShardStateRequest( shard, GetShardStateRequest::NO_WAIT), SERVER_KNOBS->SERVER_READY_QUORUM_INTERVAL, 0, TaskPriority::MoveKeys ), destInterfs[s].id(), version ) );
	}

	wait( waitForAll(srcChecks) && waitForAll(destChecks) );

	int healthySrcs = 0;
	for(auto it : srcChecks) {
		if( it.get().present() ) {
			healthySrcs++;
		}
	}

	vector<UID> result;
	int totalDesired = std::min<int>(desiredHealthy - healthySrcs, maxServers - srcInterfs.size());
	for(int s = 0; s < destInterfs.size() && result.size() < totalDesired; s++) {
		if(destChecks[s].get().present()) {
			result.push_back(destChecks[s].get().get());
		}
	}

	return result;
}

ACTOR Future<vector<vector<UID>>> additionalSources(Standalone<RangeResultRef> shards, Transaction* tr, int desiredHealthy, int maxServers) {
	vector<Future<Optional<Value>>> serverListEntries;
	std::set<UID> fetching;
	for(int i = 0; i < shards.size() - 1; ++i) {
		vector<UID> src;
		vector<UID> dest;

		decodeKeyServersValue( shards[i].value, src, dest );

		for(int s=0; s<src.size(); s++) {
			if(!fetching.count(src[s])) {
				fetching.insert(src[s]);
				serverListEntries.push_back( tr->get( serverListKeyFor(src[s]) ) );
			}
		}

		for(int s=0; s<dest.size(); s++) {
			if(!fetching.count(dest[s])) {
				fetching.insert(dest[s]);
				serverListEntries.push_back( tr->get( serverListKeyFor(dest[s]) ) );
			}
		}
	}

	vector<Optional<Value>> serverListValues = wait( getAll(serverListEntries) );

	std::map<UID, StorageServerInterface> ssiMap;
	for(int s=0; s<serverListValues.size(); s++) {
		auto si = decodeServerListValue(serverListValues[s].get());
		StorageServerInterface ssi = decodeServerListValue(serverListValues[s].get());
		ssiMap[ssi.id()] = ssi;
	}

	vector<Future<vector<UID>>> allChecks;
	for(int i = 0; i < shards.size() - 1; ++i) {
		KeyRangeRef rangeIntersectKeys( shards[i].key, shards[i+1].key );
		vector<UID> src;
		vector<UID> dest;
		vector<StorageServerInterface> srcInterfs;
		vector<StorageServerInterface> destInterfs;

		decodeKeyServersValue( shards[i].value, src, dest );

		for(int s=0; s<src.size(); s++) {
			srcInterfs.push_back( ssiMap[src[s]] );
		}

		for(int s=0; s<dest.size(); s++) {
			if( std::find(src.begin(), src.end(), dest[s]) == dest.end() ) {
				destInterfs.push_back( ssiMap[dest[s]] );
			}
		}

		allChecks.push_back(addReadWriteDestinations(rangeIntersectKeys, srcInterfs, destInterfs, tr->getReadVersion().get(), desiredHealthy, maxServers));
	}

	vector<vector<UID>> result = wait(getAll(allChecks));
	return result;
}

<<<<<<< HEAD
// keyServer: map from keys to destination servers
// serverKeys: two-dimension map: [servers][keys], value is the servers' state of having the keys: active(not-have), complete(already has), ""().
=======
ACTOR Future<Void> logWarningAfter( const char * context, double duration, vector<UID> servers) {
	state double startTime = now();
	loop {
		wait(delay(duration));
		TraceEvent(SevWarnAlways, context).detail("Duration", now() - startTime).detail("Servers", describe(servers));
	}
}

>>>>>>> 8f912ca4
// Set keyServers[keys].dest = servers
// Set serverKeys[servers][keys] = active for each subrange of keys that the server did not already have, complete for each subrange that it already has
// Set serverKeys[dest][keys] = "" for the dest servers of each existing shard in keys (unless that destination is a member of servers OR if the source list is sufficiently degraded)
ACTOR Future<Void> startMoveKeys( Database occ, KeyRange keys, vector<UID> servers, MoveKeysLock lock, FlowLock *startMoveKeysLock, UID relocationIntervalId ) {
	state TraceInterval interval("RelocateShard_StartMoveKeys");
	state Future<Void> warningLogger = logWarningAfter("StartMoveKeysTooLong", 600, servers);
	//state TraceInterval waitInterval("");

	wait( startMoveKeysLock->take( TaskPriority::DataDistributionLaunch ) );
	state FlowLock::Releaser releaser( *startMoveKeysLock );

	TraceEvent(SevDebug, interval.begin(), relocationIntervalId);

	try {
		state Key begin = keys.begin;
		state int batches = 0;
		state int shards = 0;
		state int maxRetries = 0;

		// If it's multiple transaction, how do we achieve atomicity?
		// This process can be split up into multiple transactions if there are too many existing overlapping shards
		// In that case, each iteration of this loop will have begin set to the end of the last processed shard
		while(begin < keys.end) {
			TEST(begin > keys.begin); //Multi-transactional startMoveKeys
			batches++;

			state Transaction tr( occ );
			state int retries = 0;

			loop {
				try {
					retries++;

					//Keep track of old dests that may need to have ranges removed from serverKeys
					state std::set<UID> oldDests;

					//Keep track of shards for all src servers so that we can preserve their values in serverKeys
					state Map<UID, VectorRef<KeyRangeRef>> shardMap;

					tr.info.taskID = TaskPriority::MoveKeys;
					tr.setOption(FDBTransactionOptions::PRIORITY_SYSTEM_IMMEDIATE);

					wait( checkMoveKeysLock(&tr, lock) );

					vector< Future< Optional<Value> > > serverListEntries;
					for(int s=0; s<servers.size(); s++)
						serverListEntries.push_back( tr.get( serverListKeyFor(servers[s]) ) );
					state vector<Optional<Value>> serverListValues = wait( getAll(serverListEntries) );

					for(int s=0; s<serverListValues.size(); s++) {
						if (!serverListValues[s].present()) {
							// Attempt to move onto a server that isn't in serverList (removed or never added to the
							// database) This can happen (why?) and is handled by the data distribution algorithm
							// FIXME: Answer why this can happen?
							TEST(true); //start move keys moving to a removed server
							throw move_to_removed_server();
						}
					}

					//Get all existing shards overlapping keys (exclude any that have been processed in a previous iteration of the outer loop)
					state KeyRange currentKeys = KeyRangeRef(begin, keys.end);
					state Standalone<RangeResultRef> old = wait( krmGetRanges( &tr, keyServersPrefix, currentKeys, SERVER_KNOBS->MOVE_KEYS_KRM_LIMIT, SERVER_KNOBS->MOVE_KEYS_KRM_LIMIT_BYTES) );

					//Determine the last processed key (which will be the beginning for the next iteration)
					state Key endKey = old.end()[-1].key;
					currentKeys = KeyRangeRef(currentKeys.begin, endKey);

					// TraceEvent("StartMoveKeysBatch", relocationIntervalId)
					//     .detail("KeyBegin", currentKeys.begin.toString())
					//     .detail("KeyEnd", currentKeys.end.toString());

					// printf("Moving '%s'-'%s' (%d) to %d servers\n", keys.begin.toString().c_str(),
					// keys.end.toString().c_str(), old.size(), servers.size()); for(int i=0; i<old.size(); i++)
					// 	printf("'%s': '%s'\n", old[i].key.toString().c_str(), old[i].value.toString().c_str());

					//Check that enough servers for each shard are in the correct state
					vector<vector<UID>> addAsSource = wait(additionalSources(old, &tr, servers.size(), SERVER_KNOBS->MAX_ADDED_SOURCES_MULTIPLIER*servers.size()));

					// For each intersecting range, update keyServers[range] dest to be servers and clear existing dest servers from serverKeys
					for(int i = 0; i < old.size() - 1; ++i) {
						KeyRangeRef rangeIntersectKeys( old[i].key, old[i+1].key );
						vector<UID> src;
						vector<UID> dest;
						decodeKeyServersValue( old[i].value, src, dest );

						// TraceEvent("StartMoveKeysOldRange", relocationIntervalId)
						//     .detail("KeyBegin", rangeIntersectKeys.begin.toString())
						//     .detail("KeyEnd", rangeIntersectKeys.end.toString())
						//     .detail("OldSrc", describe(src))
						//     .detail("OldDest", describe(dest))
						//     .detail("ReadVersion", tr.getReadVersion().get());

						for(auto& uid : addAsSource[i]) {
							src.push_back(uid);
						}
						uniquify(src);

						//Update dest servers for this range to be equal to servers
						krmSetPreviouslyEmptyRange( &tr, keyServersPrefix, rangeIntersectKeys, keyServersValue(src, servers), old[i+1].value );

						//Track old destination servers.  They may be removed from serverKeys soon, since they are about to be overwritten in keyServers
						for(auto s = dest.begin(); s != dest.end(); ++s) {
							oldDests.insert(*s);
							// TraceEvent("StartMoveKeysOldDestAdd", relocationIntervalId).detail("Server", *s);
						}

						//Keep track of src shards so that we can preserve their values when we overwrite serverKeys
						for(auto& uid : src) {
							shardMap[uid].push_back(old.arena(), rangeIntersectKeys);
							// TraceEvent("StartMoveKeysShardMapAdd", relocationIntervalId).detail("Server", uid);
						}
					}

					state std::set<UID>::iterator oldDest;

					//Remove old dests from serverKeys.  In order for krmSetRangeCoalescing to work correctly in the same prefix for a single transaction, we must
					//do most of the coalescing ourselves.  Only the shards on the boundary of currentRange are actually coalesced with the ranges outside of currentRange.
					//For all shards internal to currentRange, we overwrite all consecutive keys whose value is or should be serverKeysFalse in a single write
					vector<Future<Void>> actors;
					for(oldDest = oldDests.begin(); oldDest != oldDests.end(); ++oldDest)
						if( std::find(servers.begin(), servers.end(), *oldDest) == servers.end() )
							actors.push_back( removeOldDestinations( &tr, *oldDest, shardMap[*oldDest], currentKeys ) );

					//Update serverKeys to include keys (or the currently processed subset of keys) for each SS in servers
					for(int i = 0; i < servers.size(); i++ ) {
						// Since we are setting this for the entire range, serverKeys and keyServers aren't guaranteed to have the same shard boundaries
						// If that invariant was important, we would have to move this inside the loop above and also set it for the src servers
						actors.push_back( krmSetRangeCoalescing( &tr, serverKeysPrefixFor( servers[i] ), currentKeys, allKeys, serverKeysTrue) );
					}

					wait( waitForAll( actors ) );

					wait( tr.commit() );

					/*TraceEvent("StartMoveKeysCommitDone", relocationIntervalId)
						.detail("CommitVersion", tr.getCommittedVersion())
						.detail("ShardsInBatch", old.size() - 1);*/
					begin = endKey;
					shards += old.size() - 1;
					break;
				} catch (Error& e) {
					state Error err = e;
					if (err.code() == error_code_move_to_removed_server)
						throw;
					wait( tr.onError(e) );

					if(retries%10 == 0) {
						TraceEvent(retries == 50 ? SevWarnAlways : SevWarn, "StartMoveKeysRetrying", relocationIntervalId)
							.error(err)
							.detail("Keys", keys)
							.detail("BeginKey", begin)
							.detail("NumTries", retries);
					}
				}
			}

			if(retries > maxRetries) {
				maxRetries = retries;
			}
		}

		//printf("Committed moving '%s'-'%s' (version %lld)\n", keys.begin.toString().c_str(), keys.end.toString().c_str(), tr.getCommittedVersion());
		TraceEvent(SevDebug, interval.end(), relocationIntervalId)
			.detail("Batches", batches)
			.detail("Shards", shards)
			.detail("MaxRetries", maxRetries);
	} catch( Error& e ) {
		TraceEvent(SevDebug, interval.end(), relocationIntervalId).error(e, true);
		throw;
	}

	return Void();
}

ACTOR Future<Void> waitForShardReady( StorageServerInterface server, KeyRange keys, Version minVersion, GetShardStateRequest::waitMode mode ) {
	loop {
		try {
			GetShardStateReply rep =
			    wait(server.getShardState.getReply(GetShardStateRequest(keys, mode), TaskPriority::MoveKeys));
			if (rep.first >= minVersion) {
				return Void();
			}
			wait( delayJittered( SERVER_KNOBS->SHARD_READY_DELAY, TaskPriority::MoveKeys ) );
		}
		catch (Error& e) {
			if( e.code() != error_code_timed_out ) {
				if (e.code() != error_code_broken_promise)
					throw e;
				wait(Never());  // Never return: A storage server which has failed will never be ready
				throw internal_error();  // does not happen
			}
		}
	}
}

ACTOR Future<Void> checkFetchingState( Database cx, vector<UID> dest, KeyRange keys,
		Promise<Void> dataMovementComplete, UID relocationIntervalId ) {
	state Transaction tr(cx);

	loop {
		try {
			if (BUGGIFY) wait(delay(5));

			tr.info.taskID = TaskPriority::MoveKeys;
			tr.setOption(FDBTransactionOptions::PRIORITY_SYSTEM_IMMEDIATE);

			vector< Future< Optional<Value> > > serverListEntries;
			for(int s=0; s<dest.size(); s++)
				serverListEntries.push_back( tr.get( serverListKeyFor(dest[s]) ) );
			state vector<Optional<Value>> serverListValues = wait( getAll(serverListEntries) );
			vector<Future<Void>> requests;
			for(int s=0; s<serverListValues.size(); s++) {
				if( !serverListValues[s].present() ) {
					// FIXME: Is this the right behavior?  dataMovementComplete will never be sent!
					TEST(true); //check fetching state moved to removed server
					throw move_to_removed_server();
				}
				auto si = decodeServerListValue(serverListValues[s].get());
				ASSERT( si.id() == dest[s] );
				requests.push_back( waitForShardReady( si, keys, tr.getReadVersion().get(), GetShardStateRequest::FETCHING ) );
			}

			wait( timeoutError( waitForAll( requests ),
					SERVER_KNOBS->SERVER_READY_QUORUM_TIMEOUT, TaskPriority::MoveKeys ) );

			dataMovementComplete.send(Void());
			return Void();
		} catch( Error& e ) {
			if( e.code() == error_code_timed_out )
				tr.reset();
			else
				wait( tr.onError(e) );
		}
	}
}

// Set keyServers[keys].src = keyServers[keys].dest and keyServers[keys].dest=[], return when successful
// keyServers[k].dest must be the same for all k in keys
// Set serverKeys[dest][keys] = true; serverKeys[src][keys] = false for all src not in dest
// Should be cancelled and restarted if keyServers[keys].dest changes (?so this is no longer true?)
ACTOR Future<Void> finishMoveKeys( Database occ, KeyRange keys, vector<UID> destinationTeam, MoveKeysLock lock, FlowLock *finishMoveKeysParallelismLock, bool hasRemote, UID relocationIntervalId )
{
	state TraceInterval interval("RelocateShard_FinishMoveKeys");
	state TraceInterval waitInterval("");
	state Future<Void> warningLogger = logWarningAfter("FinishMoveKeysTooLong", 600, destinationTeam);
	state Key begin = keys.begin;
	state Key endKey;
	state int retries = 0;
	state FlowLock::Releaser releaser;

	ASSERT (!destinationTeam.empty());

	try {
		TraceEvent(SevDebug, interval.begin(), relocationIntervalId).detail("KeyBegin", keys.begin).detail("KeyEnd", keys.end);

		//This process can be split up into multiple transactions if there are too many existing overlapping shards
		//In that case, each iteration of this loop will have begin set to the end of the last processed shard
		while(begin < keys.end) {
			TEST(begin > keys.begin); //Multi-transactional finishMoveKeys

			state Transaction tr( occ );

			//printf("finishMoveKeys( '%s'-'%s' )\n", keys.begin.toString().c_str(), keys.end.toString().c_str());
			loop {
				try {
					tr.info.taskID = TaskPriority::MoveKeys;
					tr.setOption(FDBTransactionOptions::PRIORITY_SYSTEM_IMMEDIATE);

					releaser.release();
					wait( finishMoveKeysParallelismLock->take( TaskPriority::DataDistributionLaunch ) );
					releaser = FlowLock::Releaser( *finishMoveKeysParallelismLock );

					wait( checkMoveKeysLock(&tr, lock) );

					state KeyRange currentKeys = KeyRangeRef(begin, keys.end);
					state Standalone<RangeResultRef> keyServers = wait( krmGetRanges( &tr, keyServersPrefix, currentKeys, SERVER_KNOBS->MOVE_KEYS_KRM_LIMIT, SERVER_KNOBS->MOVE_KEYS_KRM_LIMIT_BYTES ) );

					//Determine the last processed key (which will be the beginning for the next iteration)
					endKey = keyServers.end()[-1].key;
					currentKeys = KeyRangeRef(currentKeys.begin, endKey);

					//printf("  finishMoveKeys( '%s'-'%s' ): read keyServers at %lld\n", keys.begin.toString().c_str(), keys.end.toString().c_str(), tr.getReadVersion().get());

					// Decode and sanity check the result (dest must be the same for all ranges)
					bool alreadyMoved = true;

					state vector<UID> dest;
					state std::set<UID> allServers;
					state std::set<UID> intendedTeam(destinationTeam.begin(), destinationTeam.end());
					state vector<UID> src;
					vector<UID> completeSrc;

					//Iterate through the beginning of keyServers until we find one that hasn't already been processed
					int currentIndex;
					for(currentIndex = 0; currentIndex < keyServers.size() - 1 && alreadyMoved; currentIndex++) {
						decodeKeyServersValue( keyServers[currentIndex].value, src, dest );

						std::set<UID> srcSet;
						for(int s = 0; s < src.size(); s++) {
							srcSet.insert(src[s]);
						}

						if(currentIndex == 0) {
							completeSrc = src;
						} else {
							for(int i = 0; i < completeSrc.size(); i++) {
								if(!srcSet.count(completeSrc[i])) {
									swapAndPop(&completeSrc, i--);
								}
							}
						}

						std::set<UID> destSet;
						for(int s = 0; s < dest.size(); s++) {
							destSet.insert(dest[s]);
						}

						allServers.insert(srcSet.begin(), srcSet.end());
						allServers.insert(destSet.begin(), destSet.end());

						alreadyMoved = destSet.empty() && srcSet == intendedTeam;
						if(destSet != intendedTeam && !alreadyMoved) {
							TraceEvent(SevWarn, "MoveKeysDestTeamNotIntended", relocationIntervalId)
								.detail("KeyBegin", keys.begin)
								.detail("KeyEnd", keys.end)
								.detail("IterationBegin", begin)
								.detail("IterationEnd", endKey)
								.detail("DestSet", describe(destSet))
								.detail("IntendedTeam", describe(intendedTeam))
								.detail("KeyServers", keyServers);
							//ASSERT( false );

							ASSERT(!dest.empty()); //The range has already been moved, but to a different dest (or maybe dest was cleared)

							intendedTeam.clear();
							for(int i = 0; i < dest.size(); i++)
								intendedTeam.insert(dest[i]);
						}
						else if(alreadyMoved) {
							dest.clear();
							src.clear();
							TEST(true); //FinishMoveKeys first key in iteration sub-range has already been processed
						}
					}

					//Process the rest of the key servers
					for(; currentIndex < keyServers.size() - 1; currentIndex++) {
						vector<UID> src2, dest2;
						decodeKeyServersValue( keyServers[currentIndex].value, src2, dest2 );

						std::set<UID> srcSet;
						for(int s = 0; s < src2.size(); s++)
							srcSet.insert(src2[s]);

						for(int i = 0; i < completeSrc.size(); i++) {
							if(!srcSet.count(completeSrc[i])) {
								swapAndPop(&completeSrc, i--);
							}
						}

						allServers.insert(srcSet.begin(), srcSet.end());

						alreadyMoved = dest2.empty() && srcSet == intendedTeam;
						if (dest2 != dest && !alreadyMoved) {
							TraceEvent(SevError,"FinishMoveKeysError", relocationIntervalId)
								.detail("Reason", "dest mismatch")
								.detail("Dest", describe(dest))
								.detail("Dest2", describe(dest2));
							ASSERT(false);
						}
					}
					if (!dest.size()) {
						TEST(true); // A previous finishMoveKeys for this range committed just as it was cancelled to start this one?
						TraceEvent("FinishMoveKeysNothingToDo", relocationIntervalId)
							.detail("KeyBegin", keys.begin)
							.detail("KeyEnd", keys.end)
							.detail("IterationBegin", begin)
							.detail("IterationEnd", endKey);
						begin = keyServers.end()[-1].key;
						break;
					}

					waitInterval = TraceInterval("RelocateShard_FinishMoveKeysWaitDurable");
					TraceEvent(SevDebug, waitInterval.begin(), relocationIntervalId)
						.detail("KeyBegin", keys.begin)
						.detail("KeyEnd", keys.end);

					// Wait for a durable quorum of servers in destServers to have keys available (readWrite)
					// They must also have at least the transaction read version so they can't "forget" the shard between
					//   now and when this transaction commits.
					state vector< Future<Void> > serverReady;	// only for count below
					state vector<UID> newDestinations;
					std::set<UID> completeSrcSet(completeSrc.begin(), completeSrc.end());
					for(auto& it : dest) {
						if(!hasRemote || !completeSrcSet.count(it)) {
							newDestinations.push_back(it);
						}
					}

					// for smartQuorum
					state vector<StorageServerInterface> storageServerInterfaces;
					vector< Future< Optional<Value> > > serverListEntries;
					for(int s=0; s<newDestinations.size(); s++)
						serverListEntries.push_back( tr.get( serverListKeyFor(newDestinations[s]) ) );
					state vector<Optional<Value>> serverListValues = wait( getAll(serverListEntries) );

					releaser.release();

					for(int s=0; s<serverListValues.size(); s++) {
						ASSERT( serverListValues[s].present() );  // There should always be server list entries for servers in keyServers
						auto si = decodeServerListValue(serverListValues[s].get());
						ASSERT( si.id() == newDestinations[s] );
						storageServerInterfaces.push_back( si );
					}

					// Wait for new destination servers to fetch the keys
					for(int s=0; s<storageServerInterfaces.size(); s++)
						serverReady.push_back( waitForShardReady( storageServerInterfaces[s], keys, tr.getReadVersion().get(), GetShardStateRequest::READABLE) );
					wait( timeout( waitForAll( serverReady ), SERVER_KNOBS->SERVER_READY_QUORUM_TIMEOUT, Void(), TaskPriority::MoveKeys ) );
					int count = dest.size() - newDestinations.size();
					for(int s=0; s<serverReady.size(); s++)
						count += serverReady[s].isReady() && !serverReady[s].isError();

					//printf("  fMK: moved data to %d/%d servers\n", count, serverReady.size());
					TraceEvent(SevDebug, waitInterval.end(), relocationIntervalId).detail("ReadyServers", count);

					if( count == dest.size() ) {
						// update keyServers, serverKeys
						// SOMEDAY: Doing these in parallel is safe because none of them overlap or touch (one per server)
						wait( krmSetRangeCoalescing( &tr, keyServersPrefix, currentKeys, keys, keyServersValue( dest ) ) );

						std::set<UID>::iterator asi = allServers.begin();
						std::vector<Future<Void>> actors;
						while (asi != allServers.end()) {
							bool destHasServer = std::find(dest.begin(), dest.end(), *asi) != dest.end();
							actors.push_back( krmSetRangeCoalescing( &tr, serverKeysPrefixFor(*asi), currentKeys, allKeys, destHasServer ? serverKeysTrue : serverKeysFalse ) );
							++asi;
						}

						wait(waitForAll(actors));
						wait( tr.commit() );

						begin = endKey;
						break;
					}
					tr.reset();
				} catch (Error& error) {
					if (error.code() == error_code_actor_cancelled) throw;
					state Error err = error;
					wait( tr.onError(error) );
					retries++;
					if(retries%10 == 0) {
						TraceEvent(retries == 20 ? SevWarnAlways : SevWarn, "RelocateShard_FinishMoveKeysRetrying", relocationIntervalId)
							.error(err)
							.detail("KeyBegin", keys.begin)
							.detail("KeyEnd", keys.end)
							.detail("IterationBegin", begin)
							.detail("IterationEnd", endKey);
					}
				}
			}
		}

		TraceEvent(SevDebug, interval.end(), relocationIntervalId);
	} catch(Error &e) {
		TraceEvent(SevDebug, interval.end(), relocationIntervalId).error(e, true);
		throw;
	}
	return Void();
}

ACTOR Future<std::pair<Version, Tag>> addStorageServer( Database cx, StorageServerInterface server )
{
	state Transaction tr( cx );
	state int maxSkipTags = 1;
	loop {
		try {
			state Future<Standalone<RangeResultRef>> fTagLocalities = tr.getRange( tagLocalityListKeys, CLIENT_KNOBS->TOO_MANY );
			state Future<Optional<Value>> fv = tr.get( serverListKeyFor(server.id()) );
			state Future<Optional<Value>> fExclProc = tr.get(
				StringRef(encodeExcludedServersKey( AddressExclusion( server.address().ip, server.address().port ))) );
			state Future<Optional<Value>> fExclIP = tr.get(
				StringRef(encodeExcludedServersKey( AddressExclusion( server.address().ip ))) );
			state Future<Standalone<RangeResultRef>> fTags = tr.getRange( serverTagKeys, CLIENT_KNOBS->TOO_MANY, true);
			state Future<Standalone<RangeResultRef>> fHistoryTags = tr.getRange( serverTagHistoryKeys, CLIENT_KNOBS->TOO_MANY, true);

			wait( success(fTagLocalities) && success(fv) && success(fExclProc) && success(fExclIP) && success(fTags) && success(fHistoryTags) );

			// If we have been added to the excluded state servers list, we have to fail
			if (fExclProc.get().present() || fExclIP.get().present())
				throw recruitment_failed();

			if(fTagLocalities.get().more || fTags.get().more || fHistoryTags.get().more)
				ASSERT(false);

			int8_t maxTagLocality = 0;
			state int8_t locality = -1;
			for(auto& kv : fTagLocalities.get()) {
				int8_t loc = decodeTagLocalityListValue( kv.value );
				if( decodeTagLocalityListKey( kv.key ) == server.locality.dcId() ) {
					locality = loc;
					break;
				}
				maxTagLocality = std::max(maxTagLocality, loc);
			}

			if(locality == -1) {
				locality = maxTagLocality + 1;
				if(locality < 0)
					throw recruitment_failed();
				tr.set( tagLocalityListKeyFor(server.locality.dcId()), tagLocalityListValue(locality) );
			}

			int skipTags = deterministicRandom()->randomInt(0, maxSkipTags);

			state uint16_t tagId = 0;
			std::vector<uint16_t> usedTags;
			for(auto& it : fTags.get()) {
				Tag t = decodeServerTagValue( it.value );
				if(t.locality == locality) {
					usedTags.push_back(t.id);
				}
			}
			for(auto& it : fHistoryTags.get()) {
				Tag t = decodeServerTagValue( it.value );
				if(t.locality == locality) {
					usedTags.push_back(t.id);
				}
			}
			std::sort(usedTags.begin(), usedTags.end());

			int usedIdx = 0;
			for(; usedTags.size() > 0 && tagId <= usedTags.end()[-1]; tagId++) {
				if(tagId < usedTags[usedIdx]) {
					if(skipTags == 0)
						break;
					skipTags--;
				} else {
					usedIdx++;
				}
			}
			tagId += skipTags;

			state Tag tag(locality, tagId);
			tr.set( serverTagKeyFor(server.id()), serverTagValue(tag) );
			tr.set( serverListKeyFor(server.id()), serverListValue(server) );
			KeyRange conflictRange = singleKeyRange(serverTagConflictKeyFor(tag));
			tr.addReadConflictRange( conflictRange );
			tr.addWriteConflictRange( conflictRange );

			wait( tr.commit() );
			return std::make_pair(tr.getCommittedVersion(), tag);
		} catch (Error& e) {
			if(e.code() == error_code_commit_unknown_result)
				throw recruitment_failed();  // There is a remote possibility that we successfully added ourselves and then someone removed us, so we have to fail

			if(e.code() == error_code_not_committed) {
				maxSkipTags = SERVER_KNOBS->MAX_SKIP_TAGS;
			}

			wait( tr.onError(e) );
		}
	}
}
// A SS can be removed only if all data (shards) on the SS have been moved away from the SS.
ACTOR Future<bool> canRemoveStorageServer( Transaction* tr, UID serverID ) {
	Standalone<RangeResultRef> keys = wait(krmGetRanges(tr, serverKeysPrefixFor(serverID), allKeys, 2));

	ASSERT(keys.size() >= 2);

	if(keys[0].value == keys[1].value && keys[1].key != allKeys.end) {
		TraceEvent("ServerKeysCoalescingError", serverID).detail("Key1", keys[0].key).detail("Key2", keys[1].key).detail("Value", keys[0].value);
		ASSERT(false);
	}

	//Return true if the entire range is false.  Since these values are coalesced, we can return false if there is more than one result
	return keys[0].value == serverKeysFalse && keys[1].key == allKeys.end;
}

ACTOR Future<Void> removeStorageServer( Database cx, UID serverID, MoveKeysLock lock )
{
	state Transaction tr( cx );
	state bool retry = false;
	state int noCanRemoveCount = 0;
	loop {
		try {
			tr.setOption(FDBTransactionOptions::PRIORITY_SYSTEM_IMMEDIATE);
			wait( checkMoveKeysLock(&tr, lock) );
			TraceEvent("RemoveStorageServerLocked").detail("ServerID", serverID).detail("Version", tr.getReadVersion().get());

			state bool canRemove = wait( canRemoveStorageServer( &tr, serverID ) );
			if (!canRemove) {
				TEST(true); // The caller had a transaction in flight that assigned keys to the server.  Wait for it to reverse its mistake.
				TraceEvent(SevWarn,"NoCanRemove").detail("Count", noCanRemoveCount++).detail("ServerID", serverID);
				wait( delayJittered(SERVER_KNOBS->REMOVE_RETRY_DELAY, TaskPriority::DataDistributionLaunch) );
				tr.reset();
				TraceEvent("RemoveStorageServerRetrying").detail("CanRemove", canRemove);
			} else {

				state Future<Optional<Value>> fListKey = tr.get( serverListKeyFor(serverID) );
				state Future<Standalone<RangeResultRef>> fTags = tr.getRange( serverTagKeys, CLIENT_KNOBS->TOO_MANY );
				state Future<Standalone<RangeResultRef>> fHistoryTags = tr.getRange( serverTagHistoryKeys, CLIENT_KNOBS->TOO_MANY );
				state Future<Standalone<RangeResultRef>> fTagLocalities = tr.getRange( tagLocalityListKeys, CLIENT_KNOBS->TOO_MANY );
				state Future<Standalone<RangeResultRef>> fTLogDatacenters = tr.getRange( tLogDatacentersKeys, CLIENT_KNOBS->TOO_MANY );

				wait( success(fListKey) && success(fTags) && success(fHistoryTags) && success(fTagLocalities) && success(fTLogDatacenters) );

				if (!fListKey.get().present()) {
					if (retry) {
						TEST(true);  // Storage server already removed after retrying transaction
						return Void();
					}
					ASSERT(false);  // Removing an already-removed server?  A never added server?
				}

				int8_t locality = -100;
				std::set<int8_t> allLocalities;
				for(auto& it : fTags.get()) {
					UID sId = decodeServerTagKey( it.key );
					Tag t = decodeServerTagValue( it.value );
					if(sId == serverID) {
						locality = t.locality;
					} else {
						allLocalities.insert(t.locality);
					}
				}
				for(auto& it : fHistoryTags.get()) {
					Tag t = decodeServerTagValue( it.value );
					allLocalities.insert(t.locality);
				}

				std::map<Optional<Value>,int8_t> dcId_locality;
				for(auto& kv : fTagLocalities.get()) {
					dcId_locality[decodeTagLocalityListKey(kv.key)] = decodeTagLocalityListValue(kv.value);
				}
				for(auto& it : fTLogDatacenters.get()) {
					allLocalities.insert(dcId_locality[decodeTLogDatacentersKey(it.key)]);
				}

				if(locality >= 0 && !allLocalities.count(locality) ) {
					for(auto& it : fTagLocalities.get()) {
						if( locality == decodeTagLocalityListValue(it.value) ) {
							tr.clear(it.key);
							break;
						}
					}
				}

				tr.clear( serverListKeyFor(serverID) );
				tr.clear( serverTagKeyFor(serverID) );
				tr.clear( serverTagHistoryRangeFor(serverID) );
				retry = true;
				wait( tr.commit() );
				return Void();
			}
		} catch (Error& e) {
			state Error err = e;
			wait( tr.onError(e) );
			TraceEvent("RemoveStorageServerRetrying").error(err);
		}
	}
}

ACTOR Future<Void> moveKeys(
	Database cx,
	KeyRange keys,
	vector<UID> destinationTeam,
	vector<UID> healthyDestinations,
	MoveKeysLock lock,
	Promise<Void> dataMovementComplete,
	FlowLock *startMoveKeysParallelismLock,
	FlowLock *finishMoveKeysParallelismLock,
	bool hasRemote,
	UID relocationIntervalId)
{
	ASSERT( destinationTeam.size() );
	std::sort( destinationTeam.begin(), destinationTeam.end() );
	wait( startMoveKeys( cx, keys, destinationTeam, lock, startMoveKeysParallelismLock, relocationIntervalId ) );

	state Future<Void> completionSignaller = checkFetchingState( cx, healthyDestinations, keys, dataMovementComplete, relocationIntervalId );

	wait( finishMoveKeys( cx, keys, destinationTeam, lock, finishMoveKeysParallelismLock, hasRemote, relocationIntervalId ) );

	//This is defensive, but make sure that we always say that the movement is complete before moveKeys completes
	completionSignaller.cancel();
	if(!dataMovementComplete.isSet())
		dataMovementComplete.send(Void());

	return Void();
}

void seedShardServers(
	Arena& arena,
	CommitTransactionRef &tr,
	vector<StorageServerInterface> servers )
{
	std::map<Optional<Value>, Tag> dcId_locality;
	std::map<UID, Tag> server_tag;
	int8_t nextLocality = 0;
	for(auto& s : servers) {
		if(!dcId_locality.count(s.locality.dcId())) {
			tr.set(arena, tagLocalityListKeyFor(s.locality.dcId()), tagLocalityListValue(nextLocality));
			dcId_locality[s.locality.dcId()] = Tag(nextLocality, 0);
			nextLocality++;
		}
		Tag& t = dcId_locality[s.locality.dcId()];
		server_tag[s.id()] = Tag(t.locality, t.id);
		t.id++;
	}
	std::sort(servers.begin(), servers.end());

	// This isn't strictly necessary, but make sure this is the first transaction
	tr.read_snapshot = 0;
	tr.read_conflict_ranges.push_back_deep( arena, allKeys );

	for(int s=0; s<servers.size(); s++) {
		tr.set(arena, serverTagKeyFor(servers[s].id()), serverTagValue(server_tag[servers[s].id()]));
		tr.set(arena, serverListKeyFor(servers[s].id()), serverListValue(servers[s]));
	}

	std::vector<UID> serverIds;
	for(int i=0;i<servers.size();i++)
		serverIds.push_back(servers[i].id());

	// We have to set this range in two blocks, because the master tracking of "keyServersLocations" depends on a change to a specific
	//   key (keyServersKeyServersKey)
	krmSetPreviouslyEmptyRange( tr, arena, keyServersPrefix, KeyRangeRef(KeyRef(), allKeys.end), keyServersValue( serverIds ), Value() );

	for(int s=0; s<servers.size(); s++)
		krmSetPreviouslyEmptyRange( tr, arena, serverKeysPrefixFor( servers[s].id() ), allKeys, serverKeysTrue, serverKeysFalse );
}<|MERGE_RESOLUTION|>--- conflicted
+++ resolved
@@ -258,10 +258,6 @@
 	return result;
 }
 
-<<<<<<< HEAD
-// keyServer: map from keys to destination servers
-// serverKeys: two-dimension map: [servers][keys], value is the servers' state of having the keys: active(not-have), complete(already has), ""().
-=======
 ACTOR Future<Void> logWarningAfter( const char * context, double duration, vector<UID> servers) {
 	state double startTime = now();
 	loop {
@@ -270,7 +266,8 @@
 	}
 }
 
->>>>>>> 8f912ca4
+// keyServer: map from keys to destination servers
+// serverKeys: two-dimension map: [servers][keys], value is the servers' state of having the keys: active(not-have), complete(already has), ""().
 // Set keyServers[keys].dest = servers
 // Set serverKeys[servers][keys] = active for each subrange of keys that the server did not already have, complete for each subrange that it already has
 // Set serverKeys[dest][keys] = "" for the dest servers of each existing shard in keys (unless that destination is a member of servers OR if the source list is sufficiently degraded)
