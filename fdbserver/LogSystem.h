--- conflicted
+++ resolved
@@ -871,14 +871,10 @@
 	    int8_t primaryLocality,
 	    int8_t remoteLocality,
 	    std::vector<Tag> const& allTags,
-<<<<<<< HEAD
+	    Reference<AsyncVar<bool>> const& recruitmentStalled,
 	    TLogGroupCollectionRef tLogGroupCollection,
-	    Reference<AsyncVar<bool>> const& recruitmentStalled) = 0;
-=======
-	    Reference<AsyncVar<bool>> const& recruitmentStalled,
 	    std::unordered_map<UID, std::vector<UID>> tLogGroupIdToServerIds,
 	    std::unordered_map<UID, std::vector<TLogGroupRef>> tlogServerIdToTlogGroups) = 0;
->>>>>>> 32e3579d
 	// Call only on an ILogSystem obtained from recoverAndEndEpoch()
 	// Returns an ILogSystem representing a new epoch immediately following this one.  The new epoch is only provisional
 	// until the caller updates the coordinated DBCoreState
