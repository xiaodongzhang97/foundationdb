--- conflicted
+++ resolved
@@ -1358,14 +1358,8 @@
                     Error const& e) {
 	// Dispose the IKVS (destroying its data permanently) only if this shutdown is definitely permanent.  Otherwise just
 	// close it.
-
-<<<<<<< HEAD
-	// assign an empty PromiseSteam to self->sharedActors would delete the referenfce of the internal queue in PromiseSteam
-	// thus the actors can be cancenlled in the case there is no more references of the old queue
-=======
 	// assign an empty PromiseSteam to self->sharedActors would delete the referenfce of the internal queue in
-	// PromiseSteam thus the actors can be cancenlled in the case there is no more references of the old queue
->>>>>>> 3fb5fbb7
+	// PromiseSteam thus the actors can be cancelled in the case there is no more references of the old queue
 	self->sharedActors = PromiseStream<Future<Void>>();
 	if (e.code() == error_code_worker_removed || e.code() == error_code_recruitment_failed) {
 		persistentData->dispose();
