#!/usr/bin/env python3

from argparse import ArgumentParser, RawDescriptionHelpFormatter
import glob
import os
from pathlib import Path
import platform
import random
import shutil
import stat
import subprocess
import sys
from threading import Thread, Event
import traceback
import time
from urllib import request
import hashlib

from local_cluster import LocalCluster, random_secret_string

SUPPORTED_PLATFORMS = ["x86_64"]
SUPPORTED_VERSIONS = ["7.2.0", "7.1.1", "7.1.0", "7.0.0", "6.3.24", "6.3.23",
                      "6.3.22", "6.3.18", "6.3.17", "6.3.16", "6.3.15", "6.3.13", "6.3.12", "6.3.9", "6.2.30",
                      "6.2.29", "6.2.28", "6.2.27", "6.2.26", "6.2.25", "6.2.24", "6.2.23", "6.2.22", "6.2.21",
                      "6.2.20", "6.2.19", "6.2.18", "6.2.17", "6.2.16", "6.2.15", "6.2.10", "6.1.13", "6.1.12",
                      "6.1.11", "6.1.10", "6.0.18", "6.0.17", "6.0.16", "6.0.15", "6.0.14", "5.2.8", "5.2.7",
                      "5.1.7", "5.1.6"]
FDB_DOWNLOAD_ROOT = "https://github.com/apple/foundationdb/releases/download/"
CURRENT_VERSION = "7.2.0"
HEALTH_CHECK_TIMEOUT_SEC = 5
PROGRESS_CHECK_TIMEOUT_SEC = 30
TRANSACTION_RETRY_LIMIT = 100
MAX_DOWNLOAD_ATTEMPTS = 5
RUN_WITH_GDB = False


def make_executable(path):
    st = os.stat(path)
    os.chmod(path, st.st_mode | stat.S_IEXEC)


def remove_file_no_fail(filename):
    try:
        os.remove(filename)
    except OSError:
        pass


def version_from_str(ver_str):
    ver = [int(s) for s in ver_str.split(".")]
    assert len(ver) == 3, "Invalid version string {}".format(ver_str)
    return ver


def api_version_from_str(ver_str):
    ver_tuple = version_from_str(ver_str)
    return ver_tuple[0] * 100 + ver_tuple[1] * 10


def version_before(ver_str1, ver_str2):
    return version_from_str(ver_str1) < version_from_str(ver_str2)


def random_sleep(min_sec, max_sec):
    time_sec = random.uniform(min_sec, max_sec)
    print("Sleeping for {0:.3f}s".format(time_sec))
    time.sleep(time_sec)


def compute_sha256(filename):
    hash = hashlib.sha256()
    with open(filename, 'rb') as f:
        while True:
            data = f.read(128*1024)
            if not data:
                break
            hash.update(data)

    return hash.hexdigest()


def read_to_str(filename):
    with open(filename, 'r') as f:
        return f.read()


class UpgradeTest:
    def __init__(self, build_dir: str, upgrade_path: list, process_number: int = 1, port: str = None):
        self.build_dir = Path(build_dir).resolve()
        assert self.build_dir.exists(), "{} does not exist".format(build_dir)
        assert self.build_dir.is_dir(), "{} is not a directory".format(build_dir)
        self.upgrade_path = upgrade_path
        for version in upgrade_path:
            assert version in SUPPORTED_VERSIONS, "Unsupported version {}".format(
                version)
        self.platform = platform.machine()
        assert self.platform in SUPPORTED_PLATFORMS, "Unsupported platform {}".format(
            self.platform)
        self.tmp_dir = self.build_dir.joinpath(
            "tmp",
            random_secret_string(16)
        )
        self.tmp_dir.mkdir(parents=True)
        self.download_dir = self.build_dir.joinpath(
            "tmp",
            "old_binaries"
        )
        self.download_old_binaries()
        self.create_external_lib_dir()
        init_version = upgrade_path[0]
        self.cluster = LocalCluster(
            self.tmp_dir,
            self.binary_path(init_version, "fdbserver"),
            self.binary_path(init_version, "fdbmonitor"),
            self.binary_path(init_version, "fdbcli"),
            process_number,
            port=port,
            create_config=False
        )
        self.cluster.create_cluster_file()
        self.configure_version(init_version)
        self.log = self.cluster.log
        self.etc = self.cluster.etc
        self.data = self.cluster.data
        self.input_pipe_path = self.tmp_dir.joinpath(
            "input.{}".format(random_secret_string(8)))
        self.output_pipe_path = self.tmp_dir.joinpath(
            "output.{}".format(random_secret_string(8)))
        os.mkfifo(self.input_pipe_path)
        os.mkfifo(self.output_pipe_path)
        self.progress_event = Event()
        self.external_lib_dir = None
        self.cluster_version = None
        self.api_version = None
        self.tester_retcode = None
        self.tester_proc = None
        self.output_pipe = None
        self.tester_bin = None

    def binary_path(self, version, bin_name):
        if version == CURRENT_VERSION:
            return self.build_dir.joinpath("bin", bin_name)
        else:
            return self.download_dir.joinpath(version, bin_name)

    def lib_dir(self, version):
        if version == CURRENT_VERSION:
            return self.build_dir.joinpath("lib")
        else:
            return self.download_dir.joinpath(version)

    # Download an old binary of a given version from a remote repository
    def download_old_binary(self, version, target_bin_name, remote_bin_name, make_executable):
        local_file = self.binary_path(version, target_bin_name)
        if local_file.exists():
            return

        # Download to a temporary file and then replace the target file atomically
        # to avoid consistency errors in case of multiple tests are downloading the
        # same file in parallel
        local_file_tmp = Path("{}.{}".format(
            str(local_file), random_secret_string(8)))
        self.download_dir.joinpath(version).mkdir(
            parents=True, exist_ok=True)
        remote_file = "{}{}/{}".format(FDB_DOWNLOAD_ROOT,
                                       version, remote_bin_name)
<<<<<<< HEAD
        print("Downloading '{}' to '{}'...".format(remote_file, local_file))
        request.urlretrieve(remote_file, local_file)
        print("Download complete")
        assert local_file.exists(), "{} does not exist".format(local_file)
        if make_executable:
=======
        remote_sha256 = "{}.sha256".format(remote_file)
        local_sha256 = Path("{}.sha256".format(local_file_tmp))

        for attempt_cnt in range(MAX_DOWNLOAD_ATTEMPTS):
            print("Downloading '{}' to '{}'...".format(
                remote_file, local_file_tmp))
            request.urlretrieve(remote_file, local_file_tmp)
            print("Downloading '{}' to '{}'...".format(
                remote_sha256, local_sha256))
            request.urlretrieve(remote_sha256, local_sha256)
            print("Download complete")
            assert local_file_tmp.exists(), "{} does not exist".format(local_file_tmp)
            assert local_sha256.exists(), "{} does not exist".format(local_sha256)
            expected_checksum = read_to_str(local_sha256)
            actual_checkum = compute_sha256(local_file_tmp)
            if (expected_checksum == actual_checkum):
                print("Checksum OK")
                break
            print("Checksum mismatch. Expected: {} Actual: {}".format(
                expected_checksum, actual_checkum))
            if attempt_cnt == MAX_DOWNLOAD_ATTEMPTS-1:
                assert False, "Failed to download {} after {} attempts".format(
                    local_file_tmp, MAX_DOWNLOAD_ATTEMPTS)

        os.rename(local_file_tmp, local_file)
        os.remove(local_sha256)

        if makeExecutable:
>>>>>>> fe338ced
            make_executable(local_file)

    # Download all old binaries required for testing the specified upgrade path
    def download_old_binaries(self):
        for version in self.upgrade_path:
            if version == CURRENT_VERSION:
                continue
            self.download_old_binary(version,
                                     "fdbserver", "fdbserver.{}".format(self.platform), True)
            self.download_old_binary(version,
                                     "fdbmonitor", "fdbmonitor.{}".format(self.platform), True)
            self.download_old_binary(version,
                                     "fdbcli", "fdbcli.{}".format(self.platform), True)
            self.download_old_binary(version,
                                     "libfdb_c.so", "libfdb_c.{}.so".format(self.platform), False)

    # Create a directory for external client libraries for MVC and fill it
    # with the libraries necessary for the specified upgrade path
    def create_external_lib_dir(self):
        self.external_lib_dir = self.tmp_dir.joinpath("client_libs")
        self.external_lib_dir.mkdir(parents=True)
        for version in self.upgrade_path:
            src_file_path = self.lib_dir(version).joinpath("libfdb_c.so")
            assert src_file_path.exists(), "{} does not exist".format(src_file_path)
            target_file_path = self.external_lib_dir.joinpath(
                "libfdb_c.{}.so".format(version))
            shutil.copyfile(src_file_path, target_file_path)

    # Perform a health check of the cluster: Use fdbcli status command to check if the number of
    # server processes and their versions are as expected
    def health_check(self, timeout_sec=HEALTH_CHECK_TIMEOUT_SEC):
        retries = 0
        while retries < timeout_sec:
            retries += 1
            status = self.cluster.get_status()
            if "processes" not in status["cluster"]:
                print("Health check: no processes found. Retrying")
                time.sleep(1)
                continue
            num_proc = len(status["cluster"]["processes"])
            if num_proc < self.cluster.process_number:
                print("Health check: {} of {} processes found. Retrying".format(
                    num_proc, self.cluster.process_number))
                time.sleep(1)
                continue
            assert num_proc == self.cluster.process_number, "Number of processes: expected: {}, actual: {}".format(
                self.cluster.process_number, num_proc)
            for (_, proc_stat) in status["cluster"]["processes"].items():
                proc_ver = proc_stat["version"]
                assert proc_ver == self.cluster_version, "Process version: expected: {}, actual: {}".format(
                    self.cluster_version, proc_ver)
            print("Health check: OK")
            return
        assert False, "Health check: Failed"

    # Create and save a cluster configuration for the given version
    def configure_version(self, version):
        self.cluster.fdbmonitor_binary = self.binary_path(
            version, "fdbmonitor")
        self.cluster.fdbserver_binary = self.binary_path(version, "fdbserver")
        self.cluster.fdbcli_binary = self.binary_path(version, "fdbcli")
        self.cluster.set_env_var = "LD_LIBRARY_PATH", self.lib_dir(version)
        if version_before(version, "7.1.0"):
            self.cluster.use_legacy_conf_syntax = True
        self.cluster.save_config()
        self.cluster_version = version

    # Upgrade the cluster to the given version
    def upgrade_to(self, version):
        print("Upgrading to version {}".format(version))
        self.cluster.stop_cluster()
        self.configure_version(version)
        self.cluster.ensure_ports_released()
        self.cluster.start_cluster()
        print("Upgraded to {}".format(version))

    def __enter__(self):
        print("Starting cluster version {}".format(self.cluster_version))
        self.cluster.start_cluster()
        self.cluster.create_database(enable_tenants=False)
        return self

    def __exit__(self, xc_type, exc_value, traceback):
        self.cluster.stop_cluster()
        shutil.rmtree(self.tmp_dir)

    # Determine FDB API version matching the upgrade path
    def determine_api_version(self):
        self.api_version = api_version_from_str(CURRENT_VERSION)
        for version in self.upgrade_path:
            self.api_version = min(
                api_version_from_str(version), self.api_version)

    # Start the tester to generate the workload specified by the test file
    def exec_workload(self, test_file):
        self.tester_retcode = 1
        try:
            self.determine_api_version()
            cmd_args = [self.tester_bin,
                        '--cluster-file', self.cluster.cluster_file,
                        '--test-file', test_file,
                        '--external-client-dir', self.external_lib_dir,
                        '--disable-local-client',
                        '--input-pipe', self.input_pipe_path,
                        '--output-pipe', self.output_pipe_path,
                        '--api-version', str(self.api_version),
                        '--log',
                        '--log-dir', self.log,
                        '--tmp-dir', self.tmp_dir,
                        '--transaction-retry-limit', str(TRANSACTION_RETRY_LIMIT)]
            if RUN_WITH_GDB:
                cmd_args = ['gdb', '-ex', 'run', '--args'] + cmd_args
            print("Executing test command: {}".format(
                " ".join([str(c) for c in cmd_args])))

            self.tester_proc = subprocess.Popen(
                cmd_args, stdout=sys.stdout, stderr=sys.stderr)
            self.tester_retcode = self.tester_proc.wait()
            self.tester_proc = None

            if self.tester_retcode != 0:
                print("Tester failed with return code {}".format(
                    self.tester_retcode))
        except Exception:
            print("Execution of test workload failed")
            print(traceback.format_exc())

    # Perform a progress check: Trigger it and wait until it is completed

    def progress_check(self, ctrl_pipe):
        self.progress_event.clear()
        os.write(ctrl_pipe, b"CHECK\n")
        self.progress_event.wait(
            None if RUN_WITH_GDB else PROGRESS_CHECK_TIMEOUT_SEC)
        if self.progress_event.is_set():
            print("Progress check: OK")
        else:
            assert False, "Progress check failed after upgrade to version {}".format(
                self.cluster_version)

    # The main function of a thread for reading and processing
    # the notifications received from the tester
    def output_pipe_reader(self):
        try:
            print("Opening pipe {} for reading".format(self.output_pipe_path))
            self.output_pipe = open(self.output_pipe_path, 'r')
            for line in self.output_pipe:
                msg = line.strip()
                print("Received {}".format(msg))
                if msg == "CHECK_OK":
                    self.progress_event.set()
            self.output_pipe.close()
        except Exception as e:
            print("Error while reading output pipe", e)
            print(traceback.format_exc())

    # Execute the upgrade test workflow according to the specified
    # upgrade path: perform the upgrade steps and check success after each step
    def exec_upgrade_test(self):
        print("Opening pipe {} for writing".format(self.input_pipe_path))
        ctrl_pipe = os.open(self.input_pipe_path, os.O_WRONLY)
        try:
            self.health_check()
            self.progress_check(ctrl_pipe)
            for version in self.upgrade_path[1:]:
                random_sleep(0.0, 2.0)
                self.upgrade_to(version)
                self.health_check()
                self.progress_check(ctrl_pipe)
            os.write(ctrl_pipe, b"STOP\n")
        finally:
            os.close(ctrl_pipe)

    # Kill the tester process if it is still alive
    def kill_tester_if_alive(self, workload_thread):
        if not workload_thread.is_alive():
            return
        if self.tester_proc is not None:
            try:
                print("Killing the tester process")
                self.tester_proc.kill()
                workload_thread.join(5)
            except Exception:
                print("Failed to kill the tester process")

    # The main method implementing the test:
    # - Start a thread for generating the workload using a tester binary
    # - Start a thread for reading notifications from the tester
    # - Trigger the upgrade steps and checks in the main thread
    def exec_test(self, args):
        self.tester_bin = self.build_dir.joinpath("bin", "fdb_c_api_tester")
        assert self.tester_bin.exists(), "{} does not exist".format(self.tester_bin)
        self.tester_proc = None
        test_retcode = 1
        try:
            workload_thread = Thread(
                target=self.exec_workload, args=(args.test_file,))
            workload_thread.start()

            reader_thread = Thread(target=self.output_pipe_reader)
            reader_thread.start()

            self.exec_upgrade_test()
            test_retcode = 0
        except Exception:
            print("Upgrade test failed")
            print(traceback.format_exc())
            self.kill_tester_if_alive(workload_thread)
        finally:
            workload_thread.join(5)
            reader_thread.join(5)
            self.kill_tester_if_alive(workload_thread)
            if test_retcode == 0:
                test_retcode = self.tester_retcode
        return test_retcode

    def grep_logs_for_events(self, severity):
        return (
            subprocess.getoutput(
                "grep -r 'Severity=\"{}\"' {}".format(
                    severity,
                    self.cluster.log.as_posix())
            )
            .rstrip()
            .splitlines()
        )

    # Check the cluster log for errors
    def check_cluster_logs(self, error_limit=100):
        sev40s = (
            subprocess.getoutput(
                "grep -r 'Severity=\"40\"' {}".format(
                    self.cluster.log.as_posix())
            )
            .rstrip()
            .splitlines()
        )

        err_cnt = 0
        for line in sev40s:
            # When running ASAN we expect to see this message. Boost coroutine should be using the
            # correct asan annotations so that it shouldn't produce any false positives.
            if line.endswith(
                    "WARNING: ASan doesn't fully support makecontext/swapcontext functions and may produce false "
                    "positives in some cases! "
            ):
                continue
            if err_cnt < error_limit:
                print(line)
            err_cnt += 1

        if err_cnt > 0:
            print(
                ">>>>>>>>>>>>>>>>>>>> Found {} severity 40 events - the test fails", err_cnt)
        else:
            print("No errors found in logs")
        return err_cnt == 0

    # Check the server and client logs for warnings and dump them
    def dump_warnings_in_logs(self, limit=100):
        sev30s = (
            subprocess.getoutput(
                "grep -r 'Severity=\"30\"' {}".format(
                    self.cluster.log.as_posix())
            )
            .rstrip()
            .splitlines()
        )

        if len(sev30s) == 0:
            print("No warnings found in logs")
        else:
            print(">>>>>>>>>>>>>>>>>>>> Found {} severity 30 events (warnings):".format(
                len(sev30s)))
            for line in sev30s[:limit]:
                print(line)

    # Dump the last cluster configuration and cluster logs
    def dump_cluster_logs(self):
        for etc_file in glob.glob(os.path.join(self.cluster.etc, "*")):
            print(">>>>>>>>>>>>>>>>>>>> Contents of {}:".format(etc_file))
            with open(etc_file, "r") as f:
                print(f.read())
        for log_file in glob.glob(os.path.join(self.cluster.log, "*")):
            print(">>>>>>>>>>>>>>>>>>>> Contents of {}:".format(log_file))
            with open(log_file, "r") as f:
                print(f.read())


if __name__ == "__main__":
    parser = ArgumentParser(
        formatter_class=RawDescriptionHelpFormatter,
        description="""
        A script for testing FDB multi-version client in upgrade scenarios. Creates a local cluster,
        generates a workload using fdb_c_api_tester with a specified test file, and performs
        cluster upgrade according to the specified upgrade path. Checks if the workload successfully
        progresses after each upgrade step.
        """,
    )
    parser.add_argument(
        "--build-dir",
        "-b",
        metavar="BUILD_DIRECTORY",
        help="FDB build directory",
        required=True,
    )
    parser.add_argument(
        '--upgrade-path',
        nargs='+',
        help='Cluster upgrade path: a space separated list of versions',
        default=[CURRENT_VERSION]
    )
    parser.add_argument(
        '--test-file',
        help='A .toml file describing a test workload to be generated with fdb_c_api_tester',
        required=True,
    )
    parser.add_argument(
        "--process-number",
        "-p",
        help="Number of fdb processes running (default: 0 - random)",
        type=int,
        default=0,
    )
    parser.add_argument(
        '--disable-log-dump',
        help='Do not dump cluster log on error',
        action="store_true"
    )
    parser.add_argument(
        '--run-with-gdb',
        help='Execute the tester binary from gdb',
        action="store_true"
    )
    args = parser.parse_args()
    if args.process_number == 0:
        args.process_number = random.randint(1, 5)
        print("Testing with {} processes".format(args.process_number))

    if args.run_with_gdb:
        RUN_WITH_GDB = True

    errcode = 1
    with UpgradeTest(args.build_dir, args.upgrade_path, args.process_number) as test:
        print("log-dir: {}".format(test.log))
        print("etc-dir: {}".format(test.etc))
        print("data-dir: {}".format(test.data))
        print("cluster-file: {}".format(test.etc.joinpath("fdb.cluster")))
        errcode = test.exec_test(args)
        if not test.check_cluster_logs():
            errcode = 1 if errcode == 0 else errcode
        test.dump_warnings_in_logs()
        if errcode != 0 and not args.disable_log_dump:
            test.dump_cluster_logs()

    sys.exit(errcode)<|MERGE_RESOLUTION|>--- conflicted
+++ resolved
@@ -164,13 +164,6 @@
             parents=True, exist_ok=True)
         remote_file = "{}{}/{}".format(FDB_DOWNLOAD_ROOT,
                                        version, remote_bin_name)
-<<<<<<< HEAD
-        print("Downloading '{}' to '{}'...".format(remote_file, local_file))
-        request.urlretrieve(remote_file, local_file)
-        print("Download complete")
-        assert local_file.exists(), "{} does not exist".format(local_file)
-        if make_executable:
-=======
         remote_sha256 = "{}.sha256".format(remote_file)
         local_sha256 = Path("{}.sha256".format(local_file_tmp))
 
@@ -198,8 +191,7 @@
         os.rename(local_file_tmp, local_file)
         os.remove(local_sha256)
 
-        if makeExecutable:
->>>>>>> fe338ced
+        if make_executable:
             make_executable(local_file)
 
     # Download all old binaries required for testing the specified upgrade path
