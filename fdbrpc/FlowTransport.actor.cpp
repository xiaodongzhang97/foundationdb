--- conflicted
+++ resolved
@@ -429,24 +429,13 @@
 
 				try {
 					choose {
-<<<<<<< HEAD
-						when(Reference<IConnection> _conn =
-						         wait(INetworkConnections::net()->connect(self->destination))) {
-							IFailureMonitor::failureMonitor().setStatus(self->destination, FailureStatus(false));
-							if (self->unsent.empty()) {
-								_conn->close();
-=======
 						when( Reference<IConnection> _conn = wait( INetworkConnections::net()->connect(self->destination) ) ) { 
 							conn = _conn;
 							wait(conn->connectHandshake());
-							if (FlowTransport::transport().isClient()) {
-								IFailureMonitor::failureMonitor().setStatus(self->destination, FailureStatus(false));
-							}
+							IFailureMonitor::failureMonitor().setStatus(self->destination, FailureStatus(false));
 							if (self->unsent.empty()) {
 								conn->close();
 								conn = Reference<IConnection>();
-								clientReconnectDelay = false;
->>>>>>> 12ac5bbe
 								continue;
 							} else {
 								TraceEvent("ConnectionExchangingConnectPacket", conn->getDebugID())
