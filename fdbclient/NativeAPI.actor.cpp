--- conflicted
+++ resolved
@@ -2774,18 +2774,11 @@
 					    cx->setCachedLocation(tenant, rep.tenantEntry, rep.results[0].first, rep.results[0].second);
 					updateTssMappings(cx, rep);
 
-<<<<<<< HEAD
-				auto locationInfo = cx->setCachedLocation(rep.results[0].first, rep.results[0].second);
-				updateTssMappings(cx, rep);
-				updateTagMappings(cx, rep);
-				return std::make_pair(KeyRange(rep.results[0].first, rep.arena), locationInfo);
-=======
 					return KeyRangeLocationInfo(
 					    rep.tenantEntry,
 					    KeyRange(toRelativeRange(rep.results[0].first, rep.tenantEntry.prefix), rep.arena),
 					    locationInfo);
 				}
->>>>>>> f28dfc12
 			}
 		}
 	} catch (Error& e) {
@@ -2901,41 +2894,6 @@
 	if (debugID.present())
 		g_traceBatch.addEvent("TransactionDebug", debugID.get().first(), "NativeAPI.getKeyLocations.Before");
 
-<<<<<<< HEAD
-	loop {
-		++cx->transactionKeyServerLocationRequests;
-		choose {
-			when(wait(cx->onProxiesChanged())) {}
-			when(GetKeyServerLocationsReply _rep =
-			         wait(basicLoadBalance(cx->getCommitProxies(useProvisionalProxies),
-			                               &CommitProxyInterface::getKeyServersLocations,
-			                               GetKeyServerLocationsRequest(span.context,
-			                                                            Optional<TenantNameRef>(),
-			                                                            keys.begin,
-			                                                            keys.end,
-			                                                            limit,
-			                                                            reverse,
-			                                                            latestVersion,
-			                                                            keys.arena()),
-			                               TaskPriority::DefaultPromiseEndpoint))) {
-				++cx->transactionKeyServerLocationRequestsCompleted;
-				state GetKeyServerLocationsReply rep = _rep;
-				if (debugID.present())
-					g_traceBatch.addEvent("TransactionDebug", debugID.get().first(), "NativeAPI.getKeyLocations.After");
-				ASSERT(rep.results.size());
-
-				state std::vector<std::pair<KeyRange, Reference<LocationInfo>>> results;
-				state int shard = 0;
-				for (; shard < rep.results.size(); shard++) {
-					// FIXME: these shards are being inserted into the map sequentially, it would be much more CPU
-					// efficient to save the map pairs and insert them all at once.
-					results.emplace_back(rep.results[shard].first & keys,
-					                     cx->setCachedLocation(rep.results[shard].first, rep.results[shard].second));
-					wait(yield());
-				}
-				updateTssMappings(cx, rep);
-				updateTagMappings(cx, rep);
-=======
 	try {
 		loop {
 			++cx->transactionKeyServerLocationRequests;
@@ -2973,7 +2931,7 @@
 						wait(yield());
 					}
 					updateTssMappings(cx, rep);
->>>>>>> f28dfc12
+					updateTagMappings(cx, rep);
 
 					return results;
 				}
@@ -3136,7 +3094,7 @@
                                    TaskPriority taskID,
                                    SpanID spanID,
                                    Reference<TransactionLogInfo> trLogInfo)
-  : cx(cx), tenant(tenant), trLogInfo(trLogInfo), options(cx), taskID(taskID), spanID(spanID) {}
+  : cx(cx), tenant(tenant), trLogInfo(trLogInfo), options(cx), taskID(taskID), spanID(spanID), readVersionObtainedFromGrvProxy(true) {}
 
 Reference<TransactionState> TransactionState::cloneAndReset(Reference<TransactionLogInfo> newTrLogInfo,
                                                             bool generateNewSpan) const {
@@ -3197,7 +3155,7 @@
 		state uint64_t startTime;
 		state double startTimeD;
 		state VersionVector ssLatestCommitVersions;
-		trState->cx->getLatestCommitVersions(ssi.second, ver, trState, ssLatestCommitVersions);
+		trState->cx->getLatestCommitVersions(locationInfo.locations, ver, trState, ssLatestCommitVersions);
 		try {
 			if (trState->debugID.present()) {
 				getValueID = nondeterministicRandom()->randomUniqueID();
@@ -3343,7 +3301,7 @@
 		                                                              version.get()));
 
 		state VersionVector ssLatestCommitVersions;
-		trState->cx->getLatestCommitVersions(ssi.second, version.get(), trState, ssLatestCommitVersions);
+		trState->cx->getLatestCommitVersions(locationInfo.locations, version.get(), trState, ssLatestCommitVersions);
 
 		try {
 			if (getKeyID.present())
@@ -3789,7 +3747,7 @@
 			req.end = firstGreaterOrEqual(range.end);
 			req.spanContext = span.context;
 			trState->cx->getLatestCommitVersions(
-			    locations[shard].second, req.version, trState, req.ssLatestCommitVersions);
+			    locations[shard].locations, req.version, trState, req.ssLatestCommitVersions);
 
 			// keep shard's arena around in case of async tss comparison
 			req.arena.dependsOn(locations[shard].range.arena());
@@ -4161,7 +4119,8 @@
 			req.isFetchKeys = (trState->taskID == TaskPriority::FetchKeys);
 			req.version = readVersion;
 
-			trState->cx->getLatestCommitVersions(beginServer.second, req.version, trState, req.ssLatestCommitVersions);
+			trState->cx->getLatestCommitVersions(
+			    beginServer.locations, req.version, trState, req.ssLatestCommitVersions);
 
 			// In case of async tss comparison, also make req arena depend on begin, end, and/or shard's arena depending
 			// on which  is used
@@ -4612,7 +4571,7 @@
 			req.limit = reverse ? -CLIENT_KNOBS->REPLY_BYTE_LIMIT : CLIENT_KNOBS->REPLY_BYTE_LIMIT;
 			req.limitBytes = std::numeric_limits<int>::max();
 			trState->cx->getLatestCommitVersions(
-			    locations[shard].second, req.version, trState, req.ssLatestCommitVersions);
+			    locations[shard].locations, req.version, trState, req.ssLatestCommitVersions);
 
 			// keep shard's arena around in case of async tss comparison
 			req.arena.dependsOn(range.arena());
