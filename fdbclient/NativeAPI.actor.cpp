/*
 * NativeAPI.actor.cpp
 *
 * This source file is part of the FoundationDB open source project
 *
 * Copyright 2013-2018 Apple Inc. and the FoundationDB project authors
 *
 * Licensed under the Apache License, Version 2.0 (the "License");
 * you may not use this file except in compliance with the License.
 * You may obtain a copy of the License at
 *
 *     http://www.apache.org/licenses/LICENSE-2.0
 *
 * Unless required by applicable law or agreed to in writing, software
 * distributed under the License is distributed on an "AS IS" BASIS,
 * WITHOUT WARRANTIES OR CONDITIONS OF ANY KIND, either express or implied.
 * See the License for the specific language governing permissions and
 * limitations under the License.
 */

#include "fdbclient/NativeAPI.actor.h"

#include <iterator>

#include "fdbclient/Atomic.h"
#include "fdbclient/ClusterInterface.h"
#include "fdbclient/CoordinationInterface.h"
#include "fdbclient/DatabaseContext.h"
#include "fdbclient/FailureMonitorClient.h"
#include "fdbclient/KeyRangeMap.h"
#include "fdbclient/Knobs.h"
#include "fdbclient/ManagementAPI.actor.h"
#include "fdbclient/MasterProxyInterface.h"
#include "fdbclient/MonitorLeader.h"
#include "fdbclient/MutationList.h"
#include "fdbclient/StorageServerInterface.h"
#include "fdbclient/SystemData.h"
#include "fdbrpc/LoadBalance.h"
#include "fdbrpc/Net2FileSystem.h"
#include "fdbrpc/simulator.h"
#include "fdbrpc/TLSConnection.h"
#include "flow/ActorCollection.h"
#include "flow/DeterministicRandom.h"
#include "flow/Knobs.h"
#include "flow/Platform.h"
#include "flow/SystemMonitor.h"
#include "flow/UnitTest.h"

#if defined(CMAKE_BUILD) || !defined(WIN32)
#include "versions.h"
#endif

#ifdef WIN32
#define WIN32_LEAN_AND_MEAN
#include <Windows.h>
#undef min
#undef max
#else
#include <time.h>
#endif
#include "flow/actorcompiler.h" // This must be the last #include.

extern const char* getHGVersion();

using std::max;
using std::min;
using std::pair;

NetworkOptions networkOptions;
Reference<TLSOptions> tlsOptions;

static void initTLSOptions() {
	if (!tlsOptions) {
		tlsOptions = Reference<TLSOptions>(new TLSOptions());
	}
}

static const Key CLIENT_LATENCY_INFO_PREFIX = LiteralStringRef("client_latency/");
static const Key CLIENT_LATENCY_INFO_CTR_PREFIX = LiteralStringRef("client_latency_counter/");

Reference<StorageServerInfo> StorageServerInfo::getInterface( DatabaseContext *cx, StorageServerInterface const& ssi, LocalityData const& locality ) {
	auto it = cx->server_interf.find( ssi.id() );
	if( it != cx->server_interf.end() ) {
		if(it->second->interf.getVersion.getEndpoint().token != ssi.getVersion.getEndpoint().token) {
			if(it->second->interf.locality == ssi.locality) {
				//FIXME: load balance holds pointers to individual members of the interface, and this assignment will swap out the object they are
				//       pointing to. This is technically correct, but is very unnatural. We may want to refactor load balance to take an AsyncVar<Reference<Interface>>
				//       so that it is notified when the interface changes.
				it->second->interf = ssi;
			} else {
				it->second->notifyContextDestroyed();
				Reference<StorageServerInfo> loc( new StorageServerInfo(cx, ssi, locality) );
				cx->server_interf[ ssi.id() ] = loc.getPtr();
				return loc;
			}
		}

		return Reference<StorageServerInfo>::addRef( it->second );
	}

	Reference<StorageServerInfo> loc( new StorageServerInfo(cx, ssi, locality) );
	cx->server_interf[ ssi.id() ] = loc.getPtr();
	return loc;
}

void StorageServerInfo::notifyContextDestroyed() {
	cx = NULL;
}

StorageServerInfo::~StorageServerInfo() {
	if( cx ) {
		auto it = cx->server_interf.find( interf.id() );
		if( it != cx->server_interf.end() )
			cx->server_interf.erase( it );
		cx = NULL;
	}
}

std::string printable( const VectorRef<KeyValueRef>& val ) {
	std::string s;
	for(int i=0; i<val.size(); i++)
		s = s + printable(val[i].key) + format(":%d ",val[i].value.size());
	return s;
}

std::string printable( const KeyValueRef& val ) {
	return printable(val.key) + format(":%d ",val.value.size());
}

std::string printable( const VectorRef<StringRef>& val ) {
	std::string s;
	for(int i=0; i<val.size(); i++)
		s = s + printable(val[i]) + " ";
	return s;
}

std::string printable( const StringRef& val ) {
	return val.printable();
}

std::string printable( const std::string& str ) {
	return StringRef(str).printable();
}

std::string printable( const KeyRangeRef& range ) {
	return printable(range.begin) + " - " + printable(range.end);
}

int unhex( char c ) {
	if (c >= '0' && c <= '9')
		return c-'0';
	if (c >= 'a' && c <= 'f')
		return c-'a'+10;
	if (c >= 'A' && c <= 'F')
		return c-'A'+10;
	UNREACHABLE();
}

std::string unprintable( std::string const& val ) {
	std::string s;
	for(int i=0; i<val.size(); i++) {
		char c = val[i];
		if ( c == '\\' ) {
			if (++i == val.size()) ASSERT(false);
			if (val[i] == '\\') {
				s += '\\';
			} else if (val[i] == 'x') {
				if (i+2 >= val.size()) ASSERT(false);
				s += char((unhex(val[i+1])<<4) + unhex(val[i+2]));
				i += 2;
			} else
				ASSERT(false);
		} else
			s += c;
	}
	return s;
}

void DatabaseContext::validateVersion(Version version) {
	// Version could be 0 if the INITIALIZE_NEW_DATABASE option is set. In that case, it is illegal to perform any
	// reads. We throw client_invalid_operation because the caller didn't directly set the version, so the
	// version_invalid error might be confusing.
	if (version == 0) {
		throw client_invalid_operation();
	}
	if (switchable && version < minAcceptableReadVersion) {
		TEST(true); // Attempted to read a version lower than any this client has seen from the current cluster
		throw transaction_too_old();
	}

	ASSERT(version > 0 || version == latestVersion);
}

void validateOptionValue(Optional<StringRef> value, bool shouldBePresent) {
	if(shouldBePresent && !value.present())
		throw invalid_option_value();
	if(!shouldBePresent && value.present() && value.get().size() > 0)
		throw invalid_option_value();
}

void dumpMutations( const MutationListRef& mutations ) {
	for(auto m=mutations.begin(); m; ++m) {
		switch (m->type) {
			case MutationRef::SetValue: printf("  '%s' := '%s'\n", printable(m->param1).c_str(), printable(m->param2).c_str()); break;
			case MutationRef::AddValue: printf("  '%s' += '%s'", printable(m->param1).c_str(), printable(m->param2).c_str()); break;
			case MutationRef::ClearRange: printf("  Clear ['%s','%s')\n", printable(m->param1).c_str(), printable(m->param2).c_str()); break;
			default: printf("  Unknown mutation %d('%s','%s')\n", m->type, printable(m->param1).c_str(), printable(m->param2).c_str()); break;
		}
	}
}

template <> void addref( DatabaseContext* ptr ) { ptr->addref(); }
template <> void delref( DatabaseContext* ptr ) { ptr->delref(); }

ACTOR Future<Void> databaseLogger( DatabaseContext *cx ) {
	state double lastLogged = 0;
	loop {
		wait(delay(CLIENT_KNOBS->SYSTEM_MONITOR_INTERVAL, cx->taskID));
		TraceEvent ev("TransactionMetrics", cx->dbId);

		ev.detail("Elapsed", (lastLogged == 0) ? 0 : now() - lastLogged)
			.detail("Cluster", cx->getConnectionFile() ? cx->getConnectionFile()->getConnectionString().clusterKeyName().toString() : "")
			.detail("Internal", cx->internal);

		cx->cc.logToTraceEvent(ev);

		ev.detail("MeanLatency", cx->latencies.mean())
			.detail("MedianLatency", cx->latencies.median())
			.detail("Latency90", cx->latencies.percentile(0.90))
			.detail("Latency98", cx->latencies.percentile(0.98))
			.detail("MaxLatency", cx->latencies.max())
			.detail("MeanRowReadLatency", cx->readLatencies.mean())
			.detail("MedianRowReadLatency", cx->readLatencies.median())
			.detail("MaxRowReadLatency", cx->readLatencies.max())
			.detail("MeanGRVLatency", cx->GRVLatencies.mean())
			.detail("MedianGRVLatency", cx->GRVLatencies.median())
			.detail("MaxGRVLatency", cx->GRVLatencies.max())
			.detail("MeanCommitLatency", cx->commitLatencies.mean())
			.detail("MedianCommitLatency", cx->commitLatencies.median())
			.detail("MaxCommitLatency", cx->commitLatencies.max())
			.detail("MeanMutationsPerCommit", cx->mutationsPerCommit.mean())
			.detail("MedianMutationsPerCommit", cx->mutationsPerCommit.median())
			.detail("MaxMutationsPerCommit", cx->mutationsPerCommit.max())
			.detail("MeanBytesPerCommit", cx->bytesPerCommit.mean())
			.detail("MedianBytesPerCommit", cx->bytesPerCommit.median())
			.detail("MaxBytesPerCommit", cx->bytesPerCommit.max());

		cx->latencies.clear();
		cx->readLatencies.clear();
		cx->GRVLatencies.clear();
		cx->commitLatencies.clear();
		cx->mutationsPerCommit.clear();
		cx->bytesPerCommit.clear();

		lastLogged = now();
	}
}

ACTOR static Future<Standalone<StringRef> > getSampleVersionStamp(Transaction *tr) {
	loop{
		try {
			tr->reset();
			tr->setOption(FDBTransactionOptions::PRIORITY_SYSTEM_IMMEDIATE);
			wait(success(tr->get(LiteralStringRef("\xff/StatusJsonTestKey62793"))));
			state Future<Standalone<StringRef> > vstamp = tr->getVersionstamp();
			tr->makeSelfConflicting();
			wait(tr->commit());
			Standalone<StringRef> val = wait(vstamp);
			return val;
		}
		catch (Error& e) {
			wait(tr->onError(e));
		}
	}
}

struct TrInfoChunk {
	ValueRef value;
	Key key;
};

ACTOR static Future<Void> transactionInfoCommitActor(Transaction *tr, std::vector<TrInfoChunk> *chunks) {
	state const Key clientLatencyAtomicCtr = CLIENT_LATENCY_INFO_CTR_PREFIX.withPrefix(fdbClientInfoPrefixRange.begin);
	state int retryCount = 0;
	loop{
		try {
			tr->reset();
			tr->setOption(FDBTransactionOptions::ACCESS_SYSTEM_KEYS);
			tr->setOption(FDBTransactionOptions::LOCK_AWARE);
			state Future<Standalone<StringRef> > vstamp = tr->getVersionstamp();
			int64_t numCommitBytes = 0;
			for (auto &chunk : *chunks) {
				tr->atomicOp(chunk.key, chunk.value, MutationRef::SetVersionstampedKey);
				numCommitBytes += chunk.key.size() + chunk.value.size() - 4; // subtract number of bytes of key that denotes verstion stamp index
			}
			tr->atomicOp(clientLatencyAtomicCtr, StringRef((uint8_t*)&numCommitBytes, 8), MutationRef::AddValue);
			wait(tr->commit());
			return Void();
		}
		catch (Error& e) {
			retryCount++;
			if (retryCount == 10)
				throw;
			wait(tr->onError(e));
		}
	}
}


ACTOR static Future<Void> delExcessClntTxnEntriesActor(Transaction *tr, int64_t clientTxInfoSizeLimit) {
	state const Key clientLatencyName = CLIENT_LATENCY_INFO_PREFIX.withPrefix(fdbClientInfoPrefixRange.begin);
	state const Key clientLatencyAtomicCtr = CLIENT_LATENCY_INFO_CTR_PREFIX.withPrefix(fdbClientInfoPrefixRange.begin);
	TraceEvent(SevInfo, "DelExcessClntTxnEntriesCalled");
	loop{
		try {
			tr->reset();
			tr->setOption(FDBTransactionOptions::ACCESS_SYSTEM_KEYS);
			tr->setOption(FDBTransactionOptions::LOCK_AWARE);
			Optional<Value> ctrValue = wait(tr->get(KeyRef(clientLatencyAtomicCtr), true));
			if (!ctrValue.present()) {
				TraceEvent(SevInfo, "NumClntTxnEntriesNotFound");
				return Void();
			}
			state int64_t txInfoSize = 0;
			ASSERT(ctrValue.get().size() == sizeof(int64_t));
			memcpy(&txInfoSize, ctrValue.get().begin(), ctrValue.get().size());
			if (txInfoSize < clientTxInfoSizeLimit)
				return Void();
			int getRangeByteLimit = (txInfoSize - clientTxInfoSizeLimit) < CLIENT_KNOBS->TRANSACTION_SIZE_LIMIT ? (txInfoSize - clientTxInfoSizeLimit) : CLIENT_KNOBS->TRANSACTION_SIZE_LIMIT;
			GetRangeLimits limit(CLIENT_KNOBS->ROW_LIMIT_UNLIMITED, getRangeByteLimit);
			Standalone<RangeResultRef> txEntries = wait(tr->getRange(KeyRangeRef(clientLatencyName, strinc(clientLatencyName)), limit));
			state int64_t numBytesToDel = 0;
			KeyRef endKey;
			for (auto &kv : txEntries) {
				endKey = kv.key;
				numBytesToDel += kv.key.size() + kv.value.size();
				if (txInfoSize - numBytesToDel <= clientTxInfoSizeLimit)
					break;
			}
			if (numBytesToDel) {
				tr->clear(KeyRangeRef(txEntries[0].key, strinc(endKey)));
				TraceEvent(SevInfo, "DeletingExcessCntTxnEntries").detail("BytesToBeDeleted", numBytesToDel);
				int64_t bytesDel = -numBytesToDel;
				tr->atomicOp(clientLatencyAtomicCtr, StringRef((uint8_t*)&bytesDel, 8), MutationRef::AddValue);
				wait(tr->commit());
			}
			if (txInfoSize - numBytesToDel <= clientTxInfoSizeLimit)
				return Void();
		}
		catch (Error& e) {
			wait(tr->onError(e));
		}
	}
}

// The reason for getting a pointer to DatabaseContext instead of a reference counted object is because reference counting will increment reference count for
// DatabaseContext which holds the future of this actor. This creates a cyclic reference and hence this actor and Database object will not be destroyed at all.
ACTOR static Future<Void> clientStatusUpdateActor(DatabaseContext *cx) {
	state const std::string clientLatencyName = CLIENT_LATENCY_INFO_PREFIX.withPrefix(fdbClientInfoPrefixRange.begin).toString();
	state Transaction tr;
	state std::vector<TrInfoChunk> commitQ;
	state int txBytes = 0;

	loop {
		try {
			ASSERT(cx->clientStatusUpdater.outStatusQ.empty());
			cx->clientStatusUpdater.inStatusQ.swap(cx->clientStatusUpdater.outStatusQ);
			// Split Transaction Info into chunks
			state std::vector<TrInfoChunk> trChunksQ;
			for (auto &entry : cx->clientStatusUpdater.outStatusQ) {
				auto &bw = entry.second;
				int64_t value_size_limit = BUGGIFY ? deterministicRandom()->randomInt(1e3, CLIENT_KNOBS->VALUE_SIZE_LIMIT) : CLIENT_KNOBS->VALUE_SIZE_LIMIT;
				int num_chunks = (bw.getLength() + value_size_limit - 1) / value_size_limit;
				std::string random_id = deterministicRandom()->randomAlphaNumeric(16);
				std::string user_provided_id = entry.first.size() ? entry.first + "/" : "";
				for (int i = 0; i < num_chunks; i++) {
					TrInfoChunk chunk;
					BinaryWriter chunkBW(Unversioned());
					chunkBW << bigEndian32(i+1) << bigEndian32(num_chunks);
					chunk.key = KeyRef(clientLatencyName + std::string(10, '\x00') + "/" + random_id + "/" + chunkBW.toValue().toString() + "/" + user_provided_id + std::string(4, '\x00'));
					int32_t pos = littleEndian32(clientLatencyName.size());
					memcpy(mutateString(chunk.key) + chunk.key.size() - sizeof(int32_t), &pos, sizeof(int32_t));
					if (i == num_chunks - 1) {
						chunk.value = ValueRef(static_cast<uint8_t *>(bw.getData()) + (i * value_size_limit), bw.getLength() - (i * value_size_limit));
					}
					else {
						chunk.value = ValueRef(static_cast<uint8_t *>(bw.getData()) + (i * value_size_limit), value_size_limit);
					}
					trChunksQ.push_back(std::move(chunk));
				}
			}

			// Commit the chunks splitting into different transactions if needed
			state int64_t dataSizeLimit = BUGGIFY ? deterministicRandom()->randomInt(200e3, 1.5 * CLIENT_KNOBS->TRANSACTION_SIZE_LIMIT) : 0.8 * CLIENT_KNOBS->TRANSACTION_SIZE_LIMIT;
			state std::vector<TrInfoChunk>::iterator tracking_iter = trChunksQ.begin();
			tr = Transaction(Database(Reference<DatabaseContext>::addRef(cx)));
			ASSERT(commitQ.empty() && (txBytes == 0));
			loop {
				state std::vector<TrInfoChunk>::iterator iter = tracking_iter;
				txBytes = 0;
				commitQ.clear();
				try {
					while (iter != trChunksQ.end()) {
						if (iter->value.size() + iter->key.size() + txBytes > dataSizeLimit) {
							wait(transactionInfoCommitActor(&tr, &commitQ));
							tracking_iter = iter;
							commitQ.clear();
							txBytes = 0;
						}
						commitQ.push_back(*iter);
						txBytes += iter->value.size() + iter->key.size();
						++iter;
					}
					if (!commitQ.empty()) {
						wait(transactionInfoCommitActor(&tr, &commitQ));
						commitQ.clear();
						txBytes = 0;
					}
					break;
				}
				catch (Error &e) {
					if (e.code() == error_code_transaction_too_large) {
						dataSizeLimit /= 2;
						ASSERT(dataSizeLimit >= CLIENT_KNOBS->VALUE_SIZE_LIMIT + CLIENT_KNOBS->KEY_SIZE_LIMIT);
					}
					else {
						TraceEvent(SevWarnAlways, "ClientTrInfoErrorCommit")
							.error(e)
							.detail("TxBytes", txBytes);
						commitQ.clear();
						txBytes = 0;
						throw;
					}
				}
			}
			cx->clientStatusUpdater.outStatusQ.clear();
			double clientSamplingProbability = std::isinf(cx->clientInfo->get().clientTxnInfoSampleRate) ? CLIENT_KNOBS->CSI_SAMPLING_PROBABILITY : cx->clientInfo->get().clientTxnInfoSampleRate;
			int64_t clientTxnInfoSizeLimit = cx->clientInfo->get().clientTxnInfoSizeLimit == -1 ? CLIENT_KNOBS->CSI_SIZE_LIMIT : cx->clientInfo->get().clientTxnInfoSizeLimit;
			if (!trChunksQ.empty() && deterministicRandom()->random01() < clientSamplingProbability)
				wait(delExcessClntTxnEntriesActor(&tr, clientTxnInfoSizeLimit));

			// tr is destructed because it hold a reference to DatabaseContext which creates a cycle mentioned above.
			// Hence destroy the transacation before sleeping to give a chance for the actor to be cleanedup if the Database is destroyed by the user.
			tr = Transaction();
			wait(delay(CLIENT_KNOBS->CSI_STATUS_DELAY));
		}
		catch (Error& e) {
			if (e.code() == error_code_actor_cancelled) {
				throw;
			}
			cx->clientStatusUpdater.outStatusQ.clear();
			TraceEvent(SevWarnAlways, "UnableToWriteClientStatus").error(e);
			// tr is destructed because it hold a reference to DatabaseContext which creates a cycle mentioned above.
			// Hence destroy the transacation before sleeping to give a chance for the actor to be cleanedup if the Database is destroyed by the user.
			tr = Transaction();
			wait(delay(10.0));
		}
	}
}

ACTOR static Future<Void> monitorMasterProxiesChange(Reference<AsyncVar<ClientDBInfo>> clientDBInfo, AsyncTrigger *triggerVar) {
	state vector< MasterProxyInterface > curProxies;
	curProxies = clientDBInfo->get().proxies;

	loop{
		wait(clientDBInfo->onChange());
		if (clientDBInfo->get().proxies != curProxies) {
			curProxies = clientDBInfo->get().proxies;
			triggerVar->trigger();
		}
	}
}

ACTOR static Future<HealthMetrics> getHealthMetricsActor(DatabaseContext *cx, bool detailed) {
	if (now() - cx->healthMetricsLastUpdated < CLIENT_KNOBS->AGGREGATE_HEALTH_METRICS_MAX_STALENESS) {
		if (detailed) {
			return cx->healthMetrics;
		}
		else {
			HealthMetrics result;
			result.update(cx->healthMetrics, false, false);
			return result;
		}
	}
	state bool sendDetailedRequest = detailed && now() - cx->detailedHealthMetricsLastUpdated >
		CLIENT_KNOBS->DETAILED_HEALTH_METRICS_MAX_STALENESS;
	loop {
		choose {
			when(wait(cx->onMasterProxiesChanged())) {}
			when(GetHealthMetricsReply rep =
				 wait(loadBalance(cx->getMasterProxies(false), &MasterProxyInterface::getHealthMetrics,
							 GetHealthMetricsRequest(sendDetailedRequest)))) {
				cx->healthMetrics.update(rep.healthMetrics, detailed, true);
				if (detailed) {
					cx->healthMetricsLastUpdated = now();
					cx->detailedHealthMetricsLastUpdated = now();
					return cx->healthMetrics;
				}
				else {
					cx->healthMetricsLastUpdated = now();
					HealthMetrics result;
					result.update(cx->healthMetrics, false, false);
					return result;
				}
			}
		}
	}
}

Future<HealthMetrics> DatabaseContext::getHealthMetrics(bool detailed = false) {
	return getHealthMetricsActor(this, detailed);
}
<<<<<<< HEAD
DatabaseContext::DatabaseContext( Reference<ClusterConnectionFile> connFile, Reference<AsyncVar<ClientDBInfo>> clientInfo, Future<Void> clientInfoMonitor,
	TaskPriority taskID, LocalityData const& clientLocality, bool enableLocalityLoadBalance, bool lockAware, bool internal, int apiVersion ) 
	: connFile(connFile), clientInfo(clientInfo), clientInfoMonitor(clientInfoMonitor), taskID(taskID), clientLocality(clientLocality), enableLocalityLoadBalance(enableLocalityLoadBalance),
	lockAware(lockAware), apiVersion(apiVersion), provisional(false), cc("TransactionMetrics"),
=======
DatabaseContext::DatabaseContext(
	Reference<Cluster> cluster, Reference<AsyncVar<ClientDBInfo>> clientInfo, Future<Void> clientInfoMonitor,
	TaskPriority taskID, LocalityData const& clientLocality, bool enableLocalityLoadBalance, bool lockAware, bool internal, int apiVersion, bool switchable ) 
	: cluster(cluster), clientInfo(clientInfo), clientInfoMonitor(clientInfoMonitor), taskID(taskID), clientLocality(clientLocality), enableLocalityLoadBalance(enableLocalityLoadBalance),
	lockAware(lockAware), apiVersion(apiVersion), switchable(switchable), provisional(false), cc("TransactionMetrics"),
>>>>>>> 2aa83506
	transactionReadVersions("ReadVersions", cc), transactionLogicalReads("LogicalUncachedReads", cc), transactionPhysicalReads("PhysicalReadRequests", cc), 
	transactionCommittedMutations("CommittedMutations", cc), transactionCommittedMutationBytes("CommittedMutationBytes", cc), transactionsCommitStarted("CommitStarted", cc), 
	transactionsCommitCompleted("CommitCompleted", cc), transactionsTooOld("TooOld", cc), transactionsFutureVersions("FutureVersions", cc), 
	transactionsNotCommitted("NotCommitted", cc), transactionsMaybeCommitted("MaybeCommitted", cc), transactionsResourceConstrained("ResourceConstrained", cc), 
	transactionsProcessBehind("ProcessBehind", cc), transactionWaitsForFullRecovery("WaitsForFullRecovery", cc), outstandingWatches(0),
	latencies(1000), readLatencies(1000), commitLatencies(1000), GRVLatencies(1000), mutationsPerCommit(1000), bytesPerCommit(1000), mvCacheInsertLocation(0),
	healthMetricsLastUpdated(0), detailedHealthMetricsLastUpdated(0), internal(internal)
{
	dbId = deterministicRandom()->randomUniqueID();
	connected = clientInfo->get().proxies.size() ? Void() : clientInfo->onChange();

	metadataVersionCache.resize(CLIENT_KNOBS->METADATA_VERSION_CACHE_SIZE);
	maxOutstandingWatches = CLIENT_KNOBS->DEFAULT_MAX_OUTSTANDING_WATCHES;

	snapshotRywEnabled = apiVersionAtLeast(300) ? 1 : 0; 

	logger = databaseLogger( this );
	locationCacheSize = g_network->isSimulated() ?
			CLIENT_KNOBS->LOCATION_CACHE_EVICTION_SIZE_SIM :
			CLIENT_KNOBS->LOCATION_CACHE_EVICTION_SIZE;

	getValueSubmitted.init(LiteralStringRef("NativeAPI.GetValueSubmitted"));
	getValueCompleted.init(LiteralStringRef("NativeAPI.GetValueCompleted"));

	monitorMasterProxiesInfoChange = monitorMasterProxiesChange(clientInfo, &masterProxiesChangeTrigger);
	clientStatusUpdater.actor = clientStatusUpdateActor(this);
}

DatabaseContext::DatabaseContext( const Error &err ) : deferredError(err), cc("TransactionMetrics"),
	transactionReadVersions("ReadVersions", cc), transactionLogicalReads("LogicalUncachedReads", cc), transactionPhysicalReads("PhysicalReadRequests", cc), 
	transactionCommittedMutations("CommittedMutations", cc), transactionCommittedMutationBytes("CommittedMutationBytes", cc), transactionsCommitStarted("CommitStarted", cc), 
	transactionsCommitCompleted("CommitCompleted", cc), transactionsTooOld("TooOld", cc), transactionsFutureVersions("FutureVersions", cc), 
	transactionsNotCommitted("NotCommitted", cc), transactionsMaybeCommitted("MaybeCommitted", cc), transactionsResourceConstrained("ResourceConstrained", cc), 
	transactionsProcessBehind("ProcessBehind", cc), transactionWaitsForFullRecovery("WaitsForFullRecovery", cc), latencies(1000), readLatencies(1000), commitLatencies(1000), 
	GRVLatencies(1000), mutationsPerCommit(1000), bytesPerCommit(1000), 
	internal(false) {}

<<<<<<< HEAD
Database DatabaseContext::create( Reference<AsyncVar<ClientDBInfo>> clientInfo, Future<Void> clientInfoMonitor, LocalityData clientLocality, bool enableLocalityLoadBalance, TaskPriority taskID, bool lockAware, int apiVersion) {
	return Database( new DatabaseContext( Reference<ClusterConnectionFile>(), clientInfo, clientInfoMonitor, taskID, clientLocality, enableLocalityLoadBalance, lockAware, true, apiVersion ) );
=======
ACTOR static Future<Void> monitorClientInfo(Reference<AsyncVar<Optional<ClusterInterface>>> clusterInterface,
                                            Reference<AsyncVar<Reference<ClusterConnectionFile>>> asyncCcf,
                                            Reference<AsyncVar<ClientDBInfo>> outInfo,
                                            Reference<AsyncVar<int>> connectedCoordinatorsNumDelayed) {
	ASSERT(asyncCcf);
	loop {
		state Reference<ClusterConnectionFile> ccf = asyncCcf->get();
		state Future<Void> ccfChanged = asyncCcf->onChange();
		state Optional<double> incorrectTime;
		state Future<Void> leaderMon = ccf ? monitorLeader(ccf, clusterInterface) : Void();
		try {
			OpenDatabaseRequest req;
			req.knownClientInfoID = outInfo->get().id;
			req.supportedVersions = VectorRef<ClientVersionRef>(req.arena, networkOptions.supportedVersions);
			req.connectedCoordinatorsNum = connectedCoordinatorsNumDelayed->get();
			req.traceLogGroup = StringRef(req.arena, networkOptions.traceLogGroup);

			ClusterConnectionString fileConnectionString;
			if (ccf && !ccf->fileContentsUpToDate(fileConnectionString)) {
				req.issues.push_back_deep(req.arena, LiteralStringRef("incorrect_cluster_file_contents"));
				std::string connectionString = ccf->getConnectionString().toString();
				if(!incorrectTime.present()) {
					incorrectTime = now();
				}
				if(ccf->canGetFilename()) {
					// Don't log a SevWarnAlways initially to account for transient issues (e.g. someone else changing the file right before us)
					TraceEvent(now() - incorrectTime.get() > 300 ? SevWarnAlways : SevWarn, "IncorrectClusterFileContents")
						.detail("Filename", ccf->getFilename())
						.detail("ConnectionStringFromFile", fileConnectionString.toString())
						.detail("CurrentConnectionString", connectionString);
				}
			}
			else {
				incorrectTime = Optional<double>();
			}

			choose {
				when( ClientDBInfo ni = wait( clusterInterface->get().present() ? brokenPromiseToNever( clusterInterface->get().get().openDatabase.getReply( req ) ) : Never() ) ) {
					outInfo->set(ni);

					loop {
						TraceEvent("ClientInfoChange").detail("ChangeID", outInfo->get().id);
						if (outInfo->get().proxies.empty()) {
							TraceEvent("ClientInfo_NoProxiesReturned").detail("ChangeID", outInfo->get().id);
							break;
						} else if (!FlowTransport::transport().isClient()) {
							break;
						}

						state vector<Future<Void>> onProxyFailureVec;
						bool skipWaitForProxyFail = false;
						for (const auto& proxy : outInfo->get().proxies) {
							if (proxy.provisional) {
								skipWaitForProxyFail = true;
								break;
							}

							onProxyFailureVec.push_back(
						    IFailureMonitor::failureMonitor().onStateEqual(
						        proxy.getConsistentReadVersion.getEndpoint(), FailureStatus()) ||
						    IFailureMonitor::failureMonitor().onStateEqual(proxy.commit.getEndpoint(), FailureStatus()) ||
						    IFailureMonitor::failureMonitor().onStateEqual(
						        proxy.getKeyServersLocations.getEndpoint(), FailureStatus()) ||
						    IFailureMonitor::failureMonitor().onStateEqual(
						        proxy.getStorageServerRejoinInfo.getEndpoint(), FailureStatus()));
						}
						if (skipWaitForProxyFail) break;

						leaderMon = Void();
						state Future<Void> anyFailures = waitForAny(onProxyFailureVec);
						choose {
							when(wait(anyFailures || outInfo->onChange())) {}
							when(wait(ccfChanged)) { break; }
						}
						if(anyFailures.isReady()) {
							leaderMon = ccf ? monitorLeader(ccf, clusterInterface) : Void();
							break;
						}
					}
				}
				when( wait( clusterInterface->onChange() ) ) {
					if(clusterInterface->get().present())
						TraceEvent("ClientInfo_CCInterfaceChange").detail("CCID", clusterInterface->get().get().id());
				}
				when( wait( connectedCoordinatorsNumDelayed->onChange() ) ) {}
				when(wait(ccfChanged)) {}
			}
		} catch (Error& e) {
			TraceEvent(SevError, "MonitorClientInfoError")
			    .error(e)
			    .detail("ConnectionFile", ccf && ccf->canGetFilename() ? ccf->getFilename() : "")
			    .detail("ConnectionString", ccf ? ccf->getConnectionString().toString() : "");

			throw;
		}
	}
}

// Create database context and monitor the cluster status;
// Notify client when cluster info (e.g., cluster controller) changes
Database DatabaseContext::create(Reference<AsyncVar<Optional<ClusterInterface>>> clusterInterface, Reference<ClusterConnectionFile> connFile, LocalityData const& clientLocality) {
	Reference<AsyncVar<int>> connectedCoordinatorsNum(new AsyncVar<int>(0));
	Reference<AsyncVar<int>> connectedCoordinatorsNumDelayed(new AsyncVar<int>(0));
	Reference<Cluster> cluster(new Cluster(connFile, clusterInterface, connectedCoordinatorsNum));
	Reference<AsyncVar<ClientDBInfo>> clientInfo(new AsyncVar<ClientDBInfo>());
	Future<Void> clientInfoMonitor =
	    delayedAsyncVar(connectedCoordinatorsNum, connectedCoordinatorsNumDelayed,
	                    CLIENT_KNOBS->CHECK_CONNECTED_COORDINATOR_NUM_DELAY) ||
	    monitorClientInfo(clusterInterface, cluster->getConnectionFile(), clientInfo, connectedCoordinatorsNumDelayed);

	return Database(new DatabaseContext(cluster, clientInfo, clientInfoMonitor, TaskPriority::DefaultEndpoint, clientLocality, true, false, true));
}

Database DatabaseContext::create(Reference<AsyncVar<ClientDBInfo>> clientInfo, Future<Void> clientInfoMonitor, LocalityData clientLocality, bool enableLocalityLoadBalance, TaskPriority taskID, bool lockAware, int apiVersion, bool switchable) {
	return Database( new DatabaseContext( Reference<Cluster>(nullptr), clientInfo, clientInfoMonitor, taskID, clientLocality, enableLocalityLoadBalance, lockAware, true, apiVersion, switchable ) );
>>>>>>> 2aa83506
}

DatabaseContext::~DatabaseContext() {
	monitorMasterProxiesInfoChange.cancel();
	for(auto it = server_interf.begin(); it != server_interf.end(); it = server_interf.erase(it))
		it->second->notifyContextDestroyed();
	ASSERT_ABORT( server_interf.empty() );
	locationCache.insert( allKeys, Reference<LocationInfo>() );
}

pair<KeyRange,Reference<LocationInfo>> DatabaseContext::getCachedLocation( const KeyRef& key, bool isBackward ) {
	if( isBackward ) {
		auto range = locationCache.rangeContainingKeyBefore(key);
		return std::make_pair(range->range(), range->value());
	}
	else {
		auto range = locationCache.rangeContaining(key);
		return std::make_pair(range->range(), range->value());
	}
}

bool DatabaseContext::getCachedLocations( const KeyRangeRef& range, vector<std::pair<KeyRange,Reference<LocationInfo>>>& result, int limit, bool reverse ) {
	result.clear();

	auto begin = locationCache.rangeContaining(range.begin);
	auto end = locationCache.rangeContainingKeyBefore(range.end);

	loop {
		auto r = reverse ? end : begin;
		if (!r->value()){
			TEST(result.size()); // had some but not all cached locations
			result.clear();
			return false;
		}
		result.emplace_back(r->range() & range, r->value());
		if (result.size() == limit || begin == end) {
			break;
		}

		if(reverse)
			--end;
		else
			++begin;
	}

	return true;
}

Reference<LocationInfo> DatabaseContext::setCachedLocation( const KeyRangeRef& keys, const vector<StorageServerInterface>& servers ) {
	vector<Reference<ReferencedInterface<StorageServerInterface>>> serverRefs;
	serverRefs.reserve(servers.size());
	for(auto& interf : servers) {
		serverRefs.push_back( StorageServerInfo::getInterface( this, interf, clientLocality ) );
	}

	int maxEvictionAttempts = 100, attempts = 0;
	Reference<LocationInfo> loc = Reference<LocationInfo>( new LocationInfo(serverRefs) );
	while( locationCache.size() > locationCacheSize && attempts < maxEvictionAttempts) {
		TEST( true ); // NativeAPI storage server locationCache entry evicted
		attempts++;
		auto r = locationCache.randomRange();
		Key begin = r.begin(), end = r.end();  // insert invalidates r, so can't be passed a mere reference into it
		locationCache.insert( KeyRangeRef(begin, end), Reference<LocationInfo>() );
	}
	locationCache.insert( keys, loc );
	return std::move(loc);
}

void DatabaseContext::invalidateCache( const KeyRef& key, bool isBackward ) {
	if( isBackward )
		locationCache.rangeContainingKeyBefore(key)->value() = Reference<LocationInfo>();
	else
		locationCache.rangeContaining(key)->value() = Reference<LocationInfo>();
}

void DatabaseContext::invalidateCache( const KeyRangeRef& keys ) {
	auto rs = locationCache.intersectingRanges(keys);
	Key begin = rs.begin().begin(), end = rs.end().begin();  // insert invalidates rs, so can't be passed a mere reference into it
	locationCache.insert( KeyRangeRef(begin, end), Reference<LocationInfo>() );
}

Future<Void> DatabaseContext::onMasterProxiesChanged() {
	return this->masterProxiesChangeTrigger.onTrigger();
}

int64_t extractIntOption( Optional<StringRef> value, int64_t minValue, int64_t maxValue ) {
	validateOptionValue(value, true);
	if( value.get().size() != 8 ) {
		throw invalid_option_value();
	}

	int64_t passed = *((int64_t*)(value.get().begin()));
	if( passed > maxValue || passed < minValue ) {
		throw invalid_option_value();
	}

	return passed;
}

uint64_t extractHexOption( StringRef value ) {
	char* end;
	uint64_t id = strtoull( value.toString().c_str(), &end, 16 );
	if (*end)
		throw invalid_option_value();
	return id;
}

void DatabaseContext::setOption( FDBDatabaseOptions::Option option, Optional<StringRef> value) {
	int defaultFor = FDBDatabaseOptions::optionInfo.getMustExist(option).defaultFor;
	if (defaultFor >= 0) {
		ASSERT(FDBTransactionOptions::optionInfo.find((FDBTransactionOptions::Option)defaultFor) !=
		       FDBTransactionOptions::optionInfo.end());
		transactionDefaults.addOption((FDBTransactionOptions::Option)option, value.castTo<Standalone<StringRef>>());
	}
	else {
		switch(option) {
			case FDBDatabaseOptions::LOCATION_CACHE_SIZE:
				locationCacheSize = (int)extractIntOption(value, 0, std::numeric_limits<int>::max());
				break;
			case FDBDatabaseOptions::MACHINE_ID:
				clientLocality = LocalityData( clientLocality.processId(), value.present() ? Standalone<StringRef>(value.get()) : Optional<Standalone<StringRef>>(), clientLocality.machineId(), clientLocality.dcId() );
				if( clientInfo->get().proxies.size() )
					masterProxies = Reference<ProxyInfo>( new ProxyInfo( clientInfo->get().proxies, clientLocality ) );
				server_interf.clear();
				locationCache.insert( allKeys, Reference<LocationInfo>() );
				break;
			case FDBDatabaseOptions::MAX_WATCHES:
				maxOutstandingWatches = (int)extractIntOption(value, 0, CLIENT_KNOBS->ABSOLUTE_MAX_WATCHES);
				break;
			case FDBDatabaseOptions::DATACENTER_ID:
				clientLocality = LocalityData(clientLocality.processId(), clientLocality.zoneId(), clientLocality.machineId(), value.present() ? Standalone<StringRef>(value.get()) : Optional<Standalone<StringRef>>());
				if( clientInfo->get().proxies.size() )
					masterProxies = Reference<ProxyInfo>( new ProxyInfo( clientInfo->get().proxies, clientLocality ));
				server_interf.clear();
				locationCache.insert( allKeys, Reference<LocationInfo>() );
				break;
			case FDBDatabaseOptions::SNAPSHOT_RYW_ENABLE:
				validateOptionValue(value, false);
				snapshotRywEnabled++;
				break;
			case FDBDatabaseOptions::SNAPSHOT_RYW_DISABLE:
				validateOptionValue(value, false);
				snapshotRywEnabled--;
				break;
			default:
				break;
		}
	}
}

void DatabaseContext::addWatch() {
	if(outstandingWatches >= maxOutstandingWatches)
		throw too_many_watches();

	++outstandingWatches;
}

void DatabaseContext::removeWatch() {
	--outstandingWatches;
	ASSERT(outstandingWatches >= 0);
}

Future<Void> DatabaseContext::onConnected() {
	return connected;
}

ACTOR static Future<Void> switchConnectionFileImpl(Reference<ClusterConnectionFile> connFile, DatabaseContext* self) {
	TEST(true); // Switch connection file
	TraceEvent("SwitchConnectionFile")
	    .detail("ConnectionFile", connFile->canGetFilename() ? connFile->getFilename() : "")
	    .detail("ConnectionString", connFile->getConnectionString().toString());

	// Reset state from former cluster.
	self->masterProxies.clear();
	self->masterProxiesChangeTrigger.trigger();
	self->minAcceptableReadVersion = std::numeric_limits<Version>::max();
	self->invalidateCache(allKeys);
	self->cluster->getClusterInterface()->set({});

	self->cluster->getConnectionFile()->set(connFile);
	state Database db(Reference<DatabaseContext>::addRef(self));
	state Transaction tr(db);
	loop {
		tr.setOption(FDBTransactionOptions::READ_LOCK_AWARE);
		try {
			TraceEvent("SwitchConnectionFileAttemptingGRV");
			Version v = wait(tr.getReadVersion());
			TraceEvent("SwitchConnectionFileGotRV")
			    .detail("ReadVersion", v)
			    .detail("MinAcceptableReadVersion", self->minAcceptableReadVersion);
			ASSERT(self->minAcceptableReadVersion != std::numeric_limits<Version>::max());
			self->connectionFileChangedTrigger.trigger();
			return Void();
		} catch (Error& e) {
			TraceEvent("SwitchConnectionFileError").detail("Error", e.what());
			wait(tr.onError(e));
		}
	}
}

Reference<ClusterConnectionFile> DatabaseContext::getConnectionFile() {
<<<<<<< HEAD
	return connFile;
=======
	ASSERT(cluster);
	return cluster->getConnectionFile()->get();
}

Future<Void> DatabaseContext::switchConnectionFile(Reference<ClusterConnectionFile> standby) {
	ASSERT(switchable);
	return switchConnectionFileImpl(standby, this);
}

Future<Void> DatabaseContext::connectionFileChanged() {
	return connectionFileChangedTrigger.onTrigger();
}

Database Database::createDatabase( Reference<ClusterConnectionFile> connFile, int apiVersion, bool internal, LocalityData const& clientLocality, DatabaseContext *preallocatedDb ) {
	Reference<AsyncVar<int>> connectedCoordinatorsNum(new AsyncVar<int>(0)); // Number of connected coordinators for the client
	Reference<AsyncVar<int>> connectedCoordinatorsNumDelayed(new AsyncVar<int>(0));
	Reference<Cluster> cluster(new Cluster(connFile, connectedCoordinatorsNum, apiVersion));
	Reference<AsyncVar<ClientDBInfo>> clientInfo(new AsyncVar<ClientDBInfo>());
	Future<Void> clientInfoMonitor = delayedAsyncVar(connectedCoordinatorsNum, connectedCoordinatorsNumDelayed,
	                                                 CLIENT_KNOBS->CHECK_CONNECTED_COORDINATOR_NUM_DELAY) ||
	                                 monitorClientInfo(cluster->getClusterInterface(), cluster->getConnectionFile(),
	                                                   clientInfo, connectedCoordinatorsNumDelayed);

	DatabaseContext *db;
	if(preallocatedDb) {
		db = new (preallocatedDb) DatabaseContext(cluster, clientInfo, clientInfoMonitor, TaskPriority::DefaultEndpoint, clientLocality, true, false, internal, apiVersion, /*switchable*/ true);
	}
	else {
		db = new DatabaseContext(cluster, clientInfo, clientInfoMonitor, TaskPriority::DefaultEndpoint, clientLocality, true, false, internal, apiVersion, /*switchable*/ true);
	}

	return Database(db);
}

Database Database::createDatabase( std::string connFileName, int apiVersion, bool internal, LocalityData const& clientLocality ) {
	Reference<ClusterConnectionFile> rccf = Reference<ClusterConnectionFile>(new ClusterConnectionFile(ClusterConnectionFile::lookupClusterFileName(connFileName).first));
	return Database::createDatabase(rccf, apiVersion, internal, clientLocality);
}

const UniqueOrderedOptionList<FDBTransactionOptions>& Database::getTransactionDefaults() const {
	ASSERT(db);
	return db->transactionDefaults;
>>>>>>> 2aa83506
}

extern IPAddress determinePublicIPAutomatically(ClusterConnectionString const& ccs);

<<<<<<< HEAD
Database Database::createDatabase( Reference<ClusterConnectionFile> connFile, int apiVersion, bool internal, LocalityData const& clientLocality, DatabaseContext *preallocatedDb ) {
=======
Cluster::Cluster( Reference<ClusterConnectionFile> connFile,  Reference<AsyncVar<int>> connectedCoordinatorsNum, int apiVersion )
	: clusterInterface(new AsyncVar<Optional<ClusterInterface>>())
{
	init(connFile, true, connectedCoordinatorsNum, apiVersion);
}

Cluster::Cluster( Reference<ClusterConnectionFile> connFile,  Reference<AsyncVar<Optional<ClusterInterface>>> clusterInterface, Reference<AsyncVar<int>> connectedCoordinatorsNum)
	: clusterInterface(clusterInterface)
{
	init(connFile, true, connectedCoordinatorsNum);
}

void Cluster::init(Reference<ClusterConnectionFile> connFile, bool startClientInfoMonitor,
                   Reference<AsyncVar<int>> connectedCoordinatorsNum, int apiVersion) {
	connectionFile =
	    Reference<AsyncVar<Reference<ClusterConnectionFile>>>(new AsyncVar<Reference<ClusterConnectionFile>>());
	connectionFile->set(connFile);
	connected = clusterInterface->onChange();

>>>>>>> 2aa83506
	if(!g_network)
		throw network_not_setup();

	if(connFile) {
		if(networkOptions.traceDirectory.present() && !traceFileIsOpen()) {
			g_network->initMetrics();
			FlowTransport::transport().initMetrics();
			initTraceEventMetrics();

			auto publicIP = determinePublicIPAutomatically( connFile->getConnectionString() );
			selectTraceFormatter(networkOptions.traceFormat);
			openTraceFile(NetworkAddress(publicIP, ::getpid()), networkOptions.traceRollSize, networkOptions.traceMaxLogsSize, networkOptions.traceDirectory.get(), "trace", networkOptions.traceLogGroup);

			TraceEvent("ClientStart")
				.detail("SourceVersion", getHGVersion())
				.detail("Version", FDB_VT_VERSION)
				.detail("PackageName", FDB_VT_PACKAGE_NAME)
				.detail("ClusterFile", connFile->getFilename().c_str())
				.detail("ConnectionString", connFile->getConnectionString().toString())
				.detailf("ActualTime", "%lld", DEBUG_DETERMINISM ? 0 : time(NULL))
				.detail("ApiVersion", apiVersion)
				.detailf("ImageOffset", "%p", platform::getImageOffset())
				.trackLatest("ClientStart");

			initializeSystemMonitorMachineState(SystemMonitorMachineState(IPAddress(publicIP)));

			systemMonitor();
			uncancellable( recurring( &systemMonitor, CLIENT_KNOBS->SYSTEM_MONITOR_INTERVAL, TaskPriority::FlushTrace ) );
		}
	}


	Reference<AsyncVar<ClientDBInfo>> clientInfo(new AsyncVar<ClientDBInfo>());
	Future<Void> clientInfoMonitor = monitorProxies(connFile, clientInfo, networkOptions.supportedVersions, StringRef(networkOptions.traceLogGroup));

	DatabaseContext *db;
	if(preallocatedDb) {
		db = new (preallocatedDb) DatabaseContext(connFile, clientInfo, clientInfoMonitor, TaskPriority::DefaultEndpoint, clientLocality, true, false, internal, apiVersion);
	}
	else {
		db = new DatabaseContext(connFile, clientInfo, clientInfoMonitor, TaskPriority::DefaultEndpoint, clientLocality, true, false, internal, apiVersion);
	}

	return Database(db);
}

Database Database::createDatabase( std::string connFileName, int apiVersion, bool internal, LocalityData const& clientLocality ) {
	Reference<ClusterConnectionFile> rccf = Reference<ClusterConnectionFile>(new ClusterConnectionFile(ClusterConnectionFile::lookupClusterFileName(connFileName).first));
	return Database::createDatabase(rccf, apiVersion, internal, clientLocality);
}

const UniqueOrderedOptionList<FDBTransactionOptions>& Database::getTransactionDefaults() const {
	ASSERT(db);
	return db->transactionDefaults;
}

void setNetworkOption(FDBNetworkOptions::Option option, Optional<StringRef> value) {
	switch(option) {
		// SOMEDAY: If the network is already started, should these three throw an error?
		case FDBNetworkOptions::USE_OBJECT_SERIALIZER:
			networkOptions.useObjectSerializer = extractIntOption(value) != 0;
			break;
		case FDBNetworkOptions::TRACE_ENABLE:
			networkOptions.traceDirectory = value.present() ? value.get().toString() : "";
			break;
		case FDBNetworkOptions::TRACE_ROLL_SIZE:
			validateOptionValue(value, true);
			networkOptions.traceRollSize = extractIntOption(value, 0, std::numeric_limits<int64_t>::max());
			break;
		case FDBNetworkOptions::TRACE_MAX_LOGS_SIZE:
			validateOptionValue(value, true);
			networkOptions.traceMaxLogsSize = extractIntOption(value, 0, std::numeric_limits<int64_t>::max());
			break;
		case FDBNetworkOptions::TRACE_LOG_GROUP:
			if(value.present())
				networkOptions.traceLogGroup = value.get().toString();
			break;
		case FDBNetworkOptions::TRACE_FORMAT:
			validateOptionValue(value, true);
			networkOptions.traceFormat = value.get().toString();
			if (!validateTraceFormat(networkOptions.traceFormat)) {
				fprintf(stderr, "Unrecognized trace format: `%s'\n", networkOptions.traceFormat.c_str());
				throw invalid_option_value();
			}
			break;
		case FDBNetworkOptions::KNOB: {
			validateOptionValue(value, true);

			std::string optionValue = value.get().toString();
			TraceEvent("SetKnob").detail("KnobString", optionValue);

			size_t eq = optionValue.find_first_of('=');
			if(eq == optionValue.npos) {
				TraceEvent(SevWarnAlways, "InvalidKnobString").detail("KnobString", optionValue);
				throw invalid_option_value();
			}

			std::string knobName = optionValue.substr(0, eq);
			std::string knobValue = optionValue.substr(eq+1);
			if (!const_cast<FlowKnobs*>(FLOW_KNOBS)->setKnob( knobName, knobValue ) &&
				!const_cast<ClientKnobs*>(CLIENT_KNOBS)->setKnob( knobName, knobValue ))
			{
				TraceEvent(SevWarnAlways, "UnrecognizedKnob").detail("Knob", knobName.c_str());
				fprintf(stderr, "FoundationDB client ignoring unrecognized knob option '%s'\n", knobName.c_str());
			}
			break;
		}
		case FDBNetworkOptions::TLS_PLUGIN:
			validateOptionValue(value, true);
			break;
		case FDBNetworkOptions::TLS_CERT_PATH:
			validateOptionValue(value, true);
			initTLSOptions();
			tlsOptions->set_cert_file( value.get().toString() );
			break;
		case FDBNetworkOptions::TLS_CERT_BYTES:
			initTLSOptions();
			tlsOptions->set_cert_data( value.get().toString() );
			break;
		case FDBNetworkOptions::TLS_CA_PATH:
			validateOptionValue(value, true);
			initTLSOptions();
			tlsOptions->set_ca_file( value.get().toString() );
			break;
		case FDBNetworkOptions::TLS_CA_BYTES:
			validateOptionValue(value, true);
			initTLSOptions();
			tlsOptions->set_ca_data(value.get().toString());
			break;
		case FDBNetworkOptions::TLS_PASSWORD:
			validateOptionValue(value, true);
			initTLSOptions();
			tlsOptions->set_key_password(value.get().toString());
			break;
		case FDBNetworkOptions::TLS_KEY_PATH:
			validateOptionValue(value, true);
			initTLSOptions();
			tlsOptions->set_key_file( value.get().toString() );
			break;
		case FDBNetworkOptions::TLS_KEY_BYTES:
			validateOptionValue(value, true);
			initTLSOptions();
			tlsOptions->set_key_data( value.get().toString() );
			break;
		case FDBNetworkOptions::TLS_VERIFY_PEERS:
			validateOptionValue(value, true);
			initTLSOptions();
			try {
				tlsOptions->set_verify_peers({ value.get().toString() });
			} catch( Error& e ) {
				TraceEvent(SevWarnAlways, "TLSValidationSetError")
					.error( e )
					.detail("Input", value.get().toString() );
				throw invalid_option_value();
			}
			break;
		case FDBNetworkOptions::CLIENT_BUGGIFY_ENABLE:
			enableBuggify(true, BuggifyType::Client);
			break;
		case FDBNetworkOptions::CLIENT_BUGGIFY_DISABLE:
			enableBuggify(false, BuggifyType::Client);
			break;
		case FDBNetworkOptions::CLIENT_BUGGIFY_SECTION_ACTIVATED_PROBABILITY:
			validateOptionValue(value, true);
			clearBuggifySections(BuggifyType::Client);
			P_BUGGIFIED_SECTION_ACTIVATED[int(BuggifyType::Client)] = double(extractIntOption(value, 0, 100))/100.0;
			break;
		case FDBNetworkOptions::CLIENT_BUGGIFY_SECTION_FIRED_PROBABILITY:
			validateOptionValue(value, true);
			P_BUGGIFIED_SECTION_FIRES[int(BuggifyType::Client)] = double(extractIntOption(value, 0, 100))/100.0;
			break;
		case FDBNetworkOptions::DISABLE_CLIENT_STATISTICS_LOGGING:
			validateOptionValue(value, false);
			networkOptions.logClientInfo = false;
			break;
		case FDBNetworkOptions::SUPPORTED_CLIENT_VERSIONS:
		{
			// The multi-version API should be providing us these guarantees
			ASSERT(g_network);
			ASSERT(value.present());

			networkOptions.supportedVersions.resize(networkOptions.supportedVersions.arena(), 0);
			std::string versionString = value.get().toString();

			size_t index = 0;
			size_t nextIndex = 0;
			while(nextIndex != versionString.npos) {
				nextIndex = versionString.find(';', index);
				networkOptions.supportedVersions.push_back_deep(networkOptions.supportedVersions.arena(), ClientVersionRef(versionString.substr(index, nextIndex-index)));
				index = nextIndex + 1;
			}

			ASSERT(networkOptions.supportedVersions.size() > 0);

			break;
		}
		case FDBNetworkOptions::ENABLE_SLOW_TASK_PROFILING:
			validateOptionValue(value, false);
			networkOptions.slowTaskProfilingEnabled = true;
			break;
		default:
			break;
	}
}

void setupNetwork(uint64_t transportId, bool useMetrics) {
	if( g_network )
		throw network_already_setup();

	if (!networkOptions.logClientInfo.present())
		networkOptions.logClientInfo = true;

	g_network = newNet2(false, useMetrics || networkOptions.traceDirectory.present(), networkOptions.useObjectSerializer);
	FlowTransport::createInstance(true, transportId);
	Net2FileSystem::newFileSystem();

	initTLSOptions();

#ifndef TLS_DISABLED
	tlsOptions->register_network();
#endif
}

void runNetwork() {
	if(!g_network)
		throw network_not_setup();

	if(networkOptions.traceDirectory.present() && networkOptions.slowTaskProfilingEnabled) {
		setupSlowTaskProfiler();
	}

	g_network->run();

	if(networkOptions.traceDirectory.present())
		systemMonitor();
}

void stopNetwork() {
	if(!g_network)
		throw network_not_setup();

	g_network->stop();
	closeTraceFile();
}

Reference<ProxyInfo> DatabaseContext::getMasterProxies(bool useProvisionalProxies) {
	if (masterProxiesLastChange != clientInfo->get().id) {
		masterProxiesLastChange = clientInfo->get().id;
		masterProxies.clear();
		if( clientInfo->get().proxies.size() ) {
			masterProxies = Reference<ProxyInfo>( new ProxyInfo( clientInfo->get().proxies, clientLocality ));
			provisional = clientInfo->get().proxies[0].provisional;
		}
	}
	if(provisional && !useProvisionalProxies) {
		return Reference<ProxyInfo>();
	}
	return masterProxies;
}

//Actor which will wait until the MultiInterface<MasterProxyInterface> returned by the DatabaseContext cx is not NULL
ACTOR Future<Reference<ProxyInfo>> getMasterProxiesFuture(DatabaseContext *cx, bool useProvisionalProxies) {
	loop{
		Reference<ProxyInfo> proxies = cx->getMasterProxies(useProvisionalProxies);
		if (proxies)
			return proxies;
		wait( cx->onMasterProxiesChanged() );
	}
}

//Returns a future which will not be set until the ProxyInfo of this DatabaseContext is not NULL
Future<Reference<ProxyInfo>> DatabaseContext::getMasterProxiesFuture(bool useProvisionalProxies) {
	return ::getMasterProxiesFuture(this, useProvisionalProxies);
}

void GetRangeLimits::decrement( VectorRef<KeyValueRef> const& data ) {
	if( rows != CLIENT_KNOBS->ROW_LIMIT_UNLIMITED ) {
		ASSERT(data.size() <= rows);
		rows -= data.size();
	}

	minRows = std::max(0, minRows - data.size());

	if( bytes != CLIENT_KNOBS->BYTE_LIMIT_UNLIMITED )
		bytes = std::max( 0, bytes - (int)data.expectedSize() - (8-(int)sizeof(KeyValueRef))*data.size() );
}

void GetRangeLimits::decrement( KeyValueRef const& data ) {
	minRows = std::max(0, minRows - 1);
	if( rows != CLIENT_KNOBS->ROW_LIMIT_UNLIMITED )
		rows--;
	if( bytes != CLIENT_KNOBS->BYTE_LIMIT_UNLIMITED )
		bytes = std::max( 0, bytes - (int)8 - (int)data.expectedSize() );
}

// True if either the row or byte limit has been reached
bool GetRangeLimits::isReached() {
	return rows == 0 || (bytes == 0 && minRows == 0);
}

// True if data would cause the row or byte limit to be reached
bool GetRangeLimits::reachedBy( VectorRef<KeyValueRef> const& data ) {
	return ( rows != CLIENT_KNOBS->ROW_LIMIT_UNLIMITED && data.size() >= rows )
		|| ( bytes != CLIENT_KNOBS->BYTE_LIMIT_UNLIMITED && (int)data.expectedSize() + (8-(int)sizeof(KeyValueRef))*data.size() >= bytes && data.size() >= minRows );
}

bool GetRangeLimits::hasByteLimit() {
	return bytes != CLIENT_KNOBS->BYTE_LIMIT_UNLIMITED;
}

bool GetRangeLimits::hasRowLimit() {
	return rows != CLIENT_KNOBS->ROW_LIMIT_UNLIMITED;
}

bool GetRangeLimits::hasSatisfiedMinRows() {
	return hasByteLimit() && minRows == 0;
}

AddressExclusion AddressExclusion::parse( StringRef const& key ) {
	//Must not change: serialized to the database!
	auto parsedIp = IPAddress::parse(key.toString());
	if (parsedIp.present()) {
		return AddressExclusion(parsedIp.get());
	}

	// Not a whole machine, includes `port'.
	try {
		auto addr = NetworkAddress::parse(key.toString());
		if (addr.isTLS()) {
			TraceEvent(SevWarnAlways, "AddressExclusionParseError")
				.detail("String", key)
				.detail("Description", "Address inclusion string should not include `:tls' suffix.");
			return AddressExclusion();
		}
		return AddressExclusion(addr.ip, addr.port);
	} catch (Error& ) {
		TraceEvent(SevWarnAlways, "AddressExclusionParseError").detail("String", key);
		return AddressExclusion();
	}
}

Future<Standalone<RangeResultRef>> getRange(
	Database const& cx,
	Future<Version> const& fVersion,
	KeySelector const& begin,
	KeySelector const& end,
	GetRangeLimits const& limits,
	bool const& reverse,
	TransactionInfo const& info);

ACTOR Future<Optional<Value>> getValue(Future<Version> version, Key key, Database cx, TransactionInfo info,
                                       Reference<TransactionLogInfo> trLogInfo);

ACTOR Future<Optional<StorageServerInterface>> fetchServerInterface( Database cx, TransactionInfo info, UID id, Future<Version> ver = latestVersion ) {
	Optional<Value> val = wait( getValue(ver, serverListKeyFor(id), cx, info, Reference<TransactionLogInfo>()) );
	if( !val.present() ) {
		// A storage server has been removed from serverList since we read keyServers
		return Optional<StorageServerInterface>();
	}

	return decodeServerListValue(val.get());
}

ACTOR Future<Optional<vector<StorageServerInterface>>> transactionalGetServerInterfaces( Future<Version> ver, Database cx, TransactionInfo info, vector<UID> ids ) {
	state vector< Future< Optional<StorageServerInterface> > > serverListEntries;
	for( int s = 0; s < ids.size(); s++ ) {
		serverListEntries.push_back( fetchServerInterface( cx, info, ids[s], ver ) );
	}

	vector<Optional<StorageServerInterface>> serverListValues = wait( getAll(serverListEntries) );
	vector<StorageServerInterface> serverInterfaces;
	for( int s = 0; s < serverListValues.size(); s++ ) {
		if( !serverListValues[s].present() ) {
			// A storage server has been removed from ServerList since we read keyServers
			return Optional<vector<StorageServerInterface>>();
		}
		serverInterfaces.push_back( serverListValues[s].get() );
	}
	return serverInterfaces;
}

//If isBackward == true, returns the shard containing the key before 'key' (an infinitely long, inexpressible key). Otherwise returns the shard containing key
ACTOR Future< pair<KeyRange,Reference<LocationInfo>> > getKeyLocation_internal( Database cx, Key key, TransactionInfo info, bool isBackward = false ) {
	if (isBackward) {
		ASSERT( key != allKeys.begin && key <= allKeys.end );
	} else {
		ASSERT( key < allKeys.end );
	}

	if( info.debugID.present() )
		g_traceBatch.addEvent("TransactionDebug", info.debugID.get().first(), "NativeAPI.getKeyLocation.Before");

	loop {
		choose {
			when ( wait( cx->onMasterProxiesChanged() ) ) {}
			when ( GetKeyServerLocationsReply rep = wait( loadBalance( cx->getMasterProxies(info.useProvisionalProxies), &MasterProxyInterface::getKeyServersLocations, GetKeyServerLocationsRequest(key, Optional<KeyRef>(), 100, isBackward, key.arena()), TaskPriority::DefaultPromiseEndpoint ) ) ) {
				if(rep.newClientInfo.present()) {
					cx->clientInfo->set(rep.newClientInfo.get());
					continue;
				}
				if( info.debugID.present() )
					g_traceBatch.addEvent("TransactionDebug", info.debugID.get().first(), "NativeAPI.getKeyLocation.After");
				ASSERT( rep.results.size() == 1 );

				auto locationInfo = cx->setCachedLocation(rep.results[0].first, rep.results[0].second);
				return std::make_pair(KeyRange(rep.results[0].first, rep.arena), locationInfo);
			}
		}
	}
}

template <class F>
Future<pair<KeyRange, Reference<LocationInfo>>> getKeyLocation( Database const& cx, Key const& key, F StorageServerInterface::*member, TransactionInfo const& info, bool isBackward = false ) {
	auto ssi = cx->getCachedLocation( key, isBackward );
	if (!ssi.second) {
		return getKeyLocation_internal( cx, key, info, isBackward );
	}

	for(int i = 0; i < ssi.second->size(); i++) {
		if( IFailureMonitor::failureMonitor().onlyEndpointFailed(ssi.second->get(i, member).getEndpoint()) ) {
			cx->invalidateCache( key );
			ssi.second.clear();
			return getKeyLocation_internal( cx, key, info, isBackward );
		}
	}

	return ssi;
}

ACTOR Future< vector< pair<KeyRange,Reference<LocationInfo>> > > getKeyRangeLocations_internal( Database cx, KeyRange keys, int limit, bool reverse, TransactionInfo info ) {
	if( info.debugID.present() )
		g_traceBatch.addEvent("TransactionDebug", info.debugID.get().first(), "NativeAPI.getKeyLocations.Before");

	loop {
		choose {
			when ( wait( cx->onMasterProxiesChanged() ) ) {}
			when ( GetKeyServerLocationsReply _rep = wait( loadBalance( cx->getMasterProxies(info.useProvisionalProxies), &MasterProxyInterface::getKeyServersLocations, GetKeyServerLocationsRequest(keys.begin, keys.end, limit, reverse, keys.arena()), TaskPriority::DefaultPromiseEndpoint ) ) ) {
				if(_rep.newClientInfo.present()) {
					cx->clientInfo->set(_rep.newClientInfo.get());
					continue;
				}
				
				state GetKeyServerLocationsReply rep = _rep;
				if( info.debugID.present() )
					g_traceBatch.addEvent("TransactionDebug", info.debugID.get().first(), "NativeAPI.getKeyLocations.After");
				ASSERT( rep.results.size() );

				state vector< pair<KeyRange,Reference<LocationInfo>> > results;
				state int shard = 0;
				for (; shard < rep.results.size(); shard++) {
					//FIXME: these shards are being inserted into the map sequentially, it would be much more CPU efficient to save the map pairs and insert them all at once.
					results.emplace_back(rep.results[shard].first & keys, cx->setCachedLocation(rep.results[shard].first, rep.results[shard].second));
					wait(yield());
				}

				return results;
			}
		}
	}
}

template <class F>
Future< vector< pair<KeyRange,Reference<LocationInfo>> > > getKeyRangeLocations( Database const& cx, KeyRange const& keys, int limit, bool reverse, F StorageServerInterface::*member, TransactionInfo const& info ) {
	ASSERT (!keys.empty());

	vector< pair<KeyRange,Reference<LocationInfo>> > locations;
	if (!cx->getCachedLocations(keys, locations, limit, reverse)) {
		return getKeyRangeLocations_internal( cx, keys, limit, reverse, info );
	}

	bool foundFailed = false;
	for(auto& it : locations) {
		bool onlyEndpointFailed = false;
		for(int i = 0; i < it.second->size(); i++) {
			if( IFailureMonitor::failureMonitor().onlyEndpointFailed(it.second->get(i, member).getEndpoint()) ) {
				onlyEndpointFailed = true;
				break;
			}
		}

		if( onlyEndpointFailed ) {
			cx->invalidateCache( it.first.begin );
			foundFailed = true;
		}
	}

	if(foundFailed) {
		return getKeyRangeLocations_internal( cx, keys, limit, reverse, info );
	}

	return locations;
}

ACTOR Future<Void> warmRange_impl( Transaction *self, Database cx, KeyRange keys ) {
	state int totalRanges = 0;
	state int totalRequests = 0;
	loop {
		vector<pair<KeyRange, Reference<LocationInfo>>> locations = wait(getKeyRangeLocations_internal(cx, keys, CLIENT_KNOBS->WARM_RANGE_SHARD_LIMIT, false, self->info));
		totalRanges += CLIENT_KNOBS->WARM_RANGE_SHARD_LIMIT;
		totalRequests++;
		if(locations.size() == 0 || totalRanges >= cx->locationCacheSize || locations[locations.size()-1].first.end >= keys.end)
			break;

		keys = KeyRangeRef(locations[locations.size()-1].first.end, keys.end);

		if(totalRequests%20 == 0) {
			//To avoid blocking the proxies from starting other transactions, occasionally get a read version.
			state Transaction tr(cx);
			loop {
				try {
					tr.setOption( FDBTransactionOptions::LOCK_AWARE );
					tr.setOption( FDBTransactionOptions::CAUSAL_READ_RISKY );
					wait(success( tr.getReadVersion() ));
					break;
				} catch( Error &e ) {
					wait( tr.onError(e) );
				}
			}
		}
	}

	return Void();
}

Future<Void> Transaction::warmRange(Database cx, KeyRange keys) {
	return warmRange_impl(this, cx, keys);
}

ACTOR Future<Optional<Value>> getValue( Future<Version> version, Key key, Database cx, TransactionInfo info, Reference<TransactionLogInfo> trLogInfo )
{
	state Version ver = wait( version );
	cx->validateVersion(ver);

	loop {
		state pair<KeyRange, Reference<LocationInfo>> ssi = wait( getKeyLocation(cx, key, &StorageServerInterface::getValue, info) );
		state Optional<UID> getValueID = Optional<UID>();
		state uint64_t startTime;
		state double startTimeD;
		try {
			//GetValueReply r = wait( deterministicRandom()->randomChoice( ssi->get() ).getValue.getReply( GetValueRequest(key,ver) ) );
			//return r.value;
			if( info.debugID.present() ) {
				getValueID = nondeterministicRandom()->randomUniqueID();

				g_traceBatch.addAttach("GetValueAttachID", info.debugID.get().first(), getValueID.get().first());
				g_traceBatch.addEvent("GetValueDebug", getValueID.get().first(), "NativeAPI.getValue.Before"); //.detail("TaskID", g_network->getCurrentTask());
				/*TraceEvent("TransactionDebugGetValueInfo", getValueID.get())
					.detail("Key", key)
					.detail("ReqVersion", ver)
					.detail("Servers", describe(ssi.second->get()));*/
			}

			++cx->getValueSubmitted;
			startTime = timer_int();
			startTimeD = now();
			++cx->transactionPhysicalReads;

			if (CLIENT_BUGGIFY) {
				throw deterministicRandom()->randomChoice(
					std::vector<Error>{ transaction_too_old(), future_version() });
			}
			state GetValueReply reply;
			choose {
				when(wait(cx->connectionFileChanged())) { throw transaction_too_old(); }
				when(GetValueReply _reply =
				         wait(loadBalance(ssi.second, &StorageServerInterface::getValue,
				                          GetValueRequest(key, ver, getValueID), TaskPriority::DefaultPromiseEndpoint, false,
				                          cx->enableLocalityLoadBalance ? &cx->queueModel : nullptr))) {
					reply = _reply;
				}
			}

			double latency = now() - startTimeD;
			cx->readLatencies.addSample(latency);
			if (trLogInfo) {
				int valueSize = reply.value.present() ? reply.value.get().size() : 0;
				trLogInfo->addLog(FdbClientLogEvents::EventGet(startTimeD, latency, valueSize, key));
			}
			cx->getValueCompleted->latency = timer_int() - startTime;
			cx->getValueCompleted->log();

			if( info.debugID.present() ) {
				g_traceBatch.addEvent("GetValueDebug", getValueID.get().first(), "NativeAPI.getValue.After"); //.detail("TaskID", g_network->getCurrentTask());
				/*TraceEvent("TransactionDebugGetValueDone", getValueID.get())
					.detail("Key", key)
					.detail("ReqVersion", ver)
					.detail("ReplySize", reply.value.present() ? reply.value.get().size() : -1);*/
			}
			return reply.value;
		} catch (Error& e) {
			cx->getValueCompleted->latency = timer_int() - startTime;
			cx->getValueCompleted->log();
			if( info.debugID.present() ) {
				g_traceBatch.addEvent("GetValueDebug", getValueID.get().first(), "NativeAPI.getValue.Error"); //.detail("TaskID", g_network->getCurrentTask());
				/*TraceEvent("TransactionDebugGetValueDone", getValueID.get())
					.detail("Key", key)
					.detail("ReqVersion", ver)
					.detail("ReplySize", reply.value.present() ? reply.value.get().size() : -1);*/
			}
			if (e.code() == error_code_wrong_shard_server || e.code() == error_code_all_alternatives_failed ||
				(e.code() == error_code_transaction_too_old && ver == latestVersion) ) {
				cx->invalidateCache( key );
				wait(delay(CLIENT_KNOBS->WRONG_SHARD_SERVER_DELAY, info.taskID));
			} else {
				if (trLogInfo)
					trLogInfo->addLog(FdbClientLogEvents::EventGetError(startTimeD, static_cast<int>(e.code()), key));
				throw e;
			}
		}
	}
}

ACTOR Future<Key> getKey( Database cx, KeySelector k, Future<Version> version, TransactionInfo info ) {
	wait(success(version));

	if( info.debugID.present() )
		g_traceBatch.addEvent("TransactionDebug", info.debugID.get().first(), "NativeAPI.getKey.AfterVersion");

	loop {
		if (k.getKey() == allKeys.end) {
			if (k.offset > 0) return allKeys.end;
			k.orEqual = false;
		}
		else if (k.getKey() == allKeys.begin && k.offset <= 0) {
			return Key();
		}

		Key locationKey(k.getKey(), k.arena());
		state pair<KeyRange, Reference<LocationInfo>> ssi = wait( getKeyLocation(cx, locationKey, &StorageServerInterface::getKey, info, k.isBackward()) );

		try {
			if( info.debugID.present() )
				g_traceBatch.addEvent("TransactionDebug", info.debugID.get().first(), "NativeAPI.getKey.Before"); //.detail("StartKey", k.getKey()).detail("Offset",k.offset).detail("OrEqual",k.orEqual);
			++cx->transactionPhysicalReads;
			state GetKeyReply reply;
			choose {
				when(wait(cx->connectionFileChanged())) { throw transaction_too_old(); }
				when(GetKeyReply _reply =
				         wait(loadBalance(ssi.second, &StorageServerInterface::getKey, GetKeyRequest(k, version.get()),
				                          TaskPriority::DefaultPromiseEndpoint, false,
				                          cx->enableLocalityLoadBalance ? &cx->queueModel : nullptr))) {
					reply = _reply;
				}
			}
			if( info.debugID.present() )
				g_traceBatch.addEvent("TransactionDebug", info.debugID.get().first(), "NativeAPI.getKey.After"); //.detail("NextKey",reply.sel.key).detail("Offset", reply.sel.offset).detail("OrEqual", k.orEqual);
			k = reply.sel;
			if (!k.offset && k.orEqual) {
				return k.getKey();
			}
		} catch (Error& e) {
			if (e.code() == error_code_wrong_shard_server || e.code() == error_code_all_alternatives_failed) {
				cx->invalidateCache(k.getKey(), k.isBackward());

				wait(delay(CLIENT_KNOBS->WRONG_SHARD_SERVER_DELAY, info.taskID));
			} else {
				TraceEvent(SevInfo, "GetKeyError")
					.error(e)
					.detail("AtKey", k.getKey())
					.detail("Offset", k.offset);
				throw e;
			}
		}
	}
}

ACTOR Future<Version> waitForCommittedVersion( Database cx, Version version ) {
	try {
		loop {
			choose {
				when ( wait( cx->onMasterProxiesChanged() ) ) {}
				when ( GetReadVersionReply v = wait( loadBalance( cx->getMasterProxies(false), &MasterProxyInterface::getConsistentReadVersion, GetReadVersionRequest( 0, GetReadVersionRequest::PRIORITY_SYSTEM_IMMEDIATE ), cx->taskID ) ) ) {
					cx->minAcceptableReadVersion = std::min(cx->minAcceptableReadVersion, v.version);
					if(v.newClientInfo.present()) {
						cx->clientInfo->set(v.newClientInfo.get());
						continue;
					}
					
					if (v.version >= version)
						return v.version;
					// SOMEDAY: Do the wait on the server side, possibly use less expensive source of committed version (causal consistency is not needed for this purpose)
					wait( delay( CLIENT_KNOBS->FUTURE_VERSION_RETRY_DELAY, cx->taskID ) );
				}
			}
		}
	} catch (Error& e) {
		TraceEvent(SevError, "WaitForCommittedVersionError").error(e);
		throw;
	}
}

ACTOR Future<Void> readVersionBatcher(
	DatabaseContext* cx, FutureStream<std::pair<Promise<GetReadVersionReply>, Optional<UID>>> versionStream,
	uint32_t flags);

ACTOR Future<Void> watchValue(Future<Version> version, Key key, Optional<Value> value, Database cx,
                              TransactionInfo info) {
	state Version ver = wait( version );
	cx->validateVersion(ver);
	ASSERT(ver != latestVersion);

	loop {
		state pair<KeyRange, Reference<LocationInfo>> ssi = wait( getKeyLocation(cx, key, &StorageServerInterface::watchValue, info ) );

		try {
			state Optional<UID> watchValueID = Optional<UID>();
			if( info.debugID.present() ) {
				watchValueID = nondeterministicRandom()->randomUniqueID();

				g_traceBatch.addAttach("WatchValueAttachID", info.debugID.get().first(), watchValueID.get().first());
				g_traceBatch.addEvent("WatchValueDebug", watchValueID.get().first(), "NativeAPI.watchValue.Before"); //.detail("TaskID", g_network->getCurrentTask());
			}
			state Version resp;
			choose {
				when(Version r = wait(loadBalance(ssi.second, &StorageServerInterface::watchValue,
				                                  WatchValueRequest(key, value, ver, watchValueID),
				                                  TaskPriority::DefaultPromiseEndpoint))) {
					resp = r;
				}
				when(wait(cx->cluster ? cx->cluster->getConnectionFile()->onChange() : Never())) { wait(Never()); }
			}
			if( info.debugID.present() ) {
				g_traceBatch.addEvent("WatchValueDebug", watchValueID.get().first(), "NativeAPI.watchValue.After"); //.detail("TaskID", g_network->getCurrentTask());
			}

			//FIXME: wait for known committed version on the storage server before replying,
			//cannot do this until the storage server is notified on knownCommittedVersion changes from tlog (faster than the current update loop)
			Version v = wait( waitForCommittedVersion( cx, resp ) );

			//TraceEvent("WatcherCommitted").detail("CommittedVersion", v).detail("WatchVersion", resp).detail("Key",  key ).detail("Value", value);

			if( v - resp < 50000000 ) // False if there is a master failure between getting the response and getting the committed version, Dependent on SERVER_KNOBS->MAX_VERSIONS_IN_FLIGHT
				return Void();
			ver = v;
		} catch (Error& e) {
			if (e.code() == error_code_wrong_shard_server || e.code() == error_code_all_alternatives_failed) {
				cx->invalidateCache( key );
				wait(delay(CLIENT_KNOBS->WRONG_SHARD_SERVER_DELAY, info.taskID));
			} else if( e.code() == error_code_watch_cancelled || e.code() == error_code_process_behind ) {
				TEST( e.code() == error_code_watch_cancelled ); // Too many watches on the storage server, poll for changes instead
				TEST( e.code() == error_code_process_behind ); // The storage servers are all behind
				wait(delay(CLIENT_KNOBS->WATCH_POLLING_TIME, info.taskID));
			} else if ( e.code() == error_code_timed_out ) { //The storage server occasionally times out watches in case it was cancelled
				TEST( true ); // A watch timed out
				wait(delay(CLIENT_KNOBS->FUTURE_VERSION_RETRY_DELAY, info.taskID));
			} else {
				state Error err = e;
				wait(delay(CLIENT_KNOBS->FUTURE_VERSION_RETRY_DELAY, info.taskID));
				throw err;
			}
		}
	}
}

void transformRangeLimits(GetRangeLimits limits, bool reverse, GetKeyValuesRequest &req) {
	if(limits.bytes != 0) {
		if(!limits.hasRowLimit())
			req.limit = CLIENT_KNOBS->REPLY_BYTE_LIMIT; // Can't get more than this many rows anyway
		else
			req.limit = std::min( CLIENT_KNOBS->REPLY_BYTE_LIMIT, limits.rows );

		if(reverse)
			req.limit *= -1;

		if(!limits.hasByteLimit())
			req.limitBytes = CLIENT_KNOBS->REPLY_BYTE_LIMIT;
		else
			req.limitBytes = std::min( CLIENT_KNOBS->REPLY_BYTE_LIMIT, limits.bytes );
	}
	else {
		req.limitBytes = CLIENT_KNOBS->REPLY_BYTE_LIMIT;
		req.limit = reverse ? -limits.minRows : limits.minRows;
	}
}

ACTOR Future<Standalone<RangeResultRef>> getExactRange( Database cx, Version version,
	KeyRange keys, GetRangeLimits limits, bool reverse, TransactionInfo info )
{
	state Standalone<RangeResultRef> output;

	//printf("getExactRange( '%s', '%s' )\n", keys.begin.toString().c_str(), keys.end.toString().c_str());
	loop {
		state vector< pair<KeyRange, Reference<LocationInfo>> > locations = wait( getKeyRangeLocations( cx, keys, CLIENT_KNOBS->GET_RANGE_SHARD_LIMIT, reverse, &StorageServerInterface::getKeyValues, info ) );
		ASSERT( locations.size() );
		state int shard = 0;
		loop {
			const KeyRangeRef& range = locations[shard].first;

			GetKeyValuesRequest req;
			req.version = version;
			req.begin = firstGreaterOrEqual( range.begin );
			req.end = firstGreaterOrEqual( range.end );

			transformRangeLimits(limits, reverse, req);
			ASSERT(req.limitBytes > 0 && req.limit != 0 && req.limit < 0 == reverse);

			//FIXME: buggify byte limits on internal functions that use them, instead of globally
			req.debugID = info.debugID;

			try {
				if( info.debugID.present() ) {
					g_traceBatch.addEvent("TransactionDebug", info.debugID.get().first(), "NativeAPI.getExactRange.Before");
					/*TraceEvent("TransactionDebugGetExactRangeInfo", info.debugID.get())
						.detail("ReqBeginKey", req.begin.getKey())
						.detail("ReqEndKey", req.end.getKey())
						.detail("ReqLimit", req.limit)
						.detail("ReqLimitBytes", req.limitBytes)
						.detail("ReqVersion", req.version)
						.detail("Reverse", reverse)
						.detail("Servers", locations[shard].second->description());*/
				}
				++cx->transactionPhysicalReads;
				state GetKeyValuesReply rep;
				choose {
					when(wait(cx->connectionFileChanged())) { throw transaction_too_old(); }
					when(GetKeyValuesReply _rep =
					         wait(loadBalance(locations[shard].second, &StorageServerInterface::getKeyValues, req,
					                          TaskPriority::DefaultPromiseEndpoint, false,
					                          cx->enableLocalityLoadBalance ? &cx->queueModel : nullptr))) {
						rep = _rep;
					}
				}
				if( info.debugID.present() )
					g_traceBatch.addEvent("TransactionDebug", info.debugID.get().first(), "NativeAPI.getExactRange.After");
				output.arena().dependsOn( rep.arena );
				output.append( output.arena(), rep.data.begin(), rep.data.size() );

				if( limits.hasRowLimit() && rep.data.size() > limits.rows ) {
					TraceEvent(SevError, "GetExactRangeTooManyRows").detail("RowLimit", limits.rows).detail("DeliveredRows", output.size());
					ASSERT( false );
				}
				limits.decrement( rep.data );

				if (limits.isReached()) {
					output.more = true;
					return output;
				}

				bool more = rep.more;
				// If the reply says there is more but we know that we finished the shard, then fix rep.more
				if( reverse && more && rep.data.size() > 0 && output[output.size()-1].key == locations[shard].first.begin )
					more = false;

				if (more) {
					if( !rep.data.size() ) {
						TraceEvent(SevError, "GetExactRangeError").detail("Reason", "More data indicated but no rows present")
							.detail("LimitBytes", limits.bytes).detail("LimitRows", limits.rows)
							.detail("OutputSize", output.size()).detail("OutputBytes", output.expectedSize())
							.detail("BlockSize", rep.data.size()).detail("BlockBytes", rep.data.expectedSize());
						ASSERT( false );
					}
					TEST(true);   // GetKeyValuesReply.more in getExactRange
					// Make next request to the same shard with a beginning key just after the last key returned
					if( reverse )
						locations[shard].first = KeyRangeRef( locations[shard].first.begin, output[output.size()-1].key );
					else
						locations[shard].first = KeyRangeRef( keyAfter( output[output.size()-1].key ), locations[shard].first.end );
				}

				if (!more || locations[shard].first.empty()) {
					TEST(true);
					if(shard == locations.size()-1) {
						const KeyRangeRef& range = locations[shard].first;
						KeyRef begin = reverse ? keys.begin : range.end;
						KeyRef end = reverse ? range.begin : keys.end;

						if(begin >= end) {
							output.more = false;
							return output;
						}
						TEST(true); //Multiple requests of key locations

						keys = KeyRangeRef(begin, end);
						break;
					}

					++shard;
				}

				// Soft byte limit - return results early if the user specified a byte limit and we got results
				// This can prevent problems where the desired range spans many shards and would be too slow to
				// fetch entirely.
				if(limits.hasSatisfiedMinRows() && output.size() > 0) {
					output.more = true;
					return output;
				}

			} catch (Error& e) {
				if (e.code() == error_code_wrong_shard_server || e.code() == error_code_all_alternatives_failed) {
					const KeyRangeRef& range = locations[shard].first;

					if( reverse )
						keys = KeyRangeRef( keys.begin, range.end );
					else
						keys = KeyRangeRef( range.begin, keys.end );

					cx->invalidateCache( keys );
					wait( delay(CLIENT_KNOBS->WRONG_SHARD_SERVER_DELAY, info.taskID ));
					break;
				} else {
					TraceEvent(SevInfo, "GetExactRangeError")
						.error(e)
						.detail("ShardBegin", locations[shard].first.begin)
						.detail("ShardEnd", locations[shard].first.end);
					throw;
				}
			}
		}
	}
}

Future<Key> resolveKey( Database const& cx, KeySelector const& key, Version const& version, TransactionInfo const& info ) {
	if( key.isFirstGreaterOrEqual() )
		return Future<Key>( key.getKey() );

	if( key.isFirstGreaterThan() )
		return Future<Key>( keyAfter( key.getKey() ) );

	return getKey( cx, key, version, info );
}

ACTOR Future<Standalone<RangeResultRef>> getRangeFallback( Database cx, Version version,
	KeySelector begin, KeySelector end, GetRangeLimits limits, bool reverse, TransactionInfo info )
{
	if(version == latestVersion) {
		state Transaction transaction(cx);
		transaction.setOption(FDBTransactionOptions::CAUSAL_READ_RISKY);
		transaction.setOption(FDBTransactionOptions::LOCK_AWARE);
		transaction.setOption(FDBTransactionOptions::PRIORITY_SYSTEM_IMMEDIATE);
		Version ver = wait( transaction.getReadVersion() );
		version = ver;
	}

	Future<Key> fb = resolveKey(cx, begin, version, info);
	state Future<Key> fe = resolveKey(cx, end, version, info);

	state Key b = wait(fb);
	state Key e = wait(fe);
	if (b >= e) {
		return Standalone<RangeResultRef>();
	}

	//if e is allKeys.end, we have read through the end of the database
	//if b is allKeys.begin, we have either read through the beginning of the database,
	//or allKeys.begin exists in the database and will be part of the conflict range anyways

	Standalone<RangeResultRef> _r = wait( getExactRange(cx, version, KeyRangeRef(b, e), limits, reverse, info) );
	Standalone<RangeResultRef> r = _r;

	if(b == allKeys.begin && ((reverse && !r.more) || !reverse))
		r.readToBegin = true;
	if(e == allKeys.end && ((!reverse && !r.more) || reverse))
		r.readThroughEnd = true;


	ASSERT( !limits.hasRowLimit() || r.size() <= limits.rows );

	// If we were limiting bytes and the returned range is twice the request (plus 10K) log a warning
	if( limits.hasByteLimit() && r.expectedSize() > size_t(limits.bytes + CLIENT_KNOBS->SYSTEM_KEY_SIZE_LIMIT + CLIENT_KNOBS->VALUE_SIZE_LIMIT + 1) && limits.minRows == 0 ) {
		TraceEvent(SevWarnAlways, "GetRangeFallbackTooMuchData")
			.detail("LimitBytes", limits.bytes)
			.detail("DeliveredBytes", r.expectedSize())
			.detail("LimitRows", limits.rows)
			.detail("DeliveredRows", r.size());
	}

	return r;
}

void getRangeFinished(Reference<TransactionLogInfo> trLogInfo, double startTime, KeySelector begin, KeySelector end, bool snapshot,
	Promise<std::pair<Key, Key>> conflictRange, bool reverse, Standalone<RangeResultRef> result)
{
	if( trLogInfo ) {
		int rangeSize = 0;
		for (const KeyValueRef &kv : result.contents())
			rangeSize += kv.key.size() + kv.value.size();
		trLogInfo->addLog(FdbClientLogEvents::EventGetRange(startTime, now()-startTime, rangeSize, begin.getKey(), end.getKey()));
	}

	if( !snapshot ) {
		Key rangeBegin;
		Key rangeEnd;

		if(result.readToBegin) {
			rangeBegin = allKeys.begin;
		}
		else if(((!reverse || !result.more || begin.offset > 1) && begin.offset > 0) || result.size() == 0) {
			rangeBegin = Key(begin.getKey(), begin.arena());
		}
		else {
			rangeBegin = reverse ? result.end()[-1].key : result[0].key;
		}

		if(end.offset > begin.offset && end.getKey() < rangeBegin) {
			rangeBegin = Key(end.getKey(), end.arena());
		}

		if(result.readThroughEnd) {
			rangeEnd = allKeys.end;
		}
		else if(((reverse || !result.more || end.offset <= 0) && end.offset <= 1) || result.size() == 0) {
			rangeEnd = Key(end.getKey(), end.arena());
		}
		else {
			rangeEnd = keyAfter(reverse ? result[0].key : result.end()[-1].key);
		}

		if(begin.offset < end.offset && begin.getKey() > rangeEnd) {
			rangeEnd = Key(begin.getKey(), begin.arena());
		}

		conflictRange.send(std::make_pair(rangeBegin, rangeEnd));
	}
}

ACTOR Future<Standalone<RangeResultRef>> getRange( Database cx, Reference<TransactionLogInfo> trLogInfo, Future<Version> fVersion,
	KeySelector begin, KeySelector end, GetRangeLimits limits, Promise<std::pair<Key, Key>> conflictRange, bool snapshot, bool reverse,
	TransactionInfo info )
{
	state GetRangeLimits originalLimits( limits );
	state KeySelector originalBegin = begin;
	state KeySelector originalEnd = end;
	state Standalone<RangeResultRef> output;

	try {
		state Version version = wait( fVersion );
		cx->validateVersion(version);

		state double startTime = now();
		state Version readVersion = version; // Needed for latestVersion requests; if more, make future requests at the version that the first one completed
											 // FIXME: Is this really right?  Weaken this and see if there is a problem; if so maybe there is a much subtler problem even with this.

		if( begin.getKey() == allKeys.begin && begin.offset < 1 ) {
			output.readToBegin = true;
			begin = KeySelector(firstGreaterOrEqual( begin.getKey() ), begin.arena());
		}

		ASSERT( !limits.isReached() );
		ASSERT( (!limits.hasRowLimit() || limits.rows >= limits.minRows) && limits.minRows >= 0 );

		loop {
			if( end.getKey() == allKeys.begin && (end.offset < 1 || end.isFirstGreaterOrEqual()) ) {
				getRangeFinished(trLogInfo, startTime, originalBegin, originalEnd, snapshot, conflictRange, reverse, output);
				return output;
			}

			Key locationKey = reverse ? Key(end.getKey(), end.arena()) : Key(begin.getKey(), begin.arena());
			bool locationBackward = reverse ? (end-1).isBackward() : begin.isBackward();
			state pair<KeyRange, Reference<LocationInfo>> beginServer = wait( getKeyLocation( cx, locationKey, &StorageServerInterface::getKeyValues, info, locationBackward ) );
			state KeyRange shard = beginServer.first;
			state bool modifiedSelectors = false;
			state GetKeyValuesRequest req;

			req.isFetchKeys = (info.taskID == TaskPriority::FetchKeys);
			req.version = readVersion;

			if( reverse && (begin-1).isDefinitelyLess(shard.begin) &&
				( !begin.isFirstGreaterOrEqual() || begin.getKey() != shard.begin ) ) { //In this case we would be setting modifiedSelectors to true, but not modifying anything

				req.begin = firstGreaterOrEqual( shard.begin );
				modifiedSelectors = true;
			}
			else req.begin = begin;

			if( !reverse && end.isDefinitelyGreater(shard.end) ) {
				req.end = firstGreaterOrEqual( shard.end );
				modifiedSelectors = true;
			}
			else req.end = end;

			transformRangeLimits(limits, reverse, req);
			ASSERT(req.limitBytes > 0 && req.limit != 0 && req.limit < 0 == reverse);

			req.debugID = info.debugID;
			try {
				if( info.debugID.present() ) {
					g_traceBatch.addEvent("TransactionDebug", info.debugID.get().first(), "NativeAPI.getRange.Before");
					/*TraceEvent("TransactionDebugGetRangeInfo", info.debugID.get())
						.detail("ReqBeginKey", req.begin.getKey())
						.detail("ReqEndKey", req.end.getKey())
						.detail("OriginalBegin", originalBegin.toString())
						.detail("OriginalEnd", originalEnd.toString())
						.detail("Begin", begin.toString())
						.detail("End", end.toString())
						.detail("Shard", shard)
						.detail("ReqLimit", req.limit)
						.detail("ReqLimitBytes", req.limitBytes)
						.detail("ReqVersion", req.version)
						.detail("Reverse", reverse)
						.detail("ModifiedSelectors", modifiedSelectors)
						.detail("Servers", beginServer.second->description());*/
				}

				++cx->transactionPhysicalReads;
				if (CLIENT_BUGGIFY) {
					throw deterministicRandom()->randomChoice(std::vector<Error>{
							transaction_too_old(), future_version()
								});
				}
				GetKeyValuesReply rep = wait( loadBalance(beginServer.second, &StorageServerInterface::getKeyValues, req, TaskPriority::DefaultPromiseEndpoint, false, cx->enableLocalityLoadBalance ? &cx->queueModel : NULL ) );

				if( info.debugID.present() ) {
					g_traceBatch.addEvent("TransactionDebug", info.debugID.get().first(), "NativeAPI.getRange.After");//.detail("SizeOf", rep.data.size());
					/*TraceEvent("TransactionDebugGetRangeDone", info.debugID.get())
						.detail("ReqBeginKey", req.begin.getKey())
						.detail("ReqEndKey", req.end.getKey())
						.detail("RepIsMore", rep.more)
						.detail("VersionReturned", rep.version)
						.detail("RowsReturned", rep.data.size());*/
				}

				ASSERT( !rep.more || rep.data.size() );
				ASSERT( !limits.hasRowLimit() || rep.data.size() <= limits.rows );

				limits.decrement( rep.data );

				if(reverse && begin.isLastLessOrEqual() && rep.data.size() && rep.data.end()[-1].key == begin.getKey()) {
					modifiedSelectors = false;
				}

				bool finished = limits.isReached() || ( !modifiedSelectors && !rep.more ) || limits.hasSatisfiedMinRows();
				bool readThrough = modifiedSelectors && !rep.more;

				// optimization: first request got all data--just return it
				if( finished && !output.size() ) {
					bool readToBegin = output.readToBegin;
					bool readThroughEnd = output.readThroughEnd;

					output = Standalone<RangeResultRef>( RangeResultRef( rep.data, modifiedSelectors || limits.isReached() || rep.more ), rep.arena );
					output.readToBegin = readToBegin;
					output.readThroughEnd = readThroughEnd;

					if( BUGGIFY && limits.hasByteLimit() && output.size() > std::max(1, originalLimits.minRows) ) {
						output.more = true;
						output.resize(output.arena(), deterministicRandom()->randomInt(std::max(1,originalLimits.minRows),output.size()));
						getRangeFinished(trLogInfo, startTime, originalBegin, originalEnd, snapshot, conflictRange, reverse, output);
						return output;
					}

					if( readThrough ) {
						output.arena().dependsOn( shard.arena() );
						output.readThrough = reverse ? shard.begin : shard.end;
					}

					getRangeFinished(trLogInfo, startTime, originalBegin, originalEnd, snapshot, conflictRange, reverse, output);
					return output;
				}

				output.arena().dependsOn( rep.arena );
				output.append(output.arena(), rep.data.begin(), rep.data.size());

				if( finished ) {
					if( readThrough ) {
						output.arena().dependsOn( shard.arena() );
						output.readThrough = reverse ? shard.begin : shard.end;
					}
					output.more = modifiedSelectors || limits.isReached() || rep.more;

					getRangeFinished(trLogInfo, startTime, originalBegin, originalEnd, snapshot, conflictRange, reverse, output);
					return output;
				}

				readVersion = rep.version; // see above comment

				if( !rep.more ) {
					ASSERT( modifiedSelectors );
					TEST(true);  // !GetKeyValuesReply.more and modifiedSelectors in getRange

					if( !rep.data.size() ) {
						Standalone<RangeResultRef> result = wait( getRangeFallback(cx, version, originalBegin, originalEnd, originalLimits, reverse, info ) );
						getRangeFinished(trLogInfo, startTime, originalBegin, originalEnd, snapshot, conflictRange, reverse, result);
						return result;
					}

					if( reverse )
						end = firstGreaterOrEqual( shard.begin );
					else
						begin = firstGreaterOrEqual( shard.end );
				} else {
					TEST(true);  // GetKeyValuesReply.more in getRange
					if( reverse )
						end = firstGreaterOrEqual( output[output.size()-1].key );
					else
						begin = firstGreaterThan( output[output.size()-1].key );
				}


			} catch ( Error& e ) {
				if( info.debugID.present() ) {
					g_traceBatch.addEvent("TransactionDebug", info.debugID.get().first(), "NativeAPI.getRange.Error");
					TraceEvent("TransactionDebugError", info.debugID.get()).error(e);
				}
				if (e.code() == error_code_wrong_shard_server || e.code() == error_code_all_alternatives_failed ||
					(e.code() == error_code_transaction_too_old && readVersion == latestVersion))
				{
					cx->invalidateCache( reverse ? end.getKey() : begin.getKey(), reverse ? (end-1).isBackward() : begin.isBackward() );

					if (e.code() == error_code_wrong_shard_server) {
						Standalone<RangeResultRef> result = wait( getRangeFallback(cx, version, originalBegin, originalEnd, originalLimits, reverse, info ) );
						getRangeFinished(trLogInfo, startTime, originalBegin, originalEnd, snapshot, conflictRange, reverse, result);
						return result;
					}

					wait(delay(CLIENT_KNOBS->WRONG_SHARD_SERVER_DELAY, info.taskID));
				} else {
					if (trLogInfo)
						trLogInfo->addLog(FdbClientLogEvents::EventGetRangeError(startTime, static_cast<int>(e.code()), begin.getKey(), end.getKey()));

					throw e;
				}
			}
		}
	}
	catch(Error &e) {
		if(conflictRange.canBeSet()) {
			conflictRange.send(std::make_pair(Key(), Key()));
		}

		throw;
	}
}

Future<Standalone<RangeResultRef>> getRange( Database const& cx, Future<Version> const& fVersion, KeySelector const& begin, KeySelector const& end,
	GetRangeLimits const& limits, bool const& reverse, TransactionInfo const& info )
{
	return getRange(cx, Reference<TransactionLogInfo>(), fVersion, begin, end, limits, Promise<std::pair<Key, Key>>(), true, reverse, info);
}

Transaction::Transaction( Database const& cx )
	: cx(cx), info(cx->taskID), backoff(CLIENT_KNOBS->DEFAULT_BACKOFF), committedVersion(invalidVersion), versionstampPromise(Promise<Standalone<StringRef>>()), options(cx), numErrors(0), trLogInfo(createTrLogInfoProbabilistically(cx))
{
	setPriority(GetReadVersionRequest::PRIORITY_DEFAULT);
}

Transaction::~Transaction() {
	flushTrLogsIfEnabled();
	cancelWatches();
}

void Transaction::operator=(Transaction&& r) BOOST_NOEXCEPT {
	flushTrLogsIfEnabled();
	cx = std::move(r.cx);
	tr = std::move(r.tr);
	readVersion = std::move(r.readVersion);
	metadataVersion = std::move(r.metadataVersion);
	extraConflictRanges = std::move(r.extraConflictRanges);
	commitResult = std::move(r.commitResult);
	committing = std::move(r.committing);
	options = std::move(r.options);
	info = r.info;
	backoff = r.backoff;
	numErrors = r.numErrors;
	committedVersion = r.committedVersion;
	versionstampPromise = std::move(r.versionstampPromise);
	watches = r.watches;
	trLogInfo = std::move(r.trLogInfo);
}

void Transaction::flushTrLogsIfEnabled() {
	if (trLogInfo && trLogInfo->logsAdded && trLogInfo->trLogWriter.getData()) {
		ASSERT(trLogInfo->flushed == false);
		cx->clientStatusUpdater.inStatusQ.push_back({ trLogInfo->identifier, std::move(trLogInfo->trLogWriter) });
		trLogInfo->flushed = true;
	}
}

void Transaction::setVersion( Version v ) {
	startTime = now();
	if (readVersion.isValid())
		throw read_version_already_set();
	if (v <= 0)
		throw version_invalid();
	readVersion = v;
}

Future<Optional<Value>> Transaction::get( const Key& key, bool snapshot ) {
	++cx->transactionLogicalReads;
	//ASSERT (key < allKeys.end);

	//There are no keys in the database with size greater than KEY_SIZE_LIMIT
	if(key.size() > (key.startsWith(systemKeys.begin) ? CLIENT_KNOBS->SYSTEM_KEY_SIZE_LIMIT : CLIENT_KNOBS->KEY_SIZE_LIMIT))
		return Optional<Value>();

	auto ver = getReadVersion();

/*	if (!systemKeys.contains(key))
		return Optional<Value>(Value()); */

	if( !snapshot )
		tr.transaction.read_conflict_ranges.push_back(tr.arena, singleKeyRange(key, tr.arena));

	if(key == metadataVersionKey) {
		if(!ver.isReady() || metadataVersion.isSet()) {
			return metadataVersion.getFuture();
		} else {
			if(ver.isError()) return ver.getError();
			if(ver.get() == cx->metadataVersionCache[cx->mvCacheInsertLocation].first) {
				return cx->metadataVersionCache[cx->mvCacheInsertLocation].second;
			}

			Version v = ver.get();
			int hi = cx->mvCacheInsertLocation;
			int lo = (cx->mvCacheInsertLocation+1)%cx->metadataVersionCache.size();

			while(hi!=lo) {
				int cu = hi > lo ? (hi + lo)/2 : ((hi + cx->metadataVersionCache.size() + lo)/2)%cx->metadataVersionCache.size();
				if(v == cx->metadataVersionCache[cu].first) {
					return cx->metadataVersionCache[cu].second;
				}
				if(cu == lo) {
					break;
				}
				if(v < cx->metadataVersionCache[cu].first) {
					hi = cu;
				} else {
					lo = (cu+1)%cx->metadataVersionCache.size();
				}
			}
		}
	}

	return getValue( ver, key, cx, info, trLogInfo );
}

void Watch::setWatch(Future<Void> watchFuture) {
	this->watchFuture = watchFuture;

	//Cause the watch loop to go around and start waiting on watchFuture
	onSetWatchTrigger.send(Void());
}

//FIXME: This seems pretty horrible. Now a Database can't die until all of its watches do...
ACTOR Future<Void> watch( Reference<Watch> watch, Database cx, Transaction *self ) {
	state TransactionInfo info = self->info;
	cx->addWatch();
	try {
		self->watches.push_back(watch);

		choose {
			// RYOW write to value that is being watched (if applicable)
			// Errors
			when(wait(watch->onChangeTrigger.getFuture())) { }

			// NativeAPI finished commit and updated watchFuture
			when(wait(watch->onSetWatchTrigger.getFuture())) {

				loop {
					choose {
						// NativeAPI watchValue future finishes or errors
						when(wait(watch->watchFuture)) { break; }

						when(wait(cx->connectionFileChanged())) {
							TEST(true); // Recreated a watch after switch
							watch->watchFuture =
							    watchValue(cx->minAcceptableReadVersion, watch->key, watch->value, cx, info);
						}
					}
				}
			}
		}
	}
	catch(Error &e) {
		cx->removeWatch();
		throw;
	}

	cx->removeWatch();
	return Void();
}

Future< Void > Transaction::watch( Reference<Watch> watch ) {
	return ::watch(watch, cx, this);
}

ACTOR Future< Standalone< VectorRef< const char*>>> getAddressesForKeyActor( Key key, Future<Version> ver, Database cx, TransactionInfo info ) {
	state vector<StorageServerInterface> ssi;

	// If key >= allKeys.end, then getRange will return a kv-pair with an empty value. This will result in our serverInterfaces vector being empty, which will cause us to return an empty addresses list.

	state Key ksKey = keyServersKey(key);
	Future<Standalone<RangeResultRef>> futureServerUids = getRange(cx, ver, lastLessOrEqual(ksKey), firstGreaterThan(ksKey), GetRangeLimits(1), false, info);
	Standalone<RangeResultRef> serverUids = wait( futureServerUids );

	ASSERT( serverUids.size() ); // every shard needs to have a team

	vector<UID> src;
	vector<UID> ignore; // 'ignore' is so named because it is the vector into which we decode the 'dest' servers in the case where this key is being relocated. But 'src' is the canonical location until the move is finished, because it could be cancelled at any time.
	decodeKeyServersValue(serverUids[0].value, src, ignore);
	Optional<vector<StorageServerInterface>> serverInterfaces = wait( transactionalGetServerInterfaces(ver, cx, info, src) );

	ASSERT( serverInterfaces.present() );  // since this is happening transactionally, /FF/keyServers and /FF/serverList need to be consistent with one another
	ssi = serverInterfaces.get();

	Standalone<VectorRef<const char*>> addresses;
	for (auto i : ssi) {
		std::string ipString = i.address().ip.toString();
		char* c_string = new (addresses.arena()) char[ipString.length()+1];
		strcpy(c_string, ipString.c_str());
		addresses.push_back(addresses.arena(), c_string);
	}
	return addresses;
}

Future< Standalone< VectorRef< const char*>>> Transaction::getAddressesForKey( const Key& key ) {
	++cx->transactionLogicalReads;
	auto ver = getReadVersion();

	return getAddressesForKeyActor(key, ver, cx, info);
}

ACTOR Future< Key > getKeyAndConflictRange(
	Database cx, KeySelector k, Future<Version> version, Promise<std::pair<Key, Key>> conflictRange, TransactionInfo info)
{
	try {
		Key rep = wait( getKey(cx, k, version, info) );
		if( k.offset <= 0 )
			conflictRange.send( std::make_pair( rep, k.orEqual ? keyAfter( k.getKey() ) : Key(k.getKey(), k.arena()) ) );
		else
			conflictRange.send( std::make_pair( k.orEqual ? keyAfter( k.getKey() ) : Key(k.getKey(), k.arena()), keyAfter( rep ) ) );
		return std::move(rep);
	} catch( Error&e ) {
		conflictRange.send(std::make_pair(Key(), Key()));
		throw;
	}
}

Future< Key > Transaction::getKey( const KeySelector& key, bool snapshot ) {
	++cx->transactionLogicalReads;
	if( snapshot )
		return ::getKey(cx, key, getReadVersion(), info);

	Promise<std::pair<Key, Key>> conflictRange;
	extraConflictRanges.push_back( conflictRange.getFuture() );
	return getKeyAndConflictRange( cx, key, getReadVersion(), conflictRange, info );
}

Future< Standalone<RangeResultRef> > Transaction::getRange(
	const KeySelector& begin,
	const KeySelector& end,
	GetRangeLimits limits,
	bool snapshot,
	bool reverse )
{
	++cx->transactionLogicalReads;

	if( limits.isReached() )
		return Standalone<RangeResultRef>();

	if( !limits.isValid() )
		return range_limits_invalid();

	ASSERT(limits.rows != 0);

	KeySelector b = begin;
	if( b.orEqual ) {
		TEST(true); // Native begin orEqual==true
		b.removeOrEqual(b.arena());
	}

	KeySelector e = end;
	if( e.orEqual ) {
		TEST(true); // Native end orEqual==true
		e.removeOrEqual(e.arena());
	}

	if( b.offset >= e.offset && b.getKey() >= e.getKey() ) {
		TEST(true); // Native range inverted
		return Standalone<RangeResultRef>();
	}

	Promise<std::pair<Key, Key>> conflictRange;
	if(!snapshot) {
		extraConflictRanges.push_back( conflictRange.getFuture() );
	}

	return ::getRange(cx, trLogInfo, getReadVersion(), b, e, limits, conflictRange, snapshot, reverse, info);
}

Future< Standalone<RangeResultRef> > Transaction::getRange(
	const KeySelector& begin,
	const KeySelector& end,
	int limit,
	bool snapshot,
	bool reverse )
{
	return getRange( begin, end, GetRangeLimits( limit ), snapshot, reverse );
}

void Transaction::addReadConflictRange( KeyRangeRef const& keys ) {
	ASSERT( !keys.empty() );

	//There aren't any keys in the database with size larger than KEY_SIZE_LIMIT, so if range contains large keys
	//we can translate it to an equivalent one with smaller keys
	KeyRef begin = keys.begin;
	KeyRef end = keys.end;

	if(begin.size() > (begin.startsWith(systemKeys.begin) ? CLIENT_KNOBS->SYSTEM_KEY_SIZE_LIMIT : CLIENT_KNOBS->KEY_SIZE_LIMIT))
		begin = begin.substr(0, (begin.startsWith(systemKeys.begin) ? CLIENT_KNOBS->SYSTEM_KEY_SIZE_LIMIT : CLIENT_KNOBS->KEY_SIZE_LIMIT)+1);
	if(end.size() > (end.startsWith(systemKeys.begin) ? CLIENT_KNOBS->SYSTEM_KEY_SIZE_LIMIT : CLIENT_KNOBS->KEY_SIZE_LIMIT))
		end = end.substr(0, (end.startsWith(systemKeys.begin) ? CLIENT_KNOBS->SYSTEM_KEY_SIZE_LIMIT : CLIENT_KNOBS->KEY_SIZE_LIMIT)+1);

	KeyRangeRef r = KeyRangeRef(begin, end);

	if(r.empty()) {
		return;
	}

	tr.transaction.read_conflict_ranges.push_back_deep( tr.arena, r );
}

void Transaction::makeSelfConflicting() {
	BinaryWriter wr(Unversioned());
	wr.serializeBytes(LiteralStringRef("\xFF/SC/"));
	wr << deterministicRandom()->randomUniqueID();
	auto r = singleKeyRange( wr.toValue(), tr.arena );
	tr.transaction.read_conflict_ranges.push_back( tr.arena, r );
	tr.transaction.write_conflict_ranges.push_back( tr.arena, r );
}

void Transaction::set( const KeyRef& key, const ValueRef& value, bool addConflictRange ) {

	if(key.size() > (key.startsWith(systemKeys.begin) ? CLIENT_KNOBS->SYSTEM_KEY_SIZE_LIMIT : CLIENT_KNOBS->KEY_SIZE_LIMIT))
		throw key_too_large();
	if(value.size() > CLIENT_KNOBS->VALUE_SIZE_LIMIT)
		throw value_too_large();

	auto &req = tr;
	auto &t = req.transaction;
	auto r = singleKeyRange( key, req.arena );
	auto v = ValueRef( req.arena, value );
	t.mutations.push_back( req.arena, MutationRef( MutationRef::SetValue, r.begin, v ) );

	if( addConflictRange ) {
		t.write_conflict_ranges.push_back( req.arena, r );
	}
}

void Transaction::atomicOp(const KeyRef& key, const ValueRef& operand, MutationRef::Type operationType, bool addConflictRange) {
	if(key.size() > (key.startsWith(systemKeys.begin) ? CLIENT_KNOBS->SYSTEM_KEY_SIZE_LIMIT : CLIENT_KNOBS->KEY_SIZE_LIMIT))
		throw key_too_large();
	if(operand.size() > CLIENT_KNOBS->VALUE_SIZE_LIMIT)
		throw value_too_large();

	if (apiVersionAtLeast(510)) {
		if (operationType == MutationRef::Min)
			operationType = MutationRef::MinV2;
		else if (operationType == MutationRef::And)
			operationType = MutationRef::AndV2;
	}

	auto &req = tr;
	auto &t = req.transaction;
	auto r = singleKeyRange( key, req.arena );
	auto v = ValueRef( req.arena, operand );

	t.mutations.push_back( req.arena, MutationRef( operationType, r.begin, v ) );

	if( addConflictRange )
		t.write_conflict_ranges.push_back( req.arena, r );

	TEST(true); //NativeAPI atomic operation
}

void Transaction::clear( const KeyRangeRef& range, bool addConflictRange ) {
	auto &req = tr;
	auto &t = req.transaction;

	KeyRef begin = range.begin;
	KeyRef end = range.end;

	//There aren't any keys in the database with size larger than KEY_SIZE_LIMIT, so if range contains large keys
	//we can translate it to an equivalent one with smaller keys
	if(begin.size() > (begin.startsWith(systemKeys.begin) ? CLIENT_KNOBS->SYSTEM_KEY_SIZE_LIMIT : CLIENT_KNOBS->KEY_SIZE_LIMIT))
		begin = begin.substr(0, (begin.startsWith(systemKeys.begin) ? CLIENT_KNOBS->SYSTEM_KEY_SIZE_LIMIT : CLIENT_KNOBS->KEY_SIZE_LIMIT)+1);
	if(end.size() > (end.startsWith(systemKeys.begin) ? CLIENT_KNOBS->SYSTEM_KEY_SIZE_LIMIT : CLIENT_KNOBS->KEY_SIZE_LIMIT))
		end = end.substr(0, (end.startsWith(systemKeys.begin) ? CLIENT_KNOBS->SYSTEM_KEY_SIZE_LIMIT : CLIENT_KNOBS->KEY_SIZE_LIMIT)+1);

	auto r = KeyRangeRef( req.arena, KeyRangeRef(begin, end) );
	if (r.empty()) return;

	t.mutations.push_back( req.arena, MutationRef( MutationRef::ClearRange, r.begin, r.end ) );

	if(addConflictRange)
		t.write_conflict_ranges.push_back( req.arena, r );
}
void Transaction::clear( const KeyRef& key, bool addConflictRange ) {

	//There aren't any keys in the database with size larger than KEY_SIZE_LIMIT
	if(key.size() > (key.startsWith(systemKeys.begin) ? CLIENT_KNOBS->SYSTEM_KEY_SIZE_LIMIT : CLIENT_KNOBS->KEY_SIZE_LIMIT))
		return;

	auto &req = tr;
	auto &t = req.transaction;

	//efficient single key range clear range mutation, see singleKeyRange
	uint8_t* data = new ( req.arena ) uint8_t[ key.size()+1 ];
	memcpy(data, key.begin(), key.size() );
	data[key.size()] = 0;
	t.mutations.push_back( req.arena, MutationRef( MutationRef::ClearRange, KeyRef(data,key.size()), KeyRef(data, key.size()+1)) );

	if(addConflictRange)
		t.write_conflict_ranges.push_back( req.arena, KeyRangeRef( KeyRef(data,key.size()), KeyRef(data, key.size()+1) ) );
}
void Transaction::addWriteConflictRange( const KeyRangeRef& keys ) {
	ASSERT( !keys.empty() );
	auto &req = tr;
	auto &t = req.transaction;

	//There aren't any keys in the database with size larger than KEY_SIZE_LIMIT, so if range contains large keys
	//we can translate it to an equivalent one with smaller keys
	KeyRef begin = keys.begin;
	KeyRef end = keys.end;

	if (begin.size() > (begin.startsWith(systemKeys.begin) ? CLIENT_KNOBS->SYSTEM_KEY_SIZE_LIMIT : CLIENT_KNOBS->KEY_SIZE_LIMIT))
		begin = begin.substr(0, (begin.startsWith(systemKeys.begin) ? CLIENT_KNOBS->SYSTEM_KEY_SIZE_LIMIT : CLIENT_KNOBS->KEY_SIZE_LIMIT) + 1);
	if (end.size() > (end.startsWith(systemKeys.begin) ? CLIENT_KNOBS->SYSTEM_KEY_SIZE_LIMIT : CLIENT_KNOBS->KEY_SIZE_LIMIT))
		end = end.substr(0, (end.startsWith(systemKeys.begin) ? CLIENT_KNOBS->SYSTEM_KEY_SIZE_LIMIT : CLIENT_KNOBS->KEY_SIZE_LIMIT) + 1);

	KeyRangeRef r = KeyRangeRef(begin, end);

	if (r.empty()) {
		return;
	}

	t.write_conflict_ranges.push_back_deep( req.arena, r );
}

double Transaction::getBackoff(int errCode) {
	double b = backoff * deterministicRandom()->random01();
	backoff = errCode == error_code_proxy_memory_limit_exceeded ? std::min(backoff * CLIENT_KNOBS->BACKOFF_GROWTH_RATE, CLIENT_KNOBS->RESOURCE_CONSTRAINED_MAX_BACKOFF) :
				std::min(backoff * CLIENT_KNOBS->BACKOFF_GROWTH_RATE, options.maxBackoff);
	return b;
}

TransactionOptions::TransactionOptions(Database const& cx) {
	reset(cx);
	if (BUGGIFY) {
		commitOnFirstProxy = true;
	}
}

TransactionOptions::TransactionOptions() {
	memset(this, 0, sizeof(*this));
	maxBackoff = CLIENT_KNOBS->DEFAULT_MAX_BACKOFF;
	sizeLimit = CLIENT_KNOBS->TRANSACTION_SIZE_LIMIT;
}

void TransactionOptions::reset(Database const& cx) {
	memset(this, 0, sizeof(*this));
	maxBackoff = CLIENT_KNOBS->DEFAULT_MAX_BACKOFF;
	sizeLimit = CLIENT_KNOBS->TRANSACTION_SIZE_LIMIT;
	lockAware = cx->lockAware;
}

void Transaction::reset() {
	tr = CommitTransactionRequest();
	readVersion = Future<Version>();
	metadataVersion = Promise<Optional<Key>>();
	extraConflictRanges.clear();
	versionstampPromise = Promise<Standalone<StringRef>>();
	commitResult = Promise<Void>();
	committing = Future<Void>();
	info.taskID = cx->taskID;
	info.debugID = Optional<UID>();
	flushTrLogsIfEnabled();
	trLogInfo = Reference<TransactionLogInfo>(createTrLogInfoProbabilistically(cx));
	cancelWatches();

	if(apiVersionAtLeast(16)) {
		options.reset(cx);
		setPriority(GetReadVersionRequest::PRIORITY_DEFAULT);
	}
}

void Transaction::fullReset() {
	reset();
	backoff = CLIENT_KNOBS->DEFAULT_BACKOFF;
}

int Transaction::apiVersionAtLeast(int minVersion) const {
	return cx->apiVersionAtLeast(minVersion);
}

class MutationBlock {
public:
	bool mutated;
	bool cleared;
	ValueRef setValue;

	MutationBlock() : mutated(false) {}
	MutationBlock(bool _cleared) : mutated(true), cleared(_cleared) {}
	MutationBlock(ValueRef value) : mutated(true), cleared(false), setValue(value) {}
};

bool compareBegin( KeyRangeRef lhs, KeyRangeRef rhs ) { return lhs.begin < rhs.begin; }

// If there is any intersection between the two given sets of ranges, returns a range that
//   falls within the intersection
Optional<KeyRangeRef> intersects(VectorRef<KeyRangeRef> lhs, VectorRef<KeyRangeRef> rhs) {
	if( lhs.size() && rhs.size() ) {
		std::sort( lhs.begin(), lhs.end(), compareBegin );
		std::sort( rhs.begin(), rhs.end(), compareBegin );

		int l = 0, r = 0;
		while(l < lhs.size() && r < rhs.size()) {
			if( lhs[l].end <= rhs[r].begin )
				l++;
			else if( rhs[r].end <= lhs[l].begin )
				r++;
			else
				return lhs[l] & rhs[r];
		}
	}

	return Optional<KeyRangeRef>();
}

ACTOR void checkWrites( Database cx, Future<Void> committed, Promise<Void> outCommitted, CommitTransactionRequest req, Transaction* checkTr )
{
	state Version version;
	try {
		wait( committed );
		// If the commit is successful, by definition the transaction still exists for now.  Grab the version, and don't use it again.
		version = checkTr->getCommittedVersion();
		outCommitted.send(Void());
	} catch (Error& e) {
		outCommitted.sendError(e);
		return;
	}

	wait( delay( deterministicRandom()->random01() ) ); // delay between 0 and 1 seconds

	//Future<Optional<Version>> version, Database cx, CommitTransactionRequest req ) {
	state KeyRangeMap<MutationBlock> expectedValues;

	auto &mutations = req.transaction.mutations;
	state int mCount = mutations.size(); // debugging info for traceEvent

	for( int idx = 0; idx < mutations.size(); idx++) {
		if( mutations[idx].type == MutationRef::SetValue )
			expectedValues.insert( singleKeyRange( mutations[idx].param1 ),
				MutationBlock( mutations[idx].param2 ) );
		else if( mutations[idx].type == MutationRef::ClearRange )
			expectedValues.insert( KeyRangeRef( mutations[idx].param1, mutations[idx].param2 ),
				MutationBlock( true ) );
	}

	try {
		state Transaction tr(cx);
		tr.setVersion( version );
		state int checkedRanges = 0;
		state KeyRangeMap<MutationBlock>::Ranges ranges = expectedValues.ranges();
		state KeyRangeMap<MutationBlock>::Iterator it = ranges.begin();
		for(; it != ranges.end(); ++it) {
			state MutationBlock m = it->value();
			if( m.mutated ) {
				checkedRanges++;
				if( m.cleared ) {
					Standalone<RangeResultRef> shouldBeEmpty = wait(
						tr.getRange( it->range(), 1 ) );
					if( shouldBeEmpty.size() ) {
						TraceEvent(SevError, "CheckWritesFailed").detail("Class", "Clear").detail("KeyBegin", it->range().begin)
							.detail("KeyEnd", it->range().end);
						return;
					}
				} else {
					Optional<Value> val = wait( tr.get( it->range().begin ) );
					if( !val.present() || val.get() != m.setValue ) {
						TraceEvent evt = TraceEvent(SevError, "CheckWritesFailed")
							.detail("Class", "Set")
							.detail("Key", it->range().begin)
							.detail("Expected", m.setValue);
						if( !val.present() )
							evt.detail("Actual", "_Value Missing_");
						else
							evt.detail("Actual", val.get());
						return;
					}
				}
			}
		}
		TraceEvent("CheckWritesSuccess").detail("Version", version).detail("MutationCount", mCount).detail("CheckedRanges", checkedRanges);
	} catch( Error& e ) {
		bool ok = e.code() == error_code_transaction_too_old || e.code() == error_code_future_version;
		TraceEvent( ok ? SevWarn : SevError, "CheckWritesFailed" ).error(e);
		throw;
	}
}

ACTOR static Future<Void> commitDummyTransaction( Database cx, KeyRange range, TransactionInfo info, TransactionOptions options ) {
	state Transaction tr(cx);
	state int retries = 0;
	loop {
		try {
			TraceEvent("CommitDummyTransaction").detail("Key", range.begin).detail("Retries", retries);
			tr.options = options;
			tr.info.taskID = info.taskID;
			tr.setOption( FDBTransactionOptions::ACCESS_SYSTEM_KEYS );
			tr.setOption( FDBTransactionOptions::CAUSAL_WRITE_RISKY );
			tr.setOption( FDBTransactionOptions::LOCK_AWARE );
			tr.addReadConflictRange(range);
			tr.addWriteConflictRange(range);
			wait( tr.commit() );
			return Void();
		} catch (Error& e) {
			TraceEvent("CommitDummyTransactionError").error(e,true).detail("Key", range.begin).detail("Retries", retries);
			wait( tr.onError(e) );
		}
		++retries;
	}
}

void Transaction::cancelWatches(Error const& e) {
	for(int i = 0; i < watches.size(); ++i)
		if(!watches[i]->onChangeTrigger.isSet())
			watches[i]->onChangeTrigger.sendError(e);

	watches.clear();
}

void Transaction::setupWatches() {
	try {
		Future<Version> watchVersion = getCommittedVersion() > 0 ? getCommittedVersion() : getReadVersion();

		for(int i = 0; i < watches.size(); ++i)
			watches[i]->setWatch(watchValue(watchVersion, watches[i]->key, watches[i]->value, cx, info));

		watches.clear();
	}
	catch(Error&) {
		ASSERT(false); // The above code must NOT throw because commit has already occured.
		throw internal_error();
	}
}

ACTOR static Future<Void> tryCommit( Database cx, Reference<TransactionLogInfo> trLogInfo, CommitTransactionRequest req, Future<Version> readVersion, TransactionInfo info, Version* pCommittedVersion, Transaction* tr, TransactionOptions options) {
	state TraceInterval interval( "TransactionCommit" );
	state double startTime;
	if (info.debugID.present())
		TraceEvent(interval.begin()).detail( "Parent", info.debugID.get() );

	if(CLIENT_BUGGIFY) {
		throw deterministicRandom()->randomChoice(std::vector<Error>{
				not_committed(),
				transaction_too_old(),
				proxy_memory_limit_exceeded(),
				commit_unknown_result()});
	}

	try {
		Version v = wait( readVersion );
		req.transaction.read_snapshot = v;

		startTime = now();
		state Optional<UID> commitID = Optional<UID>();
		if(info.debugID.present()) {
			commitID = nondeterministicRandom()->randomUniqueID();
			g_traceBatch.addAttach("CommitAttachID", info.debugID.get().first(), commitID.get().first());
			g_traceBatch.addEvent("CommitDebug", commitID.get().first(), "NativeAPI.commit.Before");
		}

		req.debugID = commitID;
		state Future<CommitID> reply;
		if (options.commitOnFirstProxy) {
			const std::vector<MasterProxyInterface>& proxies = cx->clientInfo->get().proxies;
			reply = proxies.size() ? throwErrorOr ( brokenPromiseToMaybeDelivered ( proxies[0].commit.tryGetReply(req) ) ) : Never();
		} else {
			reply = loadBalance( cx->getMasterProxies(info.useProvisionalProxies), &MasterProxyInterface::commit, req, TaskPriority::DefaultPromiseEndpoint, true );
		}

		choose {
			when ( wait( cx->onMasterProxiesChanged() ) ) {
				reply.cancel();
				throw request_maybe_delivered();
			}
			when (CommitID ci = wait( reply )) {
				if(ci.newClientInfo.present()) {
					cx->clientInfo->set(ci.newClientInfo.get());
					throw not_committed();
				}

				Version v = ci.version;
				if (v != invalidVersion) {
					if (info.debugID.present())
						TraceEvent(interval.end()).detail("CommittedVersion", v);
					*pCommittedVersion = v;
					if(v > cx->metadataVersionCache[cx->mvCacheInsertLocation].first) {
						cx->mvCacheInsertLocation = (cx->mvCacheInsertLocation + 1)%cx->metadataVersionCache.size();
						cx->metadataVersionCache[cx->mvCacheInsertLocation] = std::make_pair(v, ci.metadataVersion);
					}

					Standalone<StringRef> ret = makeString(10);
					placeVersionstamp(mutateString(ret), v, ci.txnBatchId);
					tr->versionstampPromise.send(ret);

					tr->numErrors = 0;
					++cx->transactionsCommitCompleted;
					cx->transactionCommittedMutations += req.transaction.mutations.size();
					cx->transactionCommittedMutationBytes += req.transaction.mutations.expectedSize();

					if(info.debugID.present())
						g_traceBatch.addEvent("CommitDebug", commitID.get().first(), "NativeAPI.commit.After");

					double latency = now() - startTime;
					cx->commitLatencies.addSample(latency);
					cx->latencies.addSample(now() - tr->startTime);
					if (trLogInfo)
						trLogInfo->addLog(FdbClientLogEvents::EventCommit(startTime, latency, req.transaction.mutations.size(), req.transaction.mutations.expectedSize(), req));
					if (CLIENT_BUGGIFY) {
						throw commit_unknown_result();
					}
					return Void();
				} else {
					if (info.debugID.present())
						TraceEvent(interval.end()).detail("Conflict", 1);

					if(info.debugID.present())
						g_traceBatch.addEvent("CommitDebug", commitID.get().first(), "NativeAPI.commit.After");

					throw not_committed();
				}
			}
		}
	} catch (Error& e) {
		if (e.code() == error_code_request_maybe_delivered || e.code() == error_code_commit_unknown_result) {
			// We don't know if the commit happened, and it might even still be in flight.

			if (!options.causalWriteRisky) {
				// Make sure it's not still in flight, either by ensuring the master we submitted to is dead, or the version we submitted with is dead, or by committing a conflicting transaction successfully
				//if ( cx->getMasterProxies()->masterGeneration <= originalMasterGeneration )

				// To ensure the original request is not in flight, we need a key range which intersects its read conflict ranges
				// We pick a key range which also intersects its write conflict ranges, since that avoids potentially creating conflicts where there otherwise would be none
				// We make the range as small as possible (a single key range) to minimize conflicts
				// The intersection will never be empty, because if it were (since !causalWriteRisky) makeSelfConflicting would have been applied automatically to req
				KeyRangeRef selfConflictingRange = intersects( req.transaction.write_conflict_ranges, req.transaction.read_conflict_ranges ).get();

				TEST(true);  // Waiting for dummy transaction to report commit_unknown_result

				wait( commitDummyTransaction( cx, singleKeyRange(selfConflictingRange.begin), info, tr->options ) );
			}

			// The user needs to be informed that we aren't sure whether the commit happened.  Standard retry loops retry it anyway (relying on transaction idempotence) but a client might do something else.
			throw commit_unknown_result();
		} else {
			if (e.code() != error_code_transaction_too_old
				&& e.code() != error_code_not_committed
				&& e.code() != error_code_database_locked
				&& e.code() != error_code_proxy_memory_limit_exceeded
				&& e.code() != error_code_transaction_not_permitted
				&& e.code() != error_code_cluster_not_fully_recovered
				&& e.code() != error_code_txn_exec_log_anti_quorum)
				TraceEvent(SevError, "TryCommitError").error(e);
			if (trLogInfo)
				trLogInfo->addLog(FdbClientLogEvents::EventCommitError(startTime, static_cast<int>(e.code()), req));
			throw;
		}
	}
}

Future<Void> Transaction::commitMutations() {
	try {
		//if this is a read-only transaction return immediately
		if( !tr.transaction.write_conflict_ranges.size() && !tr.transaction.mutations.size() ) {
			numErrors = 0;

			committedVersion = invalidVersion;
			versionstampPromise.sendError(no_commit_version());
			return Void();
		}

		++cx->transactionsCommitStarted;

		if(options.readOnly)
			return transaction_read_only();

		cx->mutationsPerCommit.addSample(tr.transaction.mutations.size());
		cx->bytesPerCommit.addSample(tr.transaction.mutations.expectedSize());

		size_t transactionSize = getSize();
		if (transactionSize > (uint64_t)FLOW_KNOBS->PACKET_WARNING) {
			TraceEvent(!g_network->isSimulated() ? SevWarnAlways : SevWarn, "LargeTransaction")
				.suppressFor(1.0)
				.detail("Size", transactionSize)
				.detail("NumMutations", tr.transaction.mutations.size())
				.detail("ReadConflictSize", tr.transaction.read_conflict_ranges.expectedSize())
				.detail("WriteConflictSize", tr.transaction.write_conflict_ranges.expectedSize())
				.detail("DebugIdentifier", trLogInfo ? trLogInfo->identifier : "");
		}

		if(!apiVersionAtLeast(300)) {
			transactionSize = tr.transaction.mutations.expectedSize(); // Old API versions didn't account for conflict ranges when determining whether to throw transaction_too_large
		}

		if (transactionSize > options.sizeLimit) {
			return transaction_too_large();
		}

		if( !readVersion.isValid() )
			getReadVersion( GetReadVersionRequest::FLAG_CAUSAL_READ_RISKY ); // sets up readVersion field.  We had no reads, so no need for (expensive) full causal consistency.

		bool isCheckingWrites = options.checkWritesEnabled && deterministicRandom()->random01() < 0.01;
		for(int i=0; i<extraConflictRanges.size(); i++)
			if (extraConflictRanges[i].isReady() && extraConflictRanges[i].get().first < extraConflictRanges[i].get().second )
				tr.transaction.read_conflict_ranges.push_back( tr.arena, KeyRangeRef(extraConflictRanges[i].get().first, extraConflictRanges[i].get().second) );

		if( !options.causalWriteRisky && !intersects( tr.transaction.write_conflict_ranges, tr.transaction.read_conflict_ranges ).present() )
			makeSelfConflicting();

		if (isCheckingWrites) {
			// add all writes into the read conflict range...
			tr.transaction.read_conflict_ranges.append( tr.arena, tr.transaction.write_conflict_ranges.begin(), tr.transaction.write_conflict_ranges.size() );
		}

		if ( options.debugDump ) {
			UID u = nondeterministicRandom()->randomUniqueID();
			TraceEvent("TransactionDump", u);
			for(auto i=tr.transaction.mutations.begin(); i!=tr.transaction.mutations.end(); ++i)
				TraceEvent("TransactionMutation", u).detail("T", i->type).detail("P1", i->param1).detail("P2", i->param2);
		}

		if(options.lockAware) {
			tr.flags = tr.flags | CommitTransactionRequest::FLAG_IS_LOCK_AWARE;
		}
		if(options.firstInBatch) {
			tr.flags = tr.flags | CommitTransactionRequest::FLAG_FIRST_IN_BATCH;
		}

		Future<Void> commitResult = tryCommit( cx, trLogInfo, tr, readVersion, info, &this->committedVersion, this, options );

		if (isCheckingWrites) {
			Promise<Void> committed;
			checkWrites( cx, commitResult, committed, tr, this );
			return committed.getFuture();
		}
		return commitResult;
	} catch( Error& e ) {
		TraceEvent("ClientCommitError").error(e);
		return Future<Void>( e );
	} catch( ... ) {
		Error e( error_code_unknown_error );
		TraceEvent("ClientCommitError").error(e);
		return Future<Void>( e );
	}
}

ACTOR Future<Void> commitAndWatch(Transaction *self) {
	try {
		wait(self->commitMutations());

		if(!self->watches.empty()) {
			self->setupWatches();
		}

		self->reset();
		return Void();
	}
	catch(Error &e) {
		if(e.code() != error_code_actor_cancelled) {
			if(!self->watches.empty()) {
				self->cancelWatches(e);
			}

			self->versionstampPromise.sendError(transaction_invalid_version());
			self->reset();
		}

		throw;
	}
}

Future<Void> Transaction::commit() {
	ASSERT(!committing.isValid());
	committing = commitAndWatch(this);
	return committing;
}

void Transaction::setPriority( uint32_t priorityFlag ) {
	options.getReadVersionFlags = (options.getReadVersionFlags & ~GetReadVersionRequest::FLAG_PRIORITY_MASK) | priorityFlag;
}

void Transaction::setOption( FDBTransactionOptions::Option option, Optional<StringRef> value ) {
	switch(option) {
		case FDBTransactionOptions::INITIALIZE_NEW_DATABASE:
			validateOptionValue(value, false);
			if(readVersion.isValid())
				throw read_version_already_set();
			readVersion = Version(0);
			options.causalWriteRisky = true;
			break;

		case FDBTransactionOptions::CAUSAL_READ_RISKY:
			validateOptionValue(value, false);
			options.getReadVersionFlags |= GetReadVersionRequest::FLAG_CAUSAL_READ_RISKY;
			break;

		case FDBTransactionOptions::PRIORITY_SYSTEM_IMMEDIATE:
			validateOptionValue(value, false);
			setPriority(GetReadVersionRequest::PRIORITY_SYSTEM_IMMEDIATE);
			break;

		case FDBTransactionOptions::PRIORITY_BATCH:
			validateOptionValue(value, false);
			setPriority(GetReadVersionRequest::PRIORITY_BATCH);
			break;

		case FDBTransactionOptions::CAUSAL_WRITE_RISKY:
			validateOptionValue(value, false);
			options.causalWriteRisky = true;
			break;

		case FDBTransactionOptions::COMMIT_ON_FIRST_PROXY:
			validateOptionValue(value, false);
			options.commitOnFirstProxy = true;
			break;

		case FDBTransactionOptions::CHECK_WRITES_ENABLE:
			validateOptionValue(value, false);
			options.checkWritesEnabled = true;
			break;

		case FDBTransactionOptions::DEBUG_DUMP:
			validateOptionValue(value, false);
			options.debugDump = true;
			break;

		case FDBTransactionOptions::TRANSACTION_LOGGING_ENABLE:
			setOption(FDBTransactionOptions::DEBUG_TRANSACTION_IDENTIFIER, value);
			setOption(FDBTransactionOptions::LOG_TRANSACTION);
			break;

		case FDBTransactionOptions::DEBUG_TRANSACTION_IDENTIFIER:
			validateOptionValue(value, true);

			if (value.get().size() > 100) {
				throw invalid_option_value();
			}

			if (trLogInfo) {
				if (trLogInfo->identifier.empty()) {
					trLogInfo->identifier = value.get().printable();
				}
				else if (trLogInfo->identifier != value.get().printable()) {
					TraceEvent(SevWarn, "CannotChangeDebugTransactionIdentifier").detail("PreviousIdentifier", trLogInfo->identifier).detail("NewIdentifier", value.get());
					throw client_invalid_operation();
				}
			}
			else {
				trLogInfo = Reference<TransactionLogInfo>(new TransactionLogInfo(value.get().printable(), TransactionLogInfo::DONT_LOG));
				trLogInfo->maxFieldLength = options.maxTransactionLoggingFieldLength;
			}
			break;

		case FDBTransactionOptions::LOG_TRANSACTION:
			validateOptionValue(value, false);
			if (trLogInfo) {
				trLogInfo->logTo(TransactionLogInfo::TRACE_LOG);
			}
			else {
				TraceEvent(SevWarn, "DebugTransactionIdentifierNotSet").detail("Error", "Debug Transaction Identifier option must be set before logging the transaction");
				throw client_invalid_operation();
			}
			break;

		case FDBTransactionOptions::TRANSACTION_LOGGING_MAX_FIELD_LENGTH:
			validateOptionValue(value, true);
			{
				int maxFieldLength = extractIntOption(value, -1, std::numeric_limits<int32_t>::max());
				if(maxFieldLength == 0) {
					throw invalid_option_value();
				}
				options.maxTransactionLoggingFieldLength = maxFieldLength;
			}
			if(trLogInfo) {
				trLogInfo->maxFieldLength = options.maxTransactionLoggingFieldLength;
			}
			break;

		case FDBTransactionOptions::MAX_RETRY_DELAY:
			validateOptionValue(value, true);
			options.maxBackoff = extractIntOption(value, 0, std::numeric_limits<int32_t>::max()) / 1000.0;
			break;

		case FDBTransactionOptions::SIZE_LIMIT:
			validateOptionValue(value, true);
			options.sizeLimit = extractIntOption(value, 32, CLIENT_KNOBS->TRANSACTION_SIZE_LIMIT);
			break;

		case FDBTransactionOptions::LOCK_AWARE:
			validateOptionValue(value, false);
			options.lockAware = true;
			options.readOnly = false;
			break;

		case FDBTransactionOptions::READ_LOCK_AWARE:
			validateOptionValue(value, false);
			if(!options.lockAware) {
				options.lockAware = true;
				options.readOnly = true;
			}
			break;

		case FDBTransactionOptions::FIRST_IN_BATCH:
			validateOptionValue(value, false);
			options.firstInBatch = true;
			break;

		case FDBTransactionOptions::USE_PROVISIONAL_PROXIES:
			validateOptionValue(value, false);
			options.getReadVersionFlags |= GetReadVersionRequest::FLAG_USE_PROVISIONAL_PROXIES;
			info.useProvisionalProxies = true;
			break;

		default:
			break;
	}
}

ACTOR Future<GetReadVersionReply> getConsistentReadVersion( DatabaseContext *cx, uint32_t transactionCount, uint32_t flags, Optional<UID> debugID ) {
	try {
		if( debugID.present() )
			g_traceBatch.addEvent("TransactionDebug", debugID.get().first(), "NativeAPI.getConsistentReadVersion.Before");
		loop {
			state GetReadVersionRequest req( transactionCount, flags, debugID );
			choose {
				when ( wait( cx->onMasterProxiesChanged() ) ) {}
				when ( GetReadVersionReply v = wait( loadBalance( cx->getMasterProxies(flags & GetReadVersionRequest::FLAG_USE_PROVISIONAL_PROXIES), &MasterProxyInterface::getConsistentReadVersion, req, cx->taskID ) ) ) {
					if(v.newClientInfo.present()) {
						cx->clientInfo->set(v.newClientInfo.get());
						continue;
					}
					if( debugID.present() )
						g_traceBatch.addEvent("TransactionDebug", debugID.get().first(), "NativeAPI.getConsistentReadVersion.After");
					ASSERT( v.version > 0 );
					cx->minAcceptableReadVersion = std::min(cx->minAcceptableReadVersion, v.version);
					return v;
				}
			}
		}
	} catch (Error& e) {
		if( e.code() != error_code_broken_promise )
			TraceEvent(SevError, "GetConsistentReadVersionError").error(e);
		throw;
	}
}

ACTOR Future<Void> readVersionBatcher( DatabaseContext *cx, FutureStream< std::pair< Promise<GetReadVersionReply>, Optional<UID> > > versionStream, uint32_t flags ) {
	state std::vector< Promise<GetReadVersionReply> > requests;
	state PromiseStream< Future<Void> > addActor;
	state Future<Void> collection = actorCollection( addActor.getFuture() );
	state Future<Void> timeout;
	state Optional<UID> debugID;
	state bool send_batch;

	// dynamic batching
	state PromiseStream<double> replyTimes;
	state PromiseStream<Error> _errorStream;
	state double batchTime = 0;

	loop {
		send_batch = false;
		choose {
			when(std::pair< Promise<GetReadVersionReply>, Optional<UID> > req = waitNext(versionStream)) {
				if (req.second.present()) {
					if (!debugID.present())
						debugID = nondeterministicRandom()->randomUniqueID();
					g_traceBatch.addAttach("TransactionAttachID", req.second.get().first(), debugID.get().first());
				}
				requests.push_back(req.first);
				if (requests.size() == CLIENT_KNOBS->MAX_BATCH_SIZE)
					send_batch = true;
				else if (!timeout.isValid())
					timeout = delay(batchTime, TaskPriority::ProxyGetConsistentReadVersion);
			}
			when(wait(timeout.isValid() ? timeout : Never())) {
				send_batch = true;
			}
			// dynamic batching monitors reply latencies
			when(double reply_latency = waitNext(replyTimes.getFuture())){
				double target_latency = reply_latency * 0.5;
				batchTime = min(0.1 * target_latency + 0.9 * batchTime, CLIENT_KNOBS->GRV_BATCH_TIMEOUT);
			}
			when(wait(collection)){} // for errors
		}
		if (send_batch) {
			int count = requests.size();
			ASSERT(count);

			// dynamic batching
			Promise<GetReadVersionReply> GRVReply;
			requests.push_back(GRVReply);
			addActor.send(timeReply(GRVReply.getFuture(), replyTimes));

			Future<Void> batch =
				incrementalBroadcast(
					getConsistentReadVersion(cx, count, flags, std::move(debugID)),
					std::vector< Promise<GetReadVersionReply> >(std::move(requests)), CLIENT_KNOBS->BROADCAST_BATCH_SIZE);
			debugID = Optional<UID>();
			requests = std::vector< Promise<GetReadVersionReply> >();
			addActor.send(batch);
			timeout = Future<Void>();
		}
	}
}

ACTOR Future<Version> extractReadVersion(DatabaseContext* cx, uint32_t flags, Reference<TransactionLogInfo> trLogInfo, Future<GetReadVersionReply> f, bool lockAware, double startTime, Promise<Optional<Value>> metadataVersion) {
	GetReadVersionReply rep = wait(f);
	double latency = now() - startTime;
	cx->GRVLatencies.addSample(latency);
	if (trLogInfo)
		trLogInfo->addLog(FdbClientLogEvents::EventGetVersion_V2(startTime, latency, flags & GetReadVersionRequest::FLAG_PRIORITY_MASK));
	if(rep.locked && !lockAware)
		throw database_locked();

	if(rep.version > cx->metadataVersionCache[cx->mvCacheInsertLocation].first) {
		cx->mvCacheInsertLocation = (cx->mvCacheInsertLocation + 1)%cx->metadataVersionCache.size();
		cx->metadataVersionCache[cx->mvCacheInsertLocation] = std::make_pair(rep.version, rep.metadataVersion);
	}

	metadataVersion.send(rep.metadataVersion);
	return rep.version;
}

Future<Version> Transaction::getReadVersion(uint32_t flags) {
	++cx->transactionReadVersions;
	flags |= options.getReadVersionFlags;

	auto& batcher = cx->versionBatcher[ flags ];
	if (!batcher.actor.isValid()) {
		batcher.actor = readVersionBatcher( cx.getPtr(), batcher.stream.getFuture(), flags );
	}
	if (!readVersion.isValid()) {
		Promise<GetReadVersionReply> p;
		batcher.stream.send( std::make_pair( p, info.debugID ) );
		startTime = now();
		readVersion = extractReadVersion( cx.getPtr(), flags, trLogInfo, p.getFuture(), options.lockAware, startTime, metadataVersion);
	}
	return readVersion;
}

Future<Standalone<StringRef>> Transaction::getVersionstamp() {
	if(committing.isValid()) {
		return transaction_invalid_version();
	}
	return versionstampPromise.getFuture();
}

uint32_t Transaction::getSize() {
	auto s = tr.transaction.mutations.expectedSize() + tr.transaction.read_conflict_ranges.expectedSize() +
	       tr.transaction.write_conflict_ranges.expectedSize();
	return s;
}

Future<Void> Transaction::onError( Error const& e ) {
	if (e.code() == error_code_success) {
		return client_invalid_operation();
	}
	if (e.code() == error_code_not_committed ||
		e.code() == error_code_commit_unknown_result ||
		e.code() == error_code_database_locked ||
		e.code() == error_code_proxy_memory_limit_exceeded ||
		e.code() == error_code_process_behind ||
		e.code() == error_code_cluster_not_fully_recovered)
	{
		if(e.code() == error_code_not_committed)
			++cx->transactionsNotCommitted;
		if(e.code() == error_code_commit_unknown_result)
			++cx->transactionsMaybeCommitted;
		if (e.code() == error_code_proxy_memory_limit_exceeded)
			++cx->transactionsResourceConstrained;
		if (e.code() == error_code_process_behind)
			++cx->transactionsProcessBehind;
		if (e.code() == error_code_cluster_not_fully_recovered) {
			++cx->transactionWaitsForFullRecovery;
		}

		double backoff = getBackoff(e.code());
		reset();
		return delay(backoff, info.taskID);
	}
	if (e.code() == error_code_transaction_too_old ||
		e.code() == error_code_future_version)
	{
		if( e.code() == error_code_transaction_too_old )
			++cx->transactionsTooOld;
		else if( e.code() == error_code_future_version )
			++cx->transactionsFutureVersions;

		double maxBackoff = options.maxBackoff;
		reset();
		return delay(std::min(CLIENT_KNOBS->FUTURE_VERSION_RETRY_DELAY, maxBackoff), info.taskID);
	}

	if(g_network->isSimulated() && ++numErrors % 10 == 0)
		TraceEvent(SevWarnAlways, "TransactionTooManyRetries").detail("NumRetries", numErrors);

	return e;
}

ACTOR Future<Void> trackBoundedStorageMetrics(
	KeyRange keys,
	Reference<LocationInfo> location,
	StorageMetrics x,
	StorageMetrics halfError,
	PromiseStream<StorageMetrics> deltaStream)
{
	try {
		loop {
			WaitMetricsRequest req( keys, x - halfError, x + halfError );
			StorageMetrics nextX = wait( loadBalance( location, &StorageServerInterface::waitMetrics, req ) );
			deltaStream.send( nextX - x );
			x = nextX;
		}
	} catch (Error& e) {
		deltaStream.sendError(e);
		throw e;
	}
}

ACTOR Future< StorageMetrics > waitStorageMetricsMultipleLocations(
	vector< pair<KeyRange,Reference<LocationInfo>> > locations,
	StorageMetrics min,
	StorageMetrics max,
	StorageMetrics permittedError)
{
	state int nLocs = locations.size();
	state vector<Future<StorageMetrics>> fx( nLocs );
	state StorageMetrics total;
	state PromiseStream<StorageMetrics> deltas;
	state vector<Future<Void>> wx( fx.size() );
	state StorageMetrics halfErrorPerMachine = permittedError * (0.5 / nLocs);
	state StorageMetrics maxPlus = max + halfErrorPerMachine * (nLocs-1);
	state StorageMetrics minMinus = min - halfErrorPerMachine * (nLocs-1);

	for(int i=0; i<nLocs; i++) {
		WaitMetricsRequest req(locations[i].first, StorageMetrics(), StorageMetrics());
		req.min.bytes = 0;
		req.max.bytes = -1;
		fx[i] = loadBalance( locations[i].second, &StorageServerInterface::waitMetrics, req, TaskPriority::DataDistribution );
	}
	wait( waitForAll(fx) );

	// invariant: true total is between (total-permittedError/2, total+permittedError/2)
	for(int i=0; i<nLocs; i++)
		total += fx[i].get();

	if (!total.allLessOrEqual( maxPlus )) return total;
	if (!minMinus.allLessOrEqual( total )) return total;

	for(int i=0; i<nLocs; i++)
		wx[i] = trackBoundedStorageMetrics( locations[i].first, locations[i].second, fx[i].get(), halfErrorPerMachine, deltas );

	loop {
		StorageMetrics delta = waitNext(deltas.getFuture());
		total += delta;
		if (!total.allLessOrEqual( maxPlus )) return total;
		if (!minMinus.allLessOrEqual( total )) return total;
	}
}

ACTOR Future< StorageMetrics > waitStorageMetrics(
	Database cx,
	KeyRange keys,
	StorageMetrics min,
	StorageMetrics max,
	StorageMetrics permittedError,
	int shardLimit )
{
	loop {
		vector< pair<KeyRange, Reference<LocationInfo>> > locations = wait( getKeyRangeLocations( cx, keys, shardLimit, false, &StorageServerInterface::waitMetrics, TransactionInfo(TaskPriority::DataDistribution) ) );

		//SOMEDAY: Right now, if there are too many shards we delay and check again later. There may be a better solution to this.
		if(locations.size() < shardLimit) {
			try {
				Future<StorageMetrics> fx;
				if (locations.size() > 1) {
					fx = waitStorageMetricsMultipleLocations( locations, min, max, permittedError );
				} else {
					WaitMetricsRequest req( keys, min, max );
					fx = loadBalance( locations[0].second, &StorageServerInterface::waitMetrics, req, TaskPriority::DataDistribution );
				}
				StorageMetrics x = wait(fx);
				return x;
			} catch (Error& e) {
				if (e.code() != error_code_wrong_shard_server && e.code() != error_code_all_alternatives_failed) {
					TraceEvent(SevError, "WaitStorageMetricsError").error(e);
					throw;
				}
				cx->invalidateCache(keys);
				wait(delay(CLIENT_KNOBS->WRONG_SHARD_SERVER_DELAY, TaskPriority::DataDistribution));
			}
		} else {
			TraceEvent(SevWarn, "WaitStorageMetricsPenalty")
				.detail("Keys", keys)
				.detail("Limit", CLIENT_KNOBS->STORAGE_METRICS_SHARD_LIMIT)
				.detail("JitteredSecondsOfPenitence", CLIENT_KNOBS->STORAGE_METRICS_TOO_MANY_SHARDS_DELAY);
			wait(delayJittered(CLIENT_KNOBS->STORAGE_METRICS_TOO_MANY_SHARDS_DELAY, TaskPriority::DataDistribution));
			// make sure that the next getKeyRangeLocations() call will actually re-fetch the range
			cx->invalidateCache( keys );
		}
	}
}

Future< StorageMetrics > Transaction::waitStorageMetrics(
	KeyRange const& keys,
	StorageMetrics const& min,
	StorageMetrics const& max,
	StorageMetrics const& permittedError,
	int shardLimit )
{
	return ::waitStorageMetrics( cx, keys, min, max, permittedError, shardLimit );
}

Future< StorageMetrics > Transaction::getStorageMetrics( KeyRange const& keys, int shardLimit ) {
	StorageMetrics m;
	m.bytes = -1;
	return ::waitStorageMetrics( cx, keys, StorageMetrics(), m, StorageMetrics(), shardLimit );
}

ACTOR Future< Standalone<VectorRef<KeyRef>> > splitStorageMetrics( Database cx, KeyRange keys, StorageMetrics limit, StorageMetrics estimated )
{
	loop {
		state vector< pair<KeyRange, Reference<LocationInfo>> > locations = wait( getKeyRangeLocations( cx, keys, CLIENT_KNOBS->STORAGE_METRICS_SHARD_LIMIT, false, &StorageServerInterface::splitMetrics, TransactionInfo(TaskPriority::DataDistribution) ) );
		state StorageMetrics used;
		state Standalone<VectorRef<KeyRef>> results;

		//SOMEDAY: Right now, if there are too many shards we delay and check again later. There may be a better solution to this.
		if(locations.size() == CLIENT_KNOBS->STORAGE_METRICS_SHARD_LIMIT) {
			wait(delay(CLIENT_KNOBS->STORAGE_METRICS_TOO_MANY_SHARDS_DELAY, TaskPriority::DataDistribution));
			cx->invalidateCache(keys);
		}
		else {
			results.push_back_deep( results.arena(), keys.begin );
			try {
				//TraceEvent("SplitStorageMetrics").detail("Locations", locations.size());

				state int i = 0;
				for(; i<locations.size(); i++) {
					SplitMetricsRequest req( locations[i].first, limit, used, estimated, i == locations.size() - 1 );
					SplitMetricsReply res = wait( loadBalance( locations[i].second, &StorageServerInterface::splitMetrics, req, TaskPriority::DataDistribution ) );
					if( res.splits.size() && res.splits[0] <= results.back() ) { // split points are out of order, possibly because of moving data, throw error to retry
						ASSERT_WE_THINK(false);   // FIXME: This seems impossible and doesn't seem to be covered by testing
						throw all_alternatives_failed();
					}
					if( res.splits.size() ) {
						results.append( results.arena(), res.splits.begin(), res.splits.size() );
						results.arena().dependsOn( res.splits.arena() );
					}
					used = res.used;

					//TraceEvent("SplitStorageMetricsResult").detail("Used", used.bytes).detail("Location", i).detail("Size", res.splits.size());
				}

				if( used.allLessOrEqual( limit * CLIENT_KNOBS->STORAGE_METRICS_UNFAIR_SPLIT_LIMIT ) ) {
					results.resize(results.arena(), results.size() - 1);
				}

				results.push_back_deep( results.arena(), keys.end );
				return results;
			} catch (Error& e) {
				if (e.code() != error_code_wrong_shard_server && e.code() != error_code_all_alternatives_failed) {
					TraceEvent(SevError, "SplitStorageMetricsError").error(e);
					throw;
				}
				cx->invalidateCache( keys );
				wait(delay(CLIENT_KNOBS->WRONG_SHARD_SERVER_DELAY, TaskPriority::DataDistribution));
			}
		}
	}
}

Future< Standalone<VectorRef<KeyRef>> > Transaction::splitStorageMetrics( KeyRange const& keys, StorageMetrics const& limit, StorageMetrics const& estimated ) {
	return ::splitStorageMetrics( cx, keys, limit, estimated );
}

void Transaction::checkDeferredError() { cx->checkDeferredError(); }

Reference<TransactionLogInfo> Transaction::createTrLogInfoProbabilistically(const Database &cx) {
	if(!cx->isError()) {
		double clientSamplingProbability = std::isinf(cx->clientInfo->get().clientTxnInfoSampleRate) ? CLIENT_KNOBS->CSI_SAMPLING_PROBABILITY : cx->clientInfo->get().clientTxnInfoSampleRate;
		if (((networkOptions.logClientInfo.present() && networkOptions.logClientInfo.get()) || BUGGIFY) && deterministicRandom()->random01() < clientSamplingProbability && (!g_network->isSimulated() || !g_simulator.speedUpSimulation)) {
			return Reference<TransactionLogInfo>(new TransactionLogInfo(TransactionLogInfo::DATABASE));
		}
	}

	return Reference<TransactionLogInfo>();
}

void enableClientInfoLogging() {
	ASSERT(networkOptions.logClientInfo.present() == false);
	networkOptions.logClientInfo = true;
	TraceEvent(SevInfo, "ClientInfoLoggingEnabled");
}

ACTOR Future<Void> snapshotDatabase(Reference<DatabaseContext> cx, StringRef snapPayload, UID snapUID, Optional<UID> debugID) {
	TraceEvent("NativeAPI.SnapshotDatabaseEnter")
		.detail("SnapPayload", snapPayload)
		.detail("SnapUID", snapUID);
	try {
		if (debugID.present()) {
			g_traceBatch.addEvent("TransactionDebug", debugID.get().first(), "NativeAPI.snapshotDatabase.Before");
		}

		ProxySnapRequest req(snapPayload, snapUID, debugID);
		wait(loadBalance(cx->getMasterProxies(false), &MasterProxyInterface::proxySnapReq, req, cx->taskID, true /*atmostOnce*/ ));
		if (debugID.present())
			g_traceBatch.addEvent("TransactionDebug", debugID.get().first(),
									"NativeAPI.SnapshotDatabase.After");
	} catch (Error& e) {
		TraceEvent("NativeAPI.SnapshotDatabaseError")
			.detail("SnapPayload", snapPayload)
			.detail("SnapUID", snapUID)
			.error(e, true /* includeCancelled */);
		throw;
	}
	return Void();
}

ACTOR Future<Void> snapCreateCore(Database cx, StringRef snapCmd, UID snapUID) {
	// remember the client ID before the snap operation
	state UID preSnapClientUID = cx->clientInfo->get().id;

	TraceEvent("SnapCreateCoreEnter")
	    .detail("SnapCmd", snapCmd.toString())
	    .detail("UID", snapUID)
	    .detail("PreSnapClientUID", preSnapClientUID);

	StringRef snapCmdArgs = snapCmd;
	StringRef snapCmdPart = snapCmdArgs.eat(":");
	Standalone<StringRef> snapUIDRef(snapUID.toString());
	Standalone<StringRef> snapPayloadRef = snapCmdPart
		.withSuffix(LiteralStringRef(":uid="))
		.withSuffix(snapUIDRef)
		.withSuffix(LiteralStringRef(","))
		.withSuffix(snapCmdArgs);

	try {
		Future<Void> exec = snapshotDatabase(Reference<DatabaseContext>::addRef(cx.getPtr()), snapPayloadRef, snapUID, snapUID);
		wait(exec);
	} catch (Error& e) {
		TraceEvent("SnapCreateCoreError")
			.detail("SnapCmd", snapCmd.toString())
			.detail("UID", snapUID)
			.error(e);
		throw;
	}

	UID postSnapClientUID = cx->clientInfo->get().id;
	if (preSnapClientUID != postSnapClientUID) {
		// if the client IDs changed then we fail the snapshot
		TraceEvent("SnapCreateCoreUIDMismatch")
		    .detail("SnapPreSnapClientUID", preSnapClientUID)
		    .detail("SnapPostSnapClientUID", postSnapClientUID);
		throw coordinators_changed();
	}

	TraceEvent("SnapCreateCoreExit")
	    .detail("SnapCmd", snapCmd.toString())
	    .detail("UID", snapUID)
	    .detail("PreSnapClientUID", preSnapClientUID);
	return Void();
}

ACTOR Future<Void> snapCreate(Database cx, StringRef snapCmd, UID snapUID) {
	state int oldMode = wait( setDDMode( cx, 0 ) );
	try {
		wait(snapCreateCore(cx, snapCmd, snapUID));
	} catch (Error& e) {
		state Error err = e;
		wait(success( setDDMode( cx, oldMode ) ));
		throw err;
	}
	wait(success( setDDMode( cx, oldMode ) ));
	return Void();
}<|MERGE_RESOLUTION|>--- conflicted
+++ resolved
@@ -510,18 +510,11 @@
 Future<HealthMetrics> DatabaseContext::getHealthMetrics(bool detailed = false) {
 	return getHealthMetricsActor(this, detailed);
 }
-<<<<<<< HEAD
-DatabaseContext::DatabaseContext( Reference<ClusterConnectionFile> connFile, Reference<AsyncVar<ClientDBInfo>> clientInfo, Future<Void> clientInfoMonitor,
-	TaskPriority taskID, LocalityData const& clientLocality, bool enableLocalityLoadBalance, bool lockAware, bool internal, int apiVersion ) 
-	: connFile(connFile), clientInfo(clientInfo), clientInfoMonitor(clientInfoMonitor), taskID(taskID), clientLocality(clientLocality), enableLocalityLoadBalance(enableLocalityLoadBalance),
-	lockAware(lockAware), apiVersion(apiVersion), provisional(false), cc("TransactionMetrics"),
-=======
 DatabaseContext::DatabaseContext(
-	Reference<Cluster> cluster, Reference<AsyncVar<ClientDBInfo>> clientInfo, Future<Void> clientInfoMonitor,
+	Reference<AsyncVar<Reference<ClusterConnectionFile>>> connectionFile, Reference<AsyncVar<ClientDBInfo>> clientInfo, Future<Void> clientInfoMonitor,
 	TaskPriority taskID, LocalityData const& clientLocality, bool enableLocalityLoadBalance, bool lockAware, bool internal, int apiVersion, bool switchable ) 
-	: cluster(cluster), clientInfo(clientInfo), clientInfoMonitor(clientInfoMonitor), taskID(taskID), clientLocality(clientLocality), enableLocalityLoadBalance(enableLocalityLoadBalance),
+	: connectionFile(connectionFile),clientInfo(clientInfo), clientInfoMonitor(clientInfoMonitor), taskID(taskID), clientLocality(clientLocality), enableLocalityLoadBalance(enableLocalityLoadBalance),
 	lockAware(lockAware), apiVersion(apiVersion), switchable(switchable), provisional(false), cc("TransactionMetrics"),
->>>>>>> 2aa83506
 	transactionReadVersions("ReadVersions", cc), transactionLogicalReads("LogicalUncachedReads", cc), transactionPhysicalReads("PhysicalReadRequests", cc), 
 	transactionCommittedMutations("CommittedMutations", cc), transactionCommittedMutationBytes("CommittedMutationBytes", cc), transactionsCommitStarted("CommitStarted", cc), 
 	transactionsCommitCompleted("CommitCompleted", cc), transactionsTooOld("TooOld", cc), transactionsFutureVersions("FutureVersions", cc), 
@@ -559,126 +552,9 @@
 	GRVLatencies(1000), mutationsPerCommit(1000), bytesPerCommit(1000), 
 	internal(false) {}
 
-<<<<<<< HEAD
-Database DatabaseContext::create( Reference<AsyncVar<ClientDBInfo>> clientInfo, Future<Void> clientInfoMonitor, LocalityData clientLocality, bool enableLocalityLoadBalance, TaskPriority taskID, bool lockAware, int apiVersion) {
-	return Database( new DatabaseContext( Reference<ClusterConnectionFile>(), clientInfo, clientInfoMonitor, taskID, clientLocality, enableLocalityLoadBalance, lockAware, true, apiVersion ) );
-=======
-ACTOR static Future<Void> monitorClientInfo(Reference<AsyncVar<Optional<ClusterInterface>>> clusterInterface,
-                                            Reference<AsyncVar<Reference<ClusterConnectionFile>>> asyncCcf,
-                                            Reference<AsyncVar<ClientDBInfo>> outInfo,
-                                            Reference<AsyncVar<int>> connectedCoordinatorsNumDelayed) {
-	ASSERT(asyncCcf);
-	loop {
-		state Reference<ClusterConnectionFile> ccf = asyncCcf->get();
-		state Future<Void> ccfChanged = asyncCcf->onChange();
-		state Optional<double> incorrectTime;
-		state Future<Void> leaderMon = ccf ? monitorLeader(ccf, clusterInterface) : Void();
-		try {
-			OpenDatabaseRequest req;
-			req.knownClientInfoID = outInfo->get().id;
-			req.supportedVersions = VectorRef<ClientVersionRef>(req.arena, networkOptions.supportedVersions);
-			req.connectedCoordinatorsNum = connectedCoordinatorsNumDelayed->get();
-			req.traceLogGroup = StringRef(req.arena, networkOptions.traceLogGroup);
-
-			ClusterConnectionString fileConnectionString;
-			if (ccf && !ccf->fileContentsUpToDate(fileConnectionString)) {
-				req.issues.push_back_deep(req.arena, LiteralStringRef("incorrect_cluster_file_contents"));
-				std::string connectionString = ccf->getConnectionString().toString();
-				if(!incorrectTime.present()) {
-					incorrectTime = now();
-				}
-				if(ccf->canGetFilename()) {
-					// Don't log a SevWarnAlways initially to account for transient issues (e.g. someone else changing the file right before us)
-					TraceEvent(now() - incorrectTime.get() > 300 ? SevWarnAlways : SevWarn, "IncorrectClusterFileContents")
-						.detail("Filename", ccf->getFilename())
-						.detail("ConnectionStringFromFile", fileConnectionString.toString())
-						.detail("CurrentConnectionString", connectionString);
-				}
-			}
-			else {
-				incorrectTime = Optional<double>();
-			}
-
-			choose {
-				when( ClientDBInfo ni = wait( clusterInterface->get().present() ? brokenPromiseToNever( clusterInterface->get().get().openDatabase.getReply( req ) ) : Never() ) ) {
-					outInfo->set(ni);
-
-					loop {
-						TraceEvent("ClientInfoChange").detail("ChangeID", outInfo->get().id);
-						if (outInfo->get().proxies.empty()) {
-							TraceEvent("ClientInfo_NoProxiesReturned").detail("ChangeID", outInfo->get().id);
-							break;
-						} else if (!FlowTransport::transport().isClient()) {
-							break;
-						}
-
-						state vector<Future<Void>> onProxyFailureVec;
-						bool skipWaitForProxyFail = false;
-						for (const auto& proxy : outInfo->get().proxies) {
-							if (proxy.provisional) {
-								skipWaitForProxyFail = true;
-								break;
-							}
-
-							onProxyFailureVec.push_back(
-						    IFailureMonitor::failureMonitor().onStateEqual(
-						        proxy.getConsistentReadVersion.getEndpoint(), FailureStatus()) ||
-						    IFailureMonitor::failureMonitor().onStateEqual(proxy.commit.getEndpoint(), FailureStatus()) ||
-						    IFailureMonitor::failureMonitor().onStateEqual(
-						        proxy.getKeyServersLocations.getEndpoint(), FailureStatus()) ||
-						    IFailureMonitor::failureMonitor().onStateEqual(
-						        proxy.getStorageServerRejoinInfo.getEndpoint(), FailureStatus()));
-						}
-						if (skipWaitForProxyFail) break;
-
-						leaderMon = Void();
-						state Future<Void> anyFailures = waitForAny(onProxyFailureVec);
-						choose {
-							when(wait(anyFailures || outInfo->onChange())) {}
-							when(wait(ccfChanged)) { break; }
-						}
-						if(anyFailures.isReady()) {
-							leaderMon = ccf ? monitorLeader(ccf, clusterInterface) : Void();
-							break;
-						}
-					}
-				}
-				when( wait( clusterInterface->onChange() ) ) {
-					if(clusterInterface->get().present())
-						TraceEvent("ClientInfo_CCInterfaceChange").detail("CCID", clusterInterface->get().get().id());
-				}
-				when( wait( connectedCoordinatorsNumDelayed->onChange() ) ) {}
-				when(wait(ccfChanged)) {}
-			}
-		} catch (Error& e) {
-			TraceEvent(SevError, "MonitorClientInfoError")
-			    .error(e)
-			    .detail("ConnectionFile", ccf && ccf->canGetFilename() ? ccf->getFilename() : "")
-			    .detail("ConnectionString", ccf ? ccf->getConnectionString().toString() : "");
-
-			throw;
-		}
-	}
-}
-
-// Create database context and monitor the cluster status;
-// Notify client when cluster info (e.g., cluster controller) changes
-Database DatabaseContext::create(Reference<AsyncVar<Optional<ClusterInterface>>> clusterInterface, Reference<ClusterConnectionFile> connFile, LocalityData const& clientLocality) {
-	Reference<AsyncVar<int>> connectedCoordinatorsNum(new AsyncVar<int>(0));
-	Reference<AsyncVar<int>> connectedCoordinatorsNumDelayed(new AsyncVar<int>(0));
-	Reference<Cluster> cluster(new Cluster(connFile, clusterInterface, connectedCoordinatorsNum));
-	Reference<AsyncVar<ClientDBInfo>> clientInfo(new AsyncVar<ClientDBInfo>());
-	Future<Void> clientInfoMonitor =
-	    delayedAsyncVar(connectedCoordinatorsNum, connectedCoordinatorsNumDelayed,
-	                    CLIENT_KNOBS->CHECK_CONNECTED_COORDINATOR_NUM_DELAY) ||
-	    monitorClientInfo(clusterInterface, cluster->getConnectionFile(), clientInfo, connectedCoordinatorsNumDelayed);
-
-	return Database(new DatabaseContext(cluster, clientInfo, clientInfoMonitor, TaskPriority::DefaultEndpoint, clientLocality, true, false, true));
-}
 
 Database DatabaseContext::create(Reference<AsyncVar<ClientDBInfo>> clientInfo, Future<Void> clientInfoMonitor, LocalityData clientLocality, bool enableLocalityLoadBalance, TaskPriority taskID, bool lockAware, int apiVersion, bool switchable) {
-	return Database( new DatabaseContext( Reference<Cluster>(nullptr), clientInfo, clientInfoMonitor, taskID, clientLocality, enableLocalityLoadBalance, lockAware, true, apiVersion, switchable ) );
->>>>>>> 2aa83506
+	return Database( new DatabaseContext( Reference<AsyncVar<Reference<ClusterConnectionFile>>>(), clientInfo, clientInfoMonitor, taskID, clientLocality, enableLocalityLoadBalance, lockAware, true, apiVersion, switchable ) );
 }
 
 DatabaseContext::~DatabaseContext() {
@@ -856,9 +732,8 @@
 	self->masterProxiesChangeTrigger.trigger();
 	self->minAcceptableReadVersion = std::numeric_limits<Version>::max();
 	self->invalidateCache(allKeys);
-	self->cluster->getClusterInterface()->set({});
-
-	self->cluster->getConnectionFile()->set(connFile);
+
+	self->connectionFile->set(connFile);
 	state Database db(Reference<DatabaseContext>::addRef(self));
 	state Transaction tr(db);
 	loop {
@@ -880,11 +755,7 @@
 }
 
 Reference<ClusterConnectionFile> DatabaseContext::getConnectionFile() {
-<<<<<<< HEAD
-	return connFile;
-=======
-	ASSERT(cluster);
-	return cluster->getConnectionFile()->get();
+	return connectionFile->get();
 }
 
 Future<Void> DatabaseContext::switchConnectionFile(Reference<ClusterConnectionFile> standby) {
@@ -896,63 +767,9 @@
 	return connectionFileChangedTrigger.onTrigger();
 }
 
+extern IPAddress determinePublicIPAutomatically(ClusterConnectionString const& ccs);
+
 Database Database::createDatabase( Reference<ClusterConnectionFile> connFile, int apiVersion, bool internal, LocalityData const& clientLocality, DatabaseContext *preallocatedDb ) {
-	Reference<AsyncVar<int>> connectedCoordinatorsNum(new AsyncVar<int>(0)); // Number of connected coordinators for the client
-	Reference<AsyncVar<int>> connectedCoordinatorsNumDelayed(new AsyncVar<int>(0));
-	Reference<Cluster> cluster(new Cluster(connFile, connectedCoordinatorsNum, apiVersion));
-	Reference<AsyncVar<ClientDBInfo>> clientInfo(new AsyncVar<ClientDBInfo>());
-	Future<Void> clientInfoMonitor = delayedAsyncVar(connectedCoordinatorsNum, connectedCoordinatorsNumDelayed,
-	                                                 CLIENT_KNOBS->CHECK_CONNECTED_COORDINATOR_NUM_DELAY) ||
-	                                 monitorClientInfo(cluster->getClusterInterface(), cluster->getConnectionFile(),
-	                                                   clientInfo, connectedCoordinatorsNumDelayed);
-
-	DatabaseContext *db;
-	if(preallocatedDb) {
-		db = new (preallocatedDb) DatabaseContext(cluster, clientInfo, clientInfoMonitor, TaskPriority::DefaultEndpoint, clientLocality, true, false, internal, apiVersion, /*switchable*/ true);
-	}
-	else {
-		db = new DatabaseContext(cluster, clientInfo, clientInfoMonitor, TaskPriority::DefaultEndpoint, clientLocality, true, false, internal, apiVersion, /*switchable*/ true);
-	}
-
-	return Database(db);
-}
-
-Database Database::createDatabase( std::string connFileName, int apiVersion, bool internal, LocalityData const& clientLocality ) {
-	Reference<ClusterConnectionFile> rccf = Reference<ClusterConnectionFile>(new ClusterConnectionFile(ClusterConnectionFile::lookupClusterFileName(connFileName).first));
-	return Database::createDatabase(rccf, apiVersion, internal, clientLocality);
-}
-
-const UniqueOrderedOptionList<FDBTransactionOptions>& Database::getTransactionDefaults() const {
-	ASSERT(db);
-	return db->transactionDefaults;
->>>>>>> 2aa83506
-}
-
-extern IPAddress determinePublicIPAutomatically(ClusterConnectionString const& ccs);
-
-<<<<<<< HEAD
-Database Database::createDatabase( Reference<ClusterConnectionFile> connFile, int apiVersion, bool internal, LocalityData const& clientLocality, DatabaseContext *preallocatedDb ) {
-=======
-Cluster::Cluster( Reference<ClusterConnectionFile> connFile,  Reference<AsyncVar<int>> connectedCoordinatorsNum, int apiVersion )
-	: clusterInterface(new AsyncVar<Optional<ClusterInterface>>())
-{
-	init(connFile, true, connectedCoordinatorsNum, apiVersion);
-}
-
-Cluster::Cluster( Reference<ClusterConnectionFile> connFile,  Reference<AsyncVar<Optional<ClusterInterface>>> clusterInterface, Reference<AsyncVar<int>> connectedCoordinatorsNum)
-	: clusterInterface(clusterInterface)
-{
-	init(connFile, true, connectedCoordinatorsNum);
-}
-
-void Cluster::init(Reference<ClusterConnectionFile> connFile, bool startClientInfoMonitor,
-                   Reference<AsyncVar<int>> connectedCoordinatorsNum, int apiVersion) {
-	connectionFile =
-	    Reference<AsyncVar<Reference<ClusterConnectionFile>>>(new AsyncVar<Reference<ClusterConnectionFile>>());
-	connectionFile->set(connFile);
-	connected = clusterInterface->onChange();
-
->>>>>>> 2aa83506
 	if(!g_network)
 		throw network_not_setup();
 
@@ -984,16 +801,16 @@
 		}
 	}
 
-
 	Reference<AsyncVar<ClientDBInfo>> clientInfo(new AsyncVar<ClientDBInfo>());
-	Future<Void> clientInfoMonitor = monitorProxies(connFile, clientInfo, networkOptions.supportedVersions, StringRef(networkOptions.traceLogGroup));
+	Reference<AsyncVar<Reference<ClusterConnectionFile>>> connectionFile(new AsyncVar<Reference<ClusterConnectionFile>>());
+	Future<Void> clientInfoMonitor = monitorProxies(connectionFile, clientInfo, networkOptions.supportedVersions, StringRef(networkOptions.traceLogGroup));
 
 	DatabaseContext *db;
 	if(preallocatedDb) {
-		db = new (preallocatedDb) DatabaseContext(connFile, clientInfo, clientInfoMonitor, TaskPriority::DefaultEndpoint, clientLocality, true, false, internal, apiVersion);
+		db = new (preallocatedDb) DatabaseContext(connectionFile, clientInfo, clientInfoMonitor, TaskPriority::DefaultEndpoint, clientLocality, true, false, internal, apiVersion, /*switchable*/ true);
 	}
 	else {
-		db = new DatabaseContext(connFile, clientInfo, clientInfoMonitor, TaskPriority::DefaultEndpoint, clientLocality, true, false, internal, apiVersion);
+		db = new DatabaseContext(connectionFile, clientInfo, clientInfoMonitor, TaskPriority::DefaultEndpoint, clientLocality, true, false, internal, apiVersion, /*switchable*/ true);
 	}
 
 	return Database(db);
@@ -1672,7 +1489,7 @@
 				                                  TaskPriority::DefaultPromiseEndpoint))) {
 					resp = r;
 				}
-				when(wait(cx->cluster ? cx->cluster->getConnectionFile()->onChange() : Never())) { wait(Never()); }
+				when(wait(cx->connectionFile ? cx->connectionFile->onChange() : Never())) { wait(Never()); }
 			}
 			if( info.debugID.present() ) {
 				g_traceBatch.addEvent("WatchValueDebug", watchValueID.get().first(), "NativeAPI.watchValue.After"); //.detail("TaskID", g_network->getCurrentTask());
