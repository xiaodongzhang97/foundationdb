--- conflicted
+++ resolved
@@ -3260,7 +3260,6 @@
 	}
 }
 
-<<<<<<< HEAD
 ACTOR Future<Void> getRangeStreamFragment(ParallelStream<RangeResult>::Fragment* results, Database cx,
                                           Reference<TransactionLogInfo> trLogInfo, Version version, KeyRange keys,
                                           GetRangeLimits limits, bool snapshot, bool reverse, TransactionInfo info,
@@ -3535,11 +3534,6 @@
 	return Void();
 }
 
-Future<Standalone<RangeResultRef>> getRange( Database const& cx, Future<Version> const& fVersion, KeySelector const& begin, KeySelector const& end,
-	GetRangeLimits const& limits, bool const& reverse, TransactionInfo const& info, TagSet const& tags )
-{
-	return getRange(cx, Reference<TransactionLogInfo>(), fVersion, begin, end, limits, Promise<std::pair<Key, Key>>(), true, reverse, info, tags);
-=======
 Future<Standalone<RangeResultRef>> getRange(Database const& cx,
                                             Future<Version> const& fVersion,
                                             KeySelector const& begin,
@@ -3559,7 +3553,6 @@
 	                reverse,
 	                info,
 	                tags);
->>>>>>> 652c5c4e
 }
 
 bool DatabaseContext::debugUseTags = false;
@@ -3896,7 +3889,6 @@
 	return getRange(begin, end, GetRangeLimits(limit), snapshot, reverse);
 }
 
-<<<<<<< HEAD
 Future<Void> Transaction::getRangeStream(
 	const PromiseStream<Standalone<RangeResultRef>>& results,
 	const KeySelector& begin,
@@ -3959,10 +3951,6 @@
 
 void Transaction::addReadConflictRange( KeyRangeRef const& keys ) {
 	ASSERT( !keys.empty() );
-=======
-void Transaction::addReadConflictRange(KeyRangeRef const& keys) {
-	ASSERT(!keys.empty());
->>>>>>> 652c5c4e
 
 	// There aren't any keys in the database with size larger than KEY_SIZE_LIMIT, so if range contains large keys
 	// we can translate it to an equivalent one with smaller keys
@@ -5677,19 +5665,13 @@
 ACTOR Future<Standalone<VectorRef<KeyRef>>> getRangeSplitPoints(Database cx, KeyRange keys, int64_t chunkSize) {
 	state Span span("NAPI:GetRangeSplitPoints"_loc);
 	loop {
-<<<<<<< HEAD
-		state vector<pair<KeyRange, Reference<LocationInfo>>> locations = wait(
-		    getKeyRangeLocations(cx, keys, CLIENT_KNOBS->TOO_MANY, false, &StorageServerInterface::getRangeSplitPoints,
-		                         TransactionInfo(TaskPriority::DataDistribution, span.context)));
-=======
 		state vector<pair<KeyRange, Reference<LocationInfo>>> locations =
 		    wait(getKeyRangeLocations(cx,
 		                              keys,
-		                              100,
+		                              CLIENT_KNOBS->TOO_MANY,
 		                              false,
 		                              &StorageServerInterface::getRangeSplitPoints,
 		                              TransactionInfo(TaskPriority::DataDistribution, span.context)));
->>>>>>> 652c5c4e
 		try {
 			state int nLocs = locations.size();
 			state vector<Future<SplitRangeReply>> fReplies(nLocs);
