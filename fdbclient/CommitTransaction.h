--- conflicted
+++ resolved
@@ -132,14 +132,13 @@
 	};
 };
 
-<<<<<<< HEAD
 template<>
 struct Traceable<MutationRef> : std::true_type {
 	static std::string toString(MutationRef const& value) {
 		return value.toString();
 	}
 };
-=======
+
 static inline std::string getTypeString(MutationRef::Type type) {
 	return type < MutationRef::MAX_ATOMIC_OP ? typeString[(int)type] : "Unset";
 }
@@ -147,7 +146,6 @@
 static inline std::string getTypeString(uint8_t type) {
 	return type < MutationRef::MAX_ATOMIC_OP ? typeString[type] : "Unset";
 }
->>>>>>> d27d4f46
 
 // A 'single key mutation' is one which affects exactly the value of the key specified by its param1
 static inline bool isSingleKeyMutation(MutationRef::Type type) {
